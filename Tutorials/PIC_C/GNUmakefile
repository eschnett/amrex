BOXLIB_HOME ?= ../../

DEBUG	= FALSE
DEBUG	= TRUE

DIM	= 3

COMP    = gcc
FCOMP   = gfortran

USE_PARTICLES = TRUE

PRECISION = DOUBLE
USE_MPI   = FALSE
USE_OMP   = FALSE
EBASE     = main

include ./Make.package
include $(BOXLIB_HOME)/Tools/C_mk/Make.defs
<<<<<<< HEAD

# These are the directories in BoxLib
Pdirs   := C_BaseLib C_AMRLib C_BoundaryLib 
Ppack   += $(foreach dir, $(Pdirs), $(BOXLIB_HOME)/Src/$(dir)/Make.package)
Plocs   += $(foreach dir, $(Pdirs), $(BOXLIB_HOME)/Src/$(dir))

include $(Ppack)
INCLUDE_LOCATIONS += $(Plocs)
VPATH_LOCATIONS   += $(Plocs)

vpath %.c   : . $(VPATH_LOCATIONS)
vpath %.h   : . $(VPATH_LOCATIONS)
vpath %.cpp : . $(VPATH_LOCATIONS)
vpath %.H   : . $(VPATH_LOCATIONS)
vpath %.F   : . $(VPATH_LOCATIONS)
vpath %.f   : . $(VPATH_LOCATIONS)
vpath %.f90 : . $(VPATH_LOCATIONS)
=======
include $(BOXLIB_HOME)/Src/C_BaseLib/Make.package

INCLUDE_LOCATIONS += $(BOXLIB_HOME)/Src/C_BaseLib

vpathdir += $(BOXLIB_HOME)/Src/C_BaseLib

vpath %.c   : . $(vpathdir)
vpath %.h   : . $(vpathdir)
vpath %.cpp : . $(vpathdir)
vpath %.H   : . $(vpathdir)
vpath %.F   : . $(vpathdir)
vpath %.f   : . $(vpathdir)
vpath %.f90 : . $(vpathdir)
>>>>>>> 9f4d2a5b

all: $(executable)

include $(BOXLIB_HOME)/Tools/C_mk/Make.rules<|MERGE_RESOLUTION|>--- conflicted
+++ resolved
@@ -17,25 +17,7 @@
 
 include ./Make.package
 include $(BOXLIB_HOME)/Tools/C_mk/Make.defs
-<<<<<<< HEAD
 
-# These are the directories in BoxLib
-Pdirs   := C_BaseLib C_AMRLib C_BoundaryLib 
-Ppack   += $(foreach dir, $(Pdirs), $(BOXLIB_HOME)/Src/$(dir)/Make.package)
-Plocs   += $(foreach dir, $(Pdirs), $(BOXLIB_HOME)/Src/$(dir))
-
-include $(Ppack)
-INCLUDE_LOCATIONS += $(Plocs)
-VPATH_LOCATIONS   += $(Plocs)
-
-vpath %.c   : . $(VPATH_LOCATIONS)
-vpath %.h   : . $(VPATH_LOCATIONS)
-vpath %.cpp : . $(VPATH_LOCATIONS)
-vpath %.H   : . $(VPATH_LOCATIONS)
-vpath %.F   : . $(VPATH_LOCATIONS)
-vpath %.f   : . $(VPATH_LOCATIONS)
-vpath %.f90 : . $(VPATH_LOCATIONS)
-=======
 include $(BOXLIB_HOME)/Src/C_BaseLib/Make.package
 
 INCLUDE_LOCATIONS += $(BOXLIB_HOME)/Src/C_BaseLib
@@ -49,7 +31,6 @@
 vpath %.F   : . $(vpathdir)
 vpath %.f   : . $(vpathdir)
 vpath %.f90 : . $(vpathdir)
->>>>>>> 9f4d2a5b
 
 all: $(executable)
 
