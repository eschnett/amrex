--- conflicted
+++ resolved
@@ -1,8 +1,2 @@
 CEXE_sources += main.cpp
-<<<<<<< HEAD
-CEXE_sources += PICLevel.cpp
-CEXE_headers += PICLevel.H
-
-=======
->>>>>>> 9f4d2a5b
 f90EXE_sources += work.f90
