--- conflicted
+++ resolved
@@ -3,11 +3,7 @@
      phi, phi_lo, phi_hi, &
      dx, prob_lo) bind(C, name="initdata")
 
-<<<<<<< HEAD
-  use amrex_fort_module, only : bl_spacedim
-=======
   use amrex_fort_module, only : amrex_spacedim
->>>>>>> a9ad31d2
 
   implicit none
   integer, intent(in) :: level, lo(3), hi(3), phi_lo(3), phi_hi(3)
