set ( AMREX_TUTORIALS_DIR ${CMAKE_CURRENT_LIST_DIR} )

<<<<<<< HEAD
set ( AMREX_TUTORIALS_SUBDIRS Amr Basic GPU) # For now only Amr
=======
set ( AMREX_TUTORIALS_SUBDIRS Amr Basic CVODE) # For now only Amr
>>>>>>> a54ba21f

prepend ( AMREX_TUTORIALS_SUBDIRS ${AMREX_TUTORIALS_DIR})

#
# Create a target to build all tutorials and an indentical one for
# test_install
#
# !!!!!! ATTENTION: target "tutorial" and "test_install" are the same for
#  the time being until we decide what to do with test_install
# 
add_custom_target (tutorials)
add_custom_target (test_install)

#
# Here we define a macro to accumulate all the tutorial targets
#
set ( TUTORIAL_TARGETS )

macro (add_tutorial targets_list)
   add_dependencies (tutorials ${targets_list})
   add_dependencies (test_install ${targets_list})
endmacro ()

#
# Loop over subdirs
# 
foreach (subdir ${AMREX_TUTORIALS_SUBDIRS})
   
   file ( GLOB_RECURSE  ALL_TUTORIALS "${subdir}/*CMakeLists.txt" ) 

   foreach ( this_tutorial ${ALL_TUTORIALS})
      get_filename_component (dir ${this_tutorial} DIRECTORY )
      add_subdirectory (${dir})
   endforeach ()
   
endforeach ()


# Just write something if
add_custom_command(TARGET test_install POST_BUILD
                   COMMAND ${CMAKE_COMMAND} -E cmake_echo_color --cyan
                   "AMReX installation is working")<|MERGE_RESOLUTION|>--- conflicted
+++ resolved
@@ -1,10 +1,7 @@
 set ( AMREX_TUTORIALS_DIR ${CMAKE_CURRENT_LIST_DIR} )
 
-<<<<<<< HEAD
-set ( AMREX_TUTORIALS_SUBDIRS Amr Basic GPU) # For now only Amr
-=======
-set ( AMREX_TUTORIALS_SUBDIRS Amr Basic CVODE) # For now only Amr
->>>>>>> a54ba21f
+
+set ( AMREX_TUTORIALS_SUBDIRS Amr Basic CVODE GPU) # For now only Amr
 
 prepend ( AMREX_TUTORIALS_SUBDIRS ${AMREX_TUTORIALS_DIR})
 
