// We solve (a alpha - b del dot beta grad) soln = rhs
// where a and b are scalars, alpha and beta are arrays

#include <fstream>
#include <iomanip>

#include <Utility.H>
#include <MultiFabUtil.H>
#include <ParmParse.H>
#include <LO_BCTYPES.H>
#include <BndryData.H>
#include <MultiGrid.H>
#include <CGSolver.H>
#include <Laplacian.H>
#include <ABecLaplacian.H>
#include <ParallelDescriptor.H>
#include <MacBndry.H>
#ifdef USE_F90_SOLVERS
#include <FMultiGrid.H>
#endif

#ifdef USEHYPRE
#include <HypreABecLap.H>
#endif

#include <COEF_F.H>
#include <RHS_F.H>
#include <writePlotFile.H>

int  verbose       = 2;     
Real tolerance_rel = 1.e-8;
Real tolerance_abs = 0.0;
int  maxiter       = 100; 
int  plot_rhs      = 0; 
int  plot_beta     = 0;
int  plot_soln     = 0; 
int  plot_asol     = 0; 
int  plot_err      = 0;
int  comp_norm     = 1;

Real dx[BL_SPACEDIM];

enum solver_t {BoxLib_C, BoxLib_F, Hypre, HPGMG, All};
enum bc_t {Periodic = 0,
	   Dirichlet = LO_DIRICHLET, 
	   Neumann = LO_NEUMANN};
solver_t solver_type;
bc_t     bc_type;

int Ncomp = 1;
int n_cell;
int max_grid_size;

int domain_boundary_condition;

void compute_analyticSolution(MultiFab& anaSoln);
void setup_coeffs(BoxArray& bs, MultiFab& alpha, PArray<MultiFab>& beta, 
		  const Geometry& geom, MultiFab& beta_cc);
void setup_rhs(MultiFab& rhs, const Geometry& geom);
void set_boundary(BndryData& bd, const MultiFab& rhs, int comp);
void solve(MultiFab& soln, const MultiFab& anaSoln, MultiFab& gphi,
	   Real a, Real b, MultiFab& alpha, PArray<MultiFab>& beta, MultiFab& beta_cc,
	   MultiFab& rhs, const BoxArray& bs, const Geometry& geom,
	   solver_t solver);
void solve_with_Cpp(MultiFab& soln, MultiFab& gphi, Real a, Real b, MultiFab& alpha, 
		    PArray<MultiFab>& beta, MultiFab& rhs, const BoxArray& bs, const Geometry& geom);

#ifdef USE_F90_SOLVERS
void solve_with_F90(MultiFab& soln, MultiFab& gphi, Real a, Real b, MultiFab& alpha, 
		    PArray<MultiFab>& beta, MultiFab& rhs, const BoxArray& bs, const Geometry& geom);
#endif

#ifdef USEHYPRE
void solve_with_hypre(MultiFab& soln, Real a, Real b, MultiFab& alpha, 
		      PArray<MultiFab>& beta, MultiFab& rhs, const BoxArray& bs, const Geometry& geom);
#endif

#ifdef USEHPGMG
void solve_with_HPGMG(MultiFab& soln, MultiFab& gphi, Real a, Real b, MultiFab& alpha, PArray<MultiFab>& beta,
                      MultiFab& beta_cc, MultiFab& rhs, const BoxArray& bs, const Geometry& geom, int n_cell);
#endif

int main(int argc, char* argv[])
{
  BoxLib::Initialize(argc,argv);

  BL_PROFILE_VAR("main()", pmain);

  std::cout << std::setprecision(15);

  ParmParse ppmg("mg");  
  ppmg.query("v", verbose);
  
  ParmParse pp;

  {
    std::string solver_type_s;
    pp.get("solver_type",solver_type_s);
    if (solver_type_s == "BoxLib_C") {
      solver_type = BoxLib_C;
    }
    else if (solver_type_s == "BoxLib_F") {
#ifdef USE_F90_SOLVERS
      solver_type = BoxLib_F;      
#else
      BoxLib::Error("Set USE_FORTRAN=TRUE in GNUmakefile");
#endif
    }
    else if (solver_type_s == "Hypre") {
#ifdef USEHYPRE
      solver_type = Hypre;
#else
      BoxLib::Error("Set USE_HYPRE=TRUE in GNUmakefile");
#endif
    }
    else if (solver_type_s == "All") {
      solver_type = All;
    }  
    else {
      if (ParallelDescriptor::IOProcessor()) {
	std::cout << "Don't know this solver type: " << solver_type << std::endl;
      }
      BoxLib::Error("");
    }
  }

  {
    std::string bc_type_s;
    pp.get("bc_type",bc_type_s);
    if (bc_type_s == "Dirichlet") {
      bc_type = Dirichlet;
#ifdef USEHPGMG
      domain_boundary_condition = BC_DIRICHLET;
#endif
    }
    else if (bc_type_s == "Neumann") {
      bc_type = Neumann;
#ifdef USEHPGMG
      BoxLib::Error("HPGMG does not support Neumann boundary conditions");
#endif
    }
    else if (bc_type_s == "Periodic") {
      bc_type = Periodic;
#ifdef USEHPGMG
      domain_boundary_condition = BC_PERIODIC;
#endif
    }
    else {
      if (ParallelDescriptor::IOProcessor()) {
	std::cout << "Don't know this boundary type: " << bc_type << std::endl;
      }
      BoxLib::Error("");
    }
  }

  pp.query("tol_rel", tolerance_rel);
  pp.query("tol_abs", tolerance_abs);
  pp.query("maxiter", maxiter);
  pp.query("plot_rhs" , plot_rhs);
  pp.query("plot_beta", plot_beta);
  pp.query("plot_soln", plot_soln);
  pp.query("plot_asol", plot_asol);
  pp.query("plot_err", plot_err);
  pp.query("comp_norm", comp_norm);

  Real a, b;
  pp.get("a",  a);
  pp.get("b",  b);

  pp.get("n_cell",n_cell);
  pp.get("max_grid_size",max_grid_size);

  // Define a single box covering the domain
  IntVect dom_lo(D_DECL(0,0,0));
  IntVect dom_hi(D_DECL(n_cell-1,n_cell-1,n_cell-1));
  Box domain(dom_lo,dom_hi);

  // Initialize the boxarray "bs" from the single box "bx"
  BoxArray bs(domain);

  // Break up boxarray "bs" into chunks no larger than "max_grid_size" along a direction
  bs.maxSize(max_grid_size);

  // This defines the physical size of the box.  Right now the box is [0,1] in each direction.
  RealBox real_box;
  for (int n = 0; n < BL_SPACEDIM; n++) {
    real_box.setLo(n, 0.0);
    real_box.setHi(n, 1.0);
  }
 
  // This says we are using Cartesian coordinates
  int coord = 0;
  
  // This sets the boundary conditions to be periodic or not
  int is_per[BL_SPACEDIM];
  
  if (bc_type == Dirichlet || bc_type == Neumann) {
    if (ParallelDescriptor::IOProcessor()) {
      std::cout << "Using Dirichlet or Neumann boundary conditions." << std::endl;
    }
    for (int n = 0; n < BL_SPACEDIM; n++) is_per[n] = 0;
  } 
  else {
    if (ParallelDescriptor::IOProcessor()) {
      std::cout << "Using periodic boundary conditions." << std::endl;
    }
    for (int n = 0; n < BL_SPACEDIM; n++) is_per[n] = 1;
  }
 
  // This defines a Geometry object which is useful for writing the plotfiles
  Geometry geom(domain,&real_box,coord,is_per);

  for ( int n=0; n<BL_SPACEDIM; n++ ) {
    dx[n] = ( geom.ProbHi(n) - geom.ProbLo(n) )/domain.length(n);
  }

  if (ParallelDescriptor::IOProcessor()) {
     std::cout << "Domain size     : " << n_cell << std::endl;
     std::cout << "Max_grid_size   : " << max_grid_size << std::endl;
     std::cout << "Number of grids : " << bs.size() << std::endl;
  }

  // Allocate and define the right hand side.
  MultiFab rhs(bs, Ncomp, 0); 
  setup_rhs(rhs, geom);

  // Set up the Helmholtz operator coefficients.
  MultiFab alpha(bs, Ncomp, 0);
  PArray<MultiFab> beta(BL_SPACEDIM, PArrayManage);
  for ( int n=0; n<BL_SPACEDIM; ++n ) {
    BoxArray bx(bs);
    beta.set(n, new MultiFab(bx.surroundingNodes(n), Ncomp, 0, Fab_allocate));
  }

  // The way HPGMG stores face-centered data is completely different than the
  // way BoxLib does it, and translating between the two directly via indexing
  // magic is a nightmare. Happily, the way this tutorial calculates
  // face-centered values is by first calculating cell-centered values and then
  // interpolating to the cell faces. HPGMG can do the same thing, so rather
  // than converting directly from BoxLib's face-centered data to HPGMG's, just
  // give HPGMG the cell-centered data and let it interpolate itself.

  MultiFab beta_cc(bs,Ncomp,1); // cell-centered beta
  setup_coeffs(bs, alpha, beta, geom, beta_cc);

  MultiFab anaSoln;
  if (comp_norm || plot_err || plot_asol) {
    anaSoln.define(bs, Ncomp, 0, Fab_allocate);
    compute_analyticSolution(anaSoln);
    
    if (plot_asol) {
      writePlotFile("ASOL", anaSoln, geom);
    }
  }

  // Allocate the solution array 
  // Set the number of ghost cells in the solution array.
  MultiFab soln(bs, Ncomp, 1);
  MultiFab gphi(bs, BL_SPACEDIM, 0);

#ifdef USEHYPRE
  if (solver_type == Hypre || solver_type == All) {
    if (ParallelDescriptor::IOProcessor()) {
      std::cout << "----------------------------------------" << std::endl;
      std::cout << "Solving with Hypre " << std::endl;
    }

    solve(soln, anaSoln, gphi, a, b, alpha, beta, beta_cc, rhs, bs, geom, Hypre);
  }
#endif

  if (solver_type == BoxLib_C || solver_type == All) {
    if (ParallelDescriptor::IOProcessor()) {
      std::cout << "----------------------------------------" << std::endl;
      std::cout << "Solving with BoxLib C++ solver " << std::endl;
    }

    solve(soln, anaSoln, gphi, a, b, alpha, beta, beta_cc, rhs, bs, geom, BoxLib_C);
  }

#ifdef USE_F90_SOLVERS
  if (solver_type == BoxLib_F || solver_type == All) {
    if (ParallelDescriptor::IOProcessor()) {
      std::cout << "----------------------------------------" << std::endl;
      std::cout << "Solving with BoxLib F90 solver " << std::endl;
    }

    solve(soln, anaSoln, gphi, a, b, alpha, beta, beta_cc, rhs, bs, geom, BoxLib_F);
  }
#endif

#ifdef USEHPGMG
  if (solver_type == HPGMG || solver_type == All) {
    if (ParallelDescriptor::IOProcessor()) {
      std::cout << "----------------------------------------" << std::endl;
      std::cout << "Solving with HPGMG solver " << std::endl;
    }

    solve(soln, anaSoln, gphi, a, b, alpha, beta, beta_cc, rhs, bs, geom, HPGMG);
  }
#endif

  if (ParallelDescriptor::IOProcessor()) {
    std::cout << "----------------------------------------" << std::endl;
  }
  
  BL_PROFILE_VAR_STOP(pmain);

  BoxLib::Finalize();
}

void compute_analyticSolution(MultiFab& anaSoln)
{
  BL_PROFILE("compute_analyticSolution()");
  int ibnd = static_cast<int>(bc_type); 

  for (MFIter mfi(anaSoln); mfi.isValid(); ++mfi) {
    const int* alo = anaSoln[mfi].loVect();
    const int* ahi = anaSoln[mfi].hiVect();
    const Box& bx = mfi.validbox();

    FORT_COMP_ASOL(anaSoln[mfi].dataPtr(), ARLIM(alo), ARLIM(ahi),
		   bx.loVect(),bx.hiVect(),dx, ibnd);
  }
}

void setup_coeffs(BoxArray& bs, MultiFab& alpha, PArray<MultiFab>& beta, 
		  const Geometry& geom, MultiFab& cc_coef)
{
  BL_PROFILE("setup_coeffs()");
  ParmParse pp;

  Real sigma, w;
  pp.get("sigma", sigma);
  pp.get("w", w);

  for ( MFIter mfi(alpha); mfi.isValid(); ++mfi ) {
    const Box& bx = mfi.validbox();

    const int* alo = alpha[mfi].loVect();
    const int* ahi = alpha[mfi].hiVect();
    FORT_SET_ALPHA(alpha[mfi].dataPtr(),ARLIM(alo),ARLIM(ahi),
    		   bx.loVect(),bx.hiVect(),dx);

    const int* clo = cc_coef[mfi].loVect();
    const int* chi = cc_coef[mfi].hiVect();
    FORT_SET_CC_COEF(cc_coef[mfi].dataPtr(),ARLIM(clo),ARLIM(chi),
		     bx.loVect(),bx.hiVect(),dx, sigma, w);
  }

  BoxLib::average_cellcenter_to_face(beta, cc_coef, geom);

  if (plot_beta == 1) {
    writePlotFile("BETA", cc_coef, geom);
  }
}

void setup_rhs(MultiFab& rhs, const Geometry& geom)
{
  BL_PROFILE("setup_rhs()");
  ParmParse pp;

  Real a, b, sigma, w;
  pp.get("a",  a);
  pp.get("b",  b);
  pp.get("sigma", sigma);
  pp.get("w", w);

  int ibnd = static_cast<int>(bc_type); 

  // We test the sum of the RHS to check solvability
  Real sum_rhs = 0.;

  for ( MFIter mfi(rhs); mfi.isValid(); ++mfi ) {
    const int* rlo = rhs[mfi].loVect();
    const int* rhi = rhs[mfi].hiVect();
    const Box& bx = mfi.validbox();

    FORT_SET_RHS(rhs[mfi].dataPtr(),ARLIM(rlo),ARLIM(rhi),
                 bx.loVect(),bx.hiVect(),dx, a, b, sigma, w, ibnd);
    sum_rhs += rhs[mfi].sum(0,1);
  }

  for (int n=0; n < BL_SPACEDIM; n++) {
    sum_rhs *= dx[n]; 
  }
  
  ParallelDescriptor::ReduceRealSum(sum_rhs, ParallelDescriptor::IOProcessorNumber());

  if (ParallelDescriptor::IOProcessor()) {
     std::cout << "Sum of RHS      : " << sum_rhs << std::endl;
  }

  if (plot_rhs == 1) {
    writePlotFile("RHS", rhs, geom);
  }
}

void set_boundary(BndryData& bd, const MultiFab& rhs, int comp=0)
{
  BL_PROFILE("set_boundary()");
  Real bc_value = 0.0;

  for (int n=0; n<BL_SPACEDIM; ++n) {
    for (MFIter mfi(rhs); mfi.isValid(); ++mfi ) {
      int i = mfi.index(); 
      
      const Box& bx = mfi.validbox();
      
      // Our default will be that the face of this grid is either touching another grid
      //  across an interior boundary or a periodic boundary.  We will test for the other
      //  cases below.
      {
	// Define the type of boundary conditions to be Dirichlet (even for periodic)
	bd.setBoundCond(Orientation(n, Orientation::low) ,i,comp,LO_DIRICHLET);
	bd.setBoundCond(Orientation(n, Orientation::high),i,comp,LO_DIRICHLET);
	
	// Set the boundary conditions to the cell centers outside the domain
	bd.setBoundLoc(Orientation(n, Orientation::low) ,i,0.5*dx[n]);
	bd.setBoundLoc(Orientation(n, Orientation::high),i,0.5*dx[n]);
      }

      // Now test to see if we should override the above with Dirichlet or Neumann physical bc's
      if (bc_type != Periodic) { 
	int ibnd = static_cast<int>(bc_type); // either LO_DIRICHLET or LO_NEUMANN
	const Geometry& geom = bd.getGeom();

	// We are on the low side of the domain in coordinate direction n
	if (bx.smallEnd(n) == geom.Domain().smallEnd(n)) {
	  // Set the boundary conditions to live exactly on the faces of the domain
	  bd.setBoundLoc(Orientation(n, Orientation::low) ,i,0.0 );
	  
	  // Set the Dirichlet/Neumann boundary values 
	  bd.setValue(Orientation(n, Orientation::low) ,i, bc_value);
	  
	  // Define the type of boundary conditions 
	  bd.setBoundCond(Orientation(n, Orientation::low) ,i,comp,ibnd);
	}
	
	// We are on the high side of the domain in coordinate direction n
	if (bx.bigEnd(n) == geom.Domain().bigEnd(n)) {
	  // Set the boundary conditions to live exactly on the faces of the domain
	  bd.setBoundLoc(Orientation(n, Orientation::high) ,i,0.0 );
	  
	  // Set the Dirichlet/Neumann boundary values
	  bd.setValue(Orientation(n, Orientation::high) ,i, bc_value);
	  
	  // Define the type of boundary conditions 
	  bd.setBoundCond(Orientation(n, Orientation::high) ,i,comp,ibnd);
	}
      } 
    }
  }
}

void solve(MultiFab& soln, const MultiFab& anaSoln, MultiFab& gphi,
	   Real a, Real b, MultiFab& alpha, PArray<MultiFab>& beta, MultiFab& beta_cc,
	   MultiFab& rhs, const BoxArray& bs, const Geometry& geom,
	   solver_t solver)
{
  BL_PROFILE("solve()");
  std::string ss;

  soln.setVal(0.0);

  const Real run_strt = ParallelDescriptor::second();

  if (solver == BoxLib_C) {
    ss = "CPP";
    solve_with_Cpp(soln, gphi, a, b, alpha, beta, rhs, bs, geom);
  }
#ifdef USE_F90_SOLVERS
  else if (solver == BoxLib_F) {
    ss = "F90";
    solve_with_F90(soln, gphi, a, b, alpha, beta, rhs, bs, geom);
  }
#endif
#ifdef USEHYPRE
  else if (solver == Hypre) {
    ss = "Hyp";
    solve_with_hypre(soln, a, b, alpha, beta, rhs, bs, geom);
  }
#endif
#ifdef USEHPGMG
  else if (solver == HPGMG) {
    ss = "HPGMG";
    solve_with_HPGMG(soln, gphi, a, b, alpha, beta, beta_cc, rhs, bs, geom, n_cell);
  }
#endif
  else {
    BoxLib::Error("Invalid solver");
  }

  Real run_time = ParallelDescriptor::second() - run_strt;

  ParallelDescriptor::ReduceRealMax(run_time, ParallelDescriptor::IOProcessorNumber());
  if (ParallelDescriptor::IOProcessor()) {
    std::cout << "   Run time      : " << run_time << std::endl;
  }

  if (plot_soln) {
    writePlotFile("SOLN-"+ss, soln, geom);
    writePlotFile("GPHI-"+ss, gphi, geom);
  }

  if (plot_err || comp_norm) {
    soln.minus(anaSoln, 0, Ncomp, 0); // soln contains errors now
    MultiFab& err = soln;

    if (plot_err) {
      writePlotFile("ERR-"+ss, soln, geom);
    }
    
    if (comp_norm) {
      Real twoNorm = err.norm2();
      Real maxNorm = err.norm0();
      
      err.setVal(1.0);
      Real vol = err.norm2();
      twoNorm /= vol;
      
      if (ParallelDescriptor::IOProcessor()) {
	std::cout << "   2 norm error  : " << twoNorm << std::endl;
	std::cout << "   max norm error: " << maxNorm << std::endl;
      }
    }
  }
}

void solve_with_Cpp(MultiFab& soln, MultiFab& gphi, Real a, Real b, MultiFab& alpha, 
		    PArray<MultiFab>& beta, MultiFab& rhs, const BoxArray& bs, const Geometry& geom)
{
  BL_PROFILE("solve_with_Cpp()");
  BndryData bd(bs, 1, geom);
  set_boundary(bd, rhs);

  ABecLaplacian abec_operator(bd, dx);
  abec_operator.setScalars(a, b);
  abec_operator.setCoefficients(alpha, beta);

  MultiGrid mg(abec_operator);
  mg.setVerbose(verbose);
  mg.solve(soln, rhs, tolerance_rel, tolerance_abs);

<<<<<<< HEAD
  PArray<MultiFab> grad_phi(BL_SPACEDIM);
=======
  PArray<MultiFab> grad_phi(BL_SPACEDIM, PArrayManage);
>>>>>>> 6f9753b0
  for (int n = 0; n < BL_SPACEDIM; ++n)
      grad_phi.set(n, new MultiFab(BoxArray(soln.boxArray()).surroundingNodes(n), 1, 0));

#if (BL_SPACEDIM == 2)
  abec_operator.compFlux(grad_phi[0],grad_phi[1],soln);
#elif (BL_SPACEDIM == 3)
  abec_operator.compFlux(grad_phi[0],grad_phi[1],grad_phi[2],soln);
#endif
<<<<<<< HEAD

  for (int n = 0; n < BL_SPACEDIM; ++n)
  {
      grad_phi[n].FillBoundary();
      geom.FillPeriodicBoundary(grad_phi[n]);
  }
=======
>>>>>>> 6f9753b0

  // Average edge-centered gradients to cell centers.
  BoxLib::average_face_to_cellcenter(gphi, grad_phi, geom);
}

#ifdef USE_F90_SOLVERS
void solve_with_F90(MultiFab& soln, MultiFab& gphi, Real a, Real b, MultiFab& alpha, 
		    PArray<MultiFab>& beta, MultiFab& rhs, const BoxArray& bs, const Geometry& geom)
{
  BL_PROFILE("solve_with_F90()");

  FMultiGrid fmg(geom);

  int mg_bc[2*BL_SPACEDIM];
  if (bc_type == Periodic) {
    // Define the type of boundary conditions to be periodic
    for ( int n = 0; n < BL_SPACEDIM; ++n ) {
      mg_bc[2*n + 0] = MGT_BC_PER;
      mg_bc[2*n + 1] = MGT_BC_PER;
    }
  }
  else if (bc_type == Neumann) {
    // Define the type of boundary conditions to be Neumann
    for ( int n = 0; n < BL_SPACEDIM; ++n ) {
      mg_bc[2*n + 0] = MGT_BC_NEU;
      mg_bc[2*n + 1] = MGT_BC_NEU;
    }
  }
  else if (bc_type == Dirichlet) {
    // Define the type of boundary conditions to be Dirichlet
    for ( int n = 0; n < BL_SPACEDIM; ++n ) {
      mg_bc[2*n + 0] = MGT_BC_DIR;
      mg_bc[2*n + 1] = MGT_BC_DIR;
    }
  }

  fmg.set_bc(mg_bc);

  fmg.set_scalars(a, b);
  fmg.set_coefficients(alpha, beta);

  int always_use_bnorm = 0;
  int need_grad_phi = 1;
  fmg.solve(soln, rhs, tolerance_rel, tolerance_abs, always_use_bnorm, need_grad_phi);

<<<<<<< HEAD
  PArray<MultiFab> grad_phi(BL_SPACEDIM);
=======
  PArray<MultiFab> grad_phi(BL_SPACEDIM, PArrayManage);
>>>>>>> 6f9753b0
  for (int n = 0; n < BL_SPACEDIM; ++n)
      grad_phi.set(n, new MultiFab(BoxArray(soln.boxArray()).surroundingNodes(n), 1, 0));

  fmg.get_grad_phi(grad_phi);

  // Average edge-centered gradients to cell centers.
  BoxLib::average_face_to_cellcenter(gphi, grad_phi, geom);
}
#endif

#ifdef USEHYPRE
void solve_with_hypre(MultiFab& soln, Real a, Real b, MultiFab& alpha, 
		      PArray<MultiFab>& beta, MultiFab& rhs, const BoxArray& bs, const Geometry& geom)
{
  BL_PROFILE("solve_with_hypre()");
  BndryData bd(bs, 1, geom);
  set_boundary(bd, rhs);

  HypreABecLap hypreSolver(bs, geom);
  hypreSolver.setScalars(a, b);
  hypreSolver.setACoeffs(alpha);
  hypreSolver.setBCoeffs(beta);
  hypreSolver.setVerbose(verbose);
  hypreSolver.solve(soln, rhs, tolerance_rel, tolerance_abs, maxiter, bd);
}
#endif

#ifdef USEHPGMG
void solve_with_HPGMG(MultiFab& soln, MultiFab& gphi, Real a, Real b, MultiFab& alpha, PArray<MultiFab>& beta,
                      MultiFab& beta_cc, MultiFab& rhs, const BoxArray& bs, const Geometry& geom, int n_cell)
{
  BndryData bd(bs, 1, geom);
  set_boundary(bd, rhs);

  ABecLaplacian abec_operator(bd, dx);
  abec_operator.setScalars(a, b);
  abec_operator.setCoefficients(alpha, beta);

  int minCoarseDim;
  if (domain_boundary_condition == BC_PERIODIC)
  {
    minCoarseDim = 2; // avoid problems with black box calculation of D^{-1} for poisson with periodic BC's on a 1^3 grid
  }
  else
  {
    minCoarseDim = 1; // assumes you can drop order on the boundaries
  }

  level_type level_h;
  mg_type MG_h;
  int numVectors = 12;

  int my_rank = 0, num_ranks = 1;

#ifdef BL_USE_MPI
  MPI_Comm_size (MPI_COMM_WORLD, &num_ranks);
  MPI_Comm_rank (MPI_COMM_WORLD, &my_rank);
#endif /* BL_USE_MPI */

  const double h0 = dx[0];
  // Create the geometric structure of the HPGMG grid using the RHS MultiFab as
  // a template. This doesn't copy any actual data.
  MultiFab::CreateHPGMGLevel(&level_h, rhs, n_cell, max_grid_size, my_rank, num_ranks, domain_boundary_condition, numVectors, h0);

  // Set up the coefficients for the linear operator L.
  MultiFab::SetupHPGMGCoefficients(a, b, alpha, beta_cc, &level_h);

  // Now that the HPGMG grid is built, populate it with RHS data.
  MultiFab::ConvertToHPGMGLevel(rhs, n_cell, max_grid_size, &level_h, VECTOR_F);

#ifdef USE_HELMHOLTZ
  if (ParallelDescriptor::IOProcessor()) {
    std::cout << "Creating Helmholtz (a=" << a << ", b=" << b << ") test problem" << std::endl;;
  }
#else
  if (ParallelDescriptor::IOProcessor()) {
    std::cout << "Creating Poisson (a=" << a << ", b=" << b << ") test problem" << std::endl;;
  }
#endif /* USE_HELMHOLTZ */

  if (level_h.boundary_condition.type == BC_PERIODIC)
  {
    double average_value_of_f = mean (&level_h, VECTOR_F);
    if (average_value_of_f != 0.0)
    {
      if (ParallelDescriptor::IOProcessor())
      {
        std::cerr << "WARNING: Periodic boundary conditions, but f does not sum to zero... mean(f)=" << average_value_of_f << std::endl;
      }
      //shift_vector(&level_h,VECTOR_F,VECTOR_F,-average_value_of_f);
    }
  }
  //- - - - - - - - - - - - - - - - - - - - - - - - - - - - - - - - - - - - - - - - - - - - - - - - - - - - - - - - - - - - - - - -
  rebuild_operator(&level_h,NULL,a,b);    // i.e. calculate Dinv and lambda_max
  MGBuild(&MG_h,&level_h,a,b,minCoarseDim,ParallelDescriptor::Communicator()); // build the Multigrid Hierarchy
  //- - - - - - - - - - - - - - - - - - - - - - - - - - - - - - - - - - - - - - - - - - - - - - - - - - - - - - - - - - - - - - - -
  if (ParallelDescriptor::IOProcessor())
      std::cout << std::endl << std::endl << "===== STARTING SOLVE =====" << std::endl << std::flush;

  MGResetTimers (&MG_h);
  zero_vector (MG_h.levels[0], VECTOR_U);
#ifdef USE_FCYCLES
  FMGSolve (&MG_h, 0, VECTOR_U, VECTOR_F, a, b, tolerance_abs, tolerance_rel);
#else
  MGSolve (&MG_h, 0, VECTOR_U, VECTOR_F, a, b, tolerance_abs, tolerance_rel);
#endif /* USE_FCYCLES */

  MGPrintTiming (&MG_h, 0);   // don't include the error check in the timing results
  //- - - - - - - - - - - - - - - - - - - - - - - - - - - - - - - - - - - - - - - - - - - - - - - - - - - - - - - - - - - - - - - -

  if (ParallelDescriptor::IOProcessor())
    std::cout << std::endl << std::endl << "===== Performing Richardson error analysis ==========================" << std::endl;
  // solve A^h u^h = f^h
  // solve A^2h u^2h = f^2h
  // solve A^4h u^4h = f^4h
  // error analysis...
  MGResetTimers(&MG_h);
  const double dtol = tolerance_abs;
  const double rtol = tolerance_rel;
  int l;for(l=0;l<3;l++){
    if(l>0)restriction(MG_h.levels[l],VECTOR_F,MG_h.levels[l-1],VECTOR_F,RESTRICT_CELL);
           zero_vector(MG_h.levels[l],VECTOR_U);
    #ifdef USE_FCYCLES
    FMGSolve(&MG_h,l,VECTOR_U,VECTOR_F,a,b,dtol,rtol);
    #else
     MGSolve(&MG_h,l,VECTOR_U,VECTOR_F,a,b,dtol,rtol);
    #endif
  }
  richardson_error(&MG_h,0,VECTOR_U);

  // Now convert solution from HPGMG back to rhs MultiFab.
  MultiFab::ConvertFromHPGMGLevel(soln, &level_h, VECTOR_U);

  const double norm_from_HPGMG = norm(&level_h, VECTOR_U);
  const double mean_from_HPGMG = mean(&level_h, VECTOR_U);
  const Real norm0 = soln.norm0();
  const Real norm2 = soln.norm2();
  if (ParallelDescriptor::IOProcessor()) {
    std::cout << "mean from HPGMG: " << mean_from_HPGMG << std::endl;
    std::cout << "norm from HPGMG: " << norm_from_HPGMG << std::endl;
    std::cout << "norm0 of RHS copied to MF: " << norm0 << std::endl;
    std::cout << "norm2 of RHS copied to MF: " << norm2 << std::endl;
  }

  // Write the MF to disk for comparison with the in-house solver
  if (plot_soln)
  {
    writePlotFile("SOLN-HPGMG", soln, geom);
  }

  //- - - - - - - - - - - - - - - - - - - - - - - - - - - - - - - - - - - - - - - - - - - - - - - - - - - - - - - - - - - - - - - -
  MGDestroy(&MG_h);
  destroy_level(&level_h);
  //- - - - - - - - - - - - - - - - - - - - - - - - - - - - - - - - - - - - - - - - - - - - - - - - - - - - - - - - - - - - - - - -

<<<<<<< HEAD
  PArray<MultiFab> grad_phi(BL_SPACEDIM);
=======
  PArray<MultiFab> grad_phi(BL_SPACEDIM, PArrayManage);
>>>>>>> 6f9753b0
  for (int n = 0; n < BL_SPACEDIM; ++n)
      grad_phi.set(n, new MultiFab(BoxArray(soln.boxArray()).surroundingNodes(n), 1, 0));

#if (BL_SPACEDIM == 2)
  abec_operator.compFlux(grad_phi[0],grad_phi[1],soln);
#elif (BL_SPACEDIM == 3)
  abec_operator.compFlux(grad_phi[0],grad_phi[1],grad_phi[2],soln);
#endif
<<<<<<< HEAD

  for (int n = 0; n < BL_SPACEDIM; ++n)
  {
      grad_phi[n].FillBoundary();
      geom.FillPeriodicBoundary(grad_phi[n]);
  }
=======
>>>>>>> 6f9753b0

  // Average edge-centered gradients to cell centers.
  BoxLib::average_face_to_cellcenter(gphi, grad_phi, geom);
}
#endif<|MERGE_RESOLUTION|>--- conflicted
+++ resolved
@@ -542,11 +542,7 @@
   mg.setVerbose(verbose);
   mg.solve(soln, rhs, tolerance_rel, tolerance_abs);
 
-<<<<<<< HEAD
-  PArray<MultiFab> grad_phi(BL_SPACEDIM);
-=======
   PArray<MultiFab> grad_phi(BL_SPACEDIM, PArrayManage);
->>>>>>> 6f9753b0
   for (int n = 0; n < BL_SPACEDIM; ++n)
       grad_phi.set(n, new MultiFab(BoxArray(soln.boxArray()).surroundingNodes(n), 1, 0));
 
@@ -555,15 +551,6 @@
 #elif (BL_SPACEDIM == 3)
   abec_operator.compFlux(grad_phi[0],grad_phi[1],grad_phi[2],soln);
 #endif
-<<<<<<< HEAD
-
-  for (int n = 0; n < BL_SPACEDIM; ++n)
-  {
-      grad_phi[n].FillBoundary();
-      geom.FillPeriodicBoundary(grad_phi[n]);
-  }
-=======
->>>>>>> 6f9753b0
 
   // Average edge-centered gradients to cell centers.
   BoxLib::average_face_to_cellcenter(gphi, grad_phi, geom);
@@ -609,11 +596,7 @@
   int need_grad_phi = 1;
   fmg.solve(soln, rhs, tolerance_rel, tolerance_abs, always_use_bnorm, need_grad_phi);
 
-<<<<<<< HEAD
-  PArray<MultiFab> grad_phi(BL_SPACEDIM);
-=======
   PArray<MultiFab> grad_phi(BL_SPACEDIM, PArrayManage);
->>>>>>> 6f9753b0
   for (int n = 0; n < BL_SPACEDIM; ++n)
       grad_phi.set(n, new MultiFab(BoxArray(soln.boxArray()).surroundingNodes(n), 1, 0));
 
@@ -769,11 +752,7 @@
   destroy_level(&level_h);
   //- - - - - - - - - - - - - - - - - - - - - - - - - - - - - - - - - - - - - - - - - - - - - - - - - - - - - - - - - - - - - - - -
 
-<<<<<<< HEAD
-  PArray<MultiFab> grad_phi(BL_SPACEDIM);
-=======
   PArray<MultiFab> grad_phi(BL_SPACEDIM, PArrayManage);
->>>>>>> 6f9753b0
   for (int n = 0; n < BL_SPACEDIM; ++n)
       grad_phi.set(n, new MultiFab(BoxArray(soln.boxArray()).surroundingNodes(n), 1, 0));
 
@@ -782,15 +761,6 @@
 #elif (BL_SPACEDIM == 3)
   abec_operator.compFlux(grad_phi[0],grad_phi[1],grad_phi[2],soln);
 #endif
-<<<<<<< HEAD
-
-  for (int n = 0; n < BL_SPACEDIM; ++n)
-  {
-      grad_phi[n].FillBoundary();
-      geom.FillPeriodicBoundary(grad_phi[n]);
-  }
-=======
->>>>>>> 6f9753b0
 
   // Average edge-centered gradients to cell centers.
   BoxLib::average_face_to_cellcenter(gphi, grad_phi, geom);
