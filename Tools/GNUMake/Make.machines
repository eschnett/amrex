# This file defines which_site and which_computer. 
# Thus this decides which Make.$(which_site) file is included by Make.defs.

which_site := unknown
which_computer := unknown

ifdef $(HOSTNAME)
  host_name := $(strip $(HOSTNAME))
else ifdef $(HOST)
  host_name := $(strip $(HOST))
else
  host_name := $(shell hostname -f)
endif

# MACHINES supported

CCSE_MACHINES := angilas atragon baragon battra ebirah gamera gigan
CCSE_MACHINES += gimantis godzilla gojira hedorah kiryu kumonga manda
CCSE_MACHINES += megalon mothra rodan varan naphta orga ghidorah
ifeq ($(host_name), $(findstring $(host_name), $(CCSE_MACHINES)))
  which_site := ccse
  which_computer := $(host_name)
endif

ifeq ($(findstring edison, $(NERSC_HOST)), edison)
  which_site := nersc
  which_computer := edison
endif
ifeq ($(findstring cori, $(NERSC_HOST)), cori)
  which_site := nersc
  which_computer := cori
endif

ifeq ($(findstring titan, $(host_name)), titan)
  which_site := olcf
  which_computer := titan
endif

ifeq ($(findstring summit, $(host_name)), summit)
  which_site := olcf
  which_computer := summit
endif

ifeq ($(findstring summitdev, $(host_name)), summitdev)
  which_site := olcf
  which_computer := summitdev
endif

ifeq ($(findstring sierra, $(host_name)), sierra)
  which_site := llnl
  which_computer := sierra
endif

<<<<<<< HEAD
=======
ifeq ($(findstring butte, $(host_name)), butte)
  which_site := llnl
  which_computer := butte
endif

>>>>>>> cd2d1974
ifeq ($(findstring ray, $(host_name)), ray)
  which_site := llnl
  which_computer := ray
endif

ifeq ($(findstring rzmanta, $(host_name)), rzmanta)
  which_site := llnl
  which_computer := rzmanta
endif

ifeq ($(findstring rzansel, $(host_name)), rzansel)
  which_site := llnl
  which_computer := rzansel
endif

ifeq ($(findstring mira, $(host_name)), mira)
  which_site := alcf
  which_computer := mira
endif

ifeq ($(findstring theta, $(host_name)), theta)
  which_site := alcf
  which_computer := theta
endif

ifeq ($(findstring asterix, $(host_name)), asterix)
  which_site := flash
  which_computer := asterix
endif

ifeq ($(findstring merlin, $(host_name)), merlin)
  which_site := nrel
  which_computer := merlin
endif

ifeq ($(findstring aurora, $(host_name)), aurora)
  which_site := hs
  which_computer := aurora
endif

ifeq ($(findstring nrel, $(host_name)), nrel)
  which_site := nrel
  which_computer := anymachine
endif

ifeq ($(findstring daint, $(host_name)), daint)
  which_site := cscs
  which_computer := daint
endif<|MERGE_RESOLUTION|>--- conflicted
+++ resolved
@@ -51,14 +51,11 @@
   which_computer := sierra
 endif
 
-<<<<<<< HEAD
-=======
 ifeq ($(findstring butte, $(host_name)), butte)
   which_site := llnl
   which_computer := butte
 endif
 
->>>>>>> cd2d1974
 ifeq ($(findstring ray, $(host_name)), ray)
   which_site := llnl
   which_computer := ray
