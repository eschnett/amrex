--- conflicted
+++ resolved
@@ -69,7 +69,7 @@
 	    if test -f "$$f"; then \
 	      install -c -m 644 "$$f" $(amrexIncludeDir); \
 	      newf=$(amrexIncludeDir)/$$h; \
-	      sed -i -e '1s/^/#include <AMReX_Config.H>\n/' $$newf; \
+	      perl -pi -e 's/^/#include <AMReX_Config.H>\n/ if $$. == 1' $$newf; \
 	    fi; \
 	  done; \
 	done 
@@ -146,15 +146,11 @@
 $(objEXETempDir)/%.o: %.c
 	@echo Compiling $*.c ...
 	@if [ ! -d $(objEXETempDir) ]; then mkdir -p $(objEXETempDir); fi
-<<<<<<< HEAD
-	$(SILENT) $(CCACHE) $(CC) $(CFLAGS) -DBL_LANG_C $(CPPFLAGS) $(includes) -c $< $(EXE_OUTPUT_OPTION)
-=======
 ifeq ($(USE_GPU_PRAGMA),TRUE)
 	$(SILENT) $(CCACHE) $(CC) $(CFLAGS) -DBL_LANG_C -DAMREX_LANG_C $(CPPFLAGS) $(includes) -c $(srcTempDir)/$(<F) $(EXE_OUTPUT_OPTION)
 else
 	$(SILENT) $(CCACHE) $(CC) $(CFLAGS) -DBL_LANG_C -DAMREX_LANG_C $(CPPFLAGS) $(includes) -c $< $(EXE_OUTPUT_OPTION)
 endif
->>>>>>> cd2d1974
 
 $(objEXETempDir)/%.o: %.f
 	@echo Compiling $*.f ...
@@ -172,9 +168,6 @@
 	@echo Compiling $*.F ...
 	@if [ ! -d $(objEXETempDir) ]; then mkdir -p $(objEXETempDir); fi
 	@if [ ! -d $(f77EXETempDir) ]; then mkdir -p $(f77EXETempDir); fi
-<<<<<<< HEAD
-	$(SILENT) $(FORT_CPP) -DBL_LANG_FORT $(CPPFLAGS) $(fincludes) $< | $(FORTPREP) > $(f77EXETempDir)/$*.f
-=======
 ifeq ($(USE_GPU_PRAGMA),TRUE)
 	@if [ ! -d $(srcTempDir) ]; then mkdir -p $(srcTempDir); fi
 	@$(SHELL) -ec 'cp $< $(srcTempDir)'
@@ -183,7 +176,6 @@
 	$(SILENT) $(F90CACHE) $(FC) $(FFLAGS) $(fincludes) -c $(srcTempDir)/$*.f $(FORT_EXE_OUTPUT_OPTION)
 else
 	$(SILENT) $(FORT_CPP) -DBL_LANG_FORT -DAMREX_LANG_FORT $(CPPFLAGS) $(fincludes) $< | $(FORTPREP) > $(f77EXETempDir)/$*.f
->>>>>>> cd2d1974
 	$(SILENT) $(F90CACHE) $(FC) $(FFLAGS) $(fincludes) -c $(f77EXETempDir)/$*.f $(FORT_EXE_OUTPUT_OPTION)
 endif
 
@@ -202,9 +194,6 @@
 $(objEXETempDir)/%.o: %.F90
 	@echo Compiling $*.F90 ...
 	@if [ ! -d $(objEXETempDir) ]; then mkdir -p $(objEXETempDir); fi
-<<<<<<< HEAD
-	$(SILENT) $(F90CACHE) $(F90) $(F90FLAGS) $(CPP_PREFIX)-DBL_LANG_FORT $(FINAL_CPPFLAGS) $(fincludes) -c $< $(FORT_EXE_OUTPUT_OPTION)
-=======
 ifeq ($(USE_GPU_PRAGMA),TRUE)
 	@if [ ! -d $(srcTempDir) ]; then mkdir -p $(srcTempDir); fi
 	@$(SHELL) -ec 'cp $< $(srcTempDir)'
@@ -217,7 +206,6 @@
 else
 	$(SILENT) $(F90CACHE) $(F90) $(F90FLAGS) -DBL_LANG_FORT -DAMREX_LANG_FORT $(FINAL_CPPFLAGS) $(fincludes) -c $< $(FORT_EXE_OUTPUT_OPTION)
 endif
->>>>>>> cd2d1974
 
 #
 # Rules for dependencies in bare object files.
@@ -301,11 +289,6 @@
 	$(MODDEP) $(DEP_CHECK_OPTS) --prefix $(objEXETempDir) \
             --temp_dir $(f77EXETempDir) \
             --cpp "$(FORT_CPP)" \
-<<<<<<< HEAD
-            --defines "-DBL_LANG_FORT $(CPPFLAGS) $(fincludes)" \
-            --f90_preprocess "$(F90PREP)" $^ > $(depEXETempDir)/f90.depends 
-
-=======
             --defines "-DBL_LANG_FORT -DAMREX_LANG_FORT $(CPPFLAGS) $(fincludes)" \
             --f90_preprocess "$(F90PREP)" $^ > $(depEXETempDir)/f90.depends
 
@@ -325,7 +308,6 @@
              --exclude_defines "-DAMREX_USE_MPI -DBL_USE_MPI"
 endif
 endif
->>>>>>> cd2d1974
 
 #
 # <typecheck>
@@ -341,7 +323,7 @@
 
 $(tmpEXETempDir)/%.F90.orig: %.F90
 	@if [ ! -d $(tmpEXETempDir) ]; then mkdir -p $(tmpEXETempDir); fi
-	$(SILENT) $(F90) $(F90FLAGS) $(CPP_PREFIX)-DBL_LANG_FORT $(FINAL_CPPFLAGS) $(fincludes) -fsyntax-only -fdump-fortran-original $< > $@
+	$(SILENT) $(F90) $(F90FLAGS) -DBL_LANG_FORT -DAMREX_LANG_FORT $(FINAL_CPPFLAGS) $(fincludes) -fsyntax-only -fdump-fortran-original $< > $@
 
 $(tmpEXETempDir)/%.f.orig: %.f
 	@if [ ! -d $(tmpEXETempDir) ]; then mkdir -p $(tmpEXETempDir); fi
@@ -349,7 +331,7 @@
 
 $(tmpEXETempDir)/%.F.orig: %.F
 	@if [ ! -d $(tmpEXETempDir) ]; then mkdir -p $(tmpEXETempDir); fi
-	$(SILENT) $(F90) $(FFLAGS) $(CPP_PREFIX)-DBL_LANG_FORT $(FINAL_CPPFLAGS) $(fincludes) -fsyntax-only -fdump-fortran-original $< > $@
+	$(SILENT) $(F90) $(FFLAGS) -DBL_LANG_FORT -DAMREX_LANG_FORT $(FINAL_CPPFLAGS) $(fincludes) -fsyntax-only -fdump-fortran-original $< > $@
 
 # fix amrex::Real and amrex_real
 # & --> *
