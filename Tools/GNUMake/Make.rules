
FINAL_VPATH_LOCATIONS = . $(VPATH_LOCATIONS)
vpath %.f    $(FINAL_VPATH_LOCATIONS)
vpath %.fi   $(FINAL_VPATH_LOCATIONS)
vpath %.F    $(FINAL_VPATH_LOCATIONS)
vpath %.f90  $(FINAL_VPATH_LOCATIONS)
vpath %.F90  $(FINAL_VPATH_LOCATIONS)
vpath %.c    $(FINAL_VPATH_LOCATIONS)
vpath %.cpp  $(FINAL_VPATH_LOCATIONS)
vpath %.h    $(FINAL_VPATH_LOCATIONS)
vpath %.H    $(FINAL_VPATH_LOCATIONS)

FINAL_CPPFLAGS := $(addprefix $(CPP_PREFIX), $(CPPFLAGS))

# Suppress display of executed commands.  Default verbose
SILENT =
ifeq ($(VERBOSE),OFF)
  SILENT = @
else ifeq ($(VERBOSE),FALSE)
  SILENT = @
endif

#
# Rules for building executable.
#
$(executable):	$(objForExecs)
	@echo Linking $@ ...
<<<<<<< HEAD
ifeq ($(USE_CUDA),TRUE)
	$(SILENT) $(FC) $(FFLAGS) $(includes) $(LDFLAGS) -o $@ $^ $(libraries)
=======
ifeq ($(LINK_WITH_FORTRAN_COMPILER),TRUE)
	$(SILENT) $(F90) $(F90FLAGS) $(FINAL_CPPFLAGS) $(fincludes) $(LDFLAGS) -o $@ $^ $(libraries)
>>>>>>> d8d6269c
else
	$(SILENT) $(CXX) $(CXXFLAGS) $(FINAL_CPPFLAGS) $(includes) $(LDFLAGS) -o $@ $^ $(libraries)
endif
#	@echo SUCCESS

$(amrexlib): $(objForExecs)
	@echo Building libamrex.a
	$(SILENT) $(AR) $(ARFLAGS) $@ $^
	$(SILENT) $(RANLIB) $@

install_lib:
	@echo Installing libamrex.a at $(amrexLibDir) ...
	@if [ ! -d $(amrexLibDir) ]; then mkdir -p $(amrexLibDir); fi
	@if test -f $(amrexlib); then \
	  install -c -m 644 $(amrexlib) $(amrexLibDir); \
	else \
	  echo "$(amrexlib) does not exist!"; \
	fi

install_headers: $(amrexIncludeDir)/AMReX_Config.H
	@echo Installing headers at $(amrexIncludeDir) ...
	@for d in $(Pdirs); do \
	  for h in $(CEXE_headers) $(cEXE_headers); do \
	    f=Src/$$d/$$h; \
	    if test -f "$$f"; then \
	      install -c -m 644 "$$f" $(amrexIncludeDir); \
	      newf=$(amrexIncludeDir)/$$h; \
	      sed -i -e '1s/^/#include <AMReX_Config.H>\n/' $$newf; \
	    fi; \
	  done; \
	done 

install_fortran_modules:
	@echo Install Fortran modules at $(amrexIncludeDir) ...
	@if [ ! -d $(amrexIncludeDir) ]; then mkdir -p $(amrexIncludeDir); fi
	@for m in $(amrexFortModules); do \
	    install -c -m 644 "$$m" $(amrexIncludeDir); \
	done

$(amrexIncludeDir)/AMReX_Config.H: FORCE
	@echo Generating AMReX_config.H ...
	@if [ ! -d $(amrexIncludeDir) ]; then mkdir -p $(amrexIncludeDir); fi
	@ $(MKCONFIG) --defines "$(FINAL_CPPFLAGS)" --undefine "BL_LANG_FORT" \
	              --comp "$(lowercase_comp)" \
	              --allow-different-compiler "$(ALLOW_DIFFERENT_COMP)" \
	              --use-omp "$(USE_OMP)" \
	              > $@

clean::
	@echo Cleaning...
	$(SILENT) $(RM) $(f77EXETempDir)/*.f $(f77EXETempDir)/*.f90 $(objEXETempDir)/*.o
	$(SILENT) $(RM) $(f77EXETempDir)/*.f $(f77EXETempDir)/*.f90 $(objEXETempDir)/*.o
	$(SILENT) $(RM) $(tmpEXETempDir)/*
	$(SILENT) $(RM) *.optrpt $(objEXETempDir)/*.optrpt
	$(SILENT) $(RM) $(executable)
	$(SILENT) $(RM) -r $(executable).dSYM

realclean:: clean
	@echo Cleaning ...
	$(SILENT) $(RM) TAGS tags
	$(SILENT) $(RM) -r $(TmpBuildDir) *~
	$(SILENT) $(RM) *.ex *.o
	$(SILENT) $(RM) *.mod

file_locations:
	$(AMREX_HOME)/Tools/F_scripts/find_files_vpath.py --vpath "$(FINAL_VPATH_LOCATIONS)" --files "$(CEXE_sources) $(FEXE_sources) $(cEXE_sources) $(fEXE_sources) $(f90EXE_sources) $(F90EXE_sources) $(CEXE_headers) $(cEXE_headers) $(fEXE_headers) $(FEXE_headers)"


tags:	$(allSources)
	@echo ctags ...
	$(SILENT) ctags --fortran-kinds=+i $(abspath $^)

TAGS:	$(allSources)
	@echo etags $< ...
	$(SILENT) etags $(abspath $^)

clang-analyze: $(CEXE_sources)
	clang++ --analyze --analyzer-output html $(CXXFLAGS) $(CPPFLAGS) $(includes) $^

clang-tidy: $(CEXE_sources)
	clang-tidy $^ -checks=clang-diagnostic-*,performance-*,mpi-* -- $(CXXFLAGS) $(CPPFLAGS) $(includes)

FORCE:

.PHONY:	all clean realclean file_locations tags TAGS clang-analyze clang-tidy install_lib install_headers install_fortran_modules

#
# Rules for objects.
#
$(objEXETempDir)/%.o: %.cpp
	@echo Compiling $*.cpp ...
	@if [ ! -d $(objEXETempDir) ]; then mkdir -p $(objEXETempDir); fi
	$(SILENT) $(CCACHE) $(CXX) $(CXXFLAGS) $(CPPFLAGS) $(includes) -c $< $(EXE_OUTPUT_OPTION)

$(objEXETempDir)/%.o: %.c
	@echo Compiling $*.c ...
	@if [ ! -d $(objEXETempDir) ]; then mkdir -p $(objEXETempDir); fi
	$(SILENT) $(CCACHE) $(CC) $(CFLAGS) -DBL_LANG_C $(CPPFLAGS) $(includes) -c $< $(EXE_OUTPUT_OPTION)

$(objEXETempDir)/%.o: %.f
	@echo Compiling $*.f ...
	@if [ ! -d $(objEXETempDir) ]; then mkdir -p $(objEXETempDir); fi
	$(SILENT) $(F90CACHE) $(FC) $(FFLAGS) $(fincludes) -c $< $(FORT_EXE_OUTPUT_OPTION)

$(objEXETempDir)/%.o: %.F
	@echo Compiling $*.F ...
	@if [ ! -d $(objEXETempDir) ]; then mkdir -p $(objEXETempDir); fi
	@if [ ! -d $(f77EXETempDir) ]; then mkdir -p $(f77EXETempDir); fi
	$(SILENT) $(FORT_CPP) -DBL_LANG_FORT $(CPPFLAGS) $(fincludes) $< | $(FORTPREP) > $(f77EXETempDir)/$*.f
	$(SILENT) $(F90CACHE) $(FC) $(FFLAGS) $(fincludes) -c $(f77EXETempDir)/$*.f $(FORT_EXE_OUTPUT_OPTION)

$(objEXETempDir)/%.o: %.f90
	@echo Compiling $*.f90 ...
	@if [ ! -d $(objEXETempDir) ]; then mkdir -p $(objEXETempDir); fi
	$(SILENT) $(F90CACHE) $(F90) $(F90FLAGS) $(fincludes) -c $< $(FORT_EXE_OUTPUT_OPTION)

$(objEXETempDir)/%.o: %.F90
	@echo Compiling $*.F90 ...
	@if [ ! -d $(objEXETempDir) ]; then mkdir -p $(objEXETempDir); fi
	$(SILENT) $(F90CACHE) $(F90) $(F90FLAGS) $(CPP_PREFIX)-DBL_LANG_FORT $(FINAL_CPPFLAGS) $(fincludes) -c $< $(FORT_EXE_OUTPUT_OPTION)

#
# Rules for dependencies in bare object files.
#

#
# The sed foo below:
#
# First it starts a shell that runs `$MKDEP` command on `$<`, the
# first prerequisite of make rule, say `/path/to/y.H`.  The output
# of `$MKDEP` are lines like `/path/to/x.o: /path/to/y.H`.
#
# It is then piped into two `sed` commands and then into the target
# (i.e., `$(depEXETempDir)/x.d`).  We need sed to modify the output
# because we do not store `.o` files in where `.cpp` files live.
# Instead, we put them in directory `$(objEXETempDir)`.
#
# The command of `sed` needs to be inside a pair of `'`s.  But the
# whole `sed -e '......'` is already inside a pair of `'`s for the
# shell.  So we have to use escape, thus `'\''mycommand'\''`. 
#
# The sed command is search and replace, `s,X,Y` that replaces `X` by
# `Y`. 
#
# In the first sed, `X` is `^[^:]*\/`.  This matches the beginning
# of the line to the last `/` before `:`.  The `Y` contains nothing.
# So the matched string is removed, and the line becomes `x.o: /path/to/x.xpp`. 
#
# In the second sed, we replace `x.o` with `$(objEXETempDir)/o`.  Note
# that `$*` is make variable set to `%` (i.e., `x` in our example).
# `&` is sed variable meaning the whole matched string.  The
# replacement string also includes the target of the make rule (i.e.,
# `$(depEXETempDir)/x.d`). 
#
# The final result is `$(objEXETempDir)/x.o $(depEXETempDir)/x.d: /path/to/y.H`.
#

$(depEXETempDir)/%.d: %.cpp
	@echo Depending $< ...
	@if [ ! -d $(depEXETempDir) ]; then mkdir -p $(depEXETempDir); fi
	@$(SHELL) -ec '$(MKDEP) $(includes) $< | \
		sed -e '\''s,^[^:]*\/,,'\'' | \
		sed -e '\''s,$*.o,$(objEXETempDir)/& $@,'\'' > $@'

$(depEXETempDir)/%.d: %.c
	@echo Depending $< ...
	@if [ ! -d $(depEXETempDir) ]; then mkdir -p $(depEXETempDir); fi
	@$(SHELL) -ec '$(MKDEP) $(includes) $< | \
		sed -e '\''s,^[^:]*\/,,'\'' | \
		sed -e '\''s,$*.o,$(objEXETempDir)/& $@,'\'' > $@'

$(depEXETempDir)/%.d: %.F
	@echo Depending $< ...
	@if [ ! -d $(depEXETempDir) ]; then mkdir -p $(depEXETempDir); fi
	@$(SHELL) -ec '$(MKDEP) -fortran $(fincludes) $< | \
		sed -e '\''s,^[^:]*\/,,'\'' | \
		sed -e '\''s,$*.o,$(objEXETempDir)/& $@,'\'' > $@'

$(depEXETempDir)/%.d: %.f
	@echo Depending $< ...
	@if [ ! -d $(depEXETempDir) ]; then mkdir -p $(depEXETempDir); fi
	@$(SHELL) -ec '$(MKDEP) -fortran $(fincludes) $< | \
		sed -e '\''s,^[^:]*\/,,'\'' | \
		sed -e '\''s,$*.o,$(objEXETempDir)/& $@,'\'' > $@'

DEP_CHECK_OPTS :=

$(depEXETempDir)/f90.depends: $(f90EXE_sources) $(F90EXE_sources) 
	@if [ ! -d $(objEXETempDir) ]; then mkdir -p $(objEXETempDir); fi
	@if [ ! -d $(depEXETempDir) ]; then mkdir -p $(depEXETempDir); fi
	@if [ ! -d $(f77EXETempDir) ]; then mkdir -p $(f77EXETempDir); fi
	@echo "Building f90/F90 dependency File ..."
	$(MODDEP) $(DEP_CHECK_OPTS) --prefix $(objEXETempDir) \
            --temp_dir $(f77EXETempDir) \
            --cpp "$(FORT_CPP)" \
            --defines "-DBL_LANG_FORT $(CPPFLAGS) $(fincludes)" \
            --f90_preprocess "$(F90PREP)" $^ > $(depEXETempDir)/f90.depends 


#
# <typecheck>
#

#$(fortran_ir_sources): $(executable)
$(fortran_ir_sources): $(objForTypeCheck)

# gfortran only
$(tmpEXETempDir)/%.f90.orig: %.f90
	@if [ ! -d $(tmpEXETempDir) ]; then mkdir -p $(tmpEXETempDir); fi
	$(SILENT) $(F90) $(F90FLAGS) $(fincludes) -fsyntax-only -fdump-fortran-original $< > $@

$(tmpEXETempDir)/%.F90.orig: %.F90
	@if [ ! -d $(tmpEXETempDir) ]; then mkdir -p $(tmpEXETempDir); fi
	$(SILENT) $(F90) $(F90FLAGS) $(CPP_PREFIX)-DBL_LANG_FORT $(FINAL_CPPFLAGS) $(fincludes) -fsyntax-only -fdump-fortran-original $< > $@

$(tmpEXETempDir)/%.f.orig: %.f
	@if [ ! -d $(tmpEXETempDir) ]; then mkdir -p $(tmpEXETempDir); fi
	$(SILENT) $(F90) $(FFLAGS) $(fincludes) -fsyntax-only -fdump-fortran-original $< > $@

$(tmpEXETempDir)/%.F.orig: %.F
	@if [ ! -d $(tmpEXETempDir) ]; then mkdir -p $(tmpEXETempDir); fi
	$(SILENT) $(F90) $(FFLAGS) $(CPP_PREFIX)-DBL_LANG_FORT $(FINAL_CPPFLAGS) $(fincludes) -fsyntax-only -fdump-fortran-original $< > $@

# fix amrex::Real and amrex_real
# & --> *
$(tmpEXETempDir)/%-cppd.h: %.H
	@if [ ! -d $(tmpEXETempDir) ]; then mkdir -p $(tmpEXETempDir); fi
	$(SILENT) $(CC) $(FINAL_CPPFLAGS) $(includes) -E -P -x c -std=c99 $< -o $@
	@$(SHELL) -ec 'sed -i -e '\''s/amrex::Real/$(amrex_real)/g'\'' $@ ; \
	               sed -i -e '\''s/amrex_real/$(amrex_real)/g'\''  $@ ; \
	               sed -i -e '\''s/amrex_particle_real/$(amrex_particle_real)/g'\''  $@ ; \
	               sed -i -e '\''/typedef\s*$(amrex_real)/d'\''    $@ ; \
	               sed -i -e '\''s/\&/*/g'\'' $@'

typecheck: $(fortran_ir_sources) $(fortran_fdecl_headers_cppd)
	@if [ ! -d $(tmpEXETempDir) ]; then mkdir -p $(tmpEXETempDir); fi
	@echo "Checking types of Fortran procedures called from C++ ..."
	$(CHECKFORT) --workdir $(tmpEXETempDir) --output $(tmpEXETempDir)/amrex_typecheck.ou

#
# </typecheck>
#

#
# Now load/build the dependency files.
#
ifneq ($(MAKECMDGOALS),realclean)
ifneq ($(MAKECMDGOALS),clean)
ifneq ($(MAKECMDGOALS),uninstall)
ifneq ($(MAKECMDGOALS),distclean)

ifdef CEXE_sources
-include $(CEXE_sources:%.cpp=$(depEXETempDir)/%.d)
endif

ifdef cEXE_sources
-include $(cEXE_sources:%.c=$(depEXETempDir)/%.d)
endif

ifdef fEXE_sources
-include $(fEXE_sources:%.f=$(depEXETempDir)/%.d)
endif

ifdef FEXE_sources
-include $(FEXE_sources:%.F=$(depEXETempDir)/%.d)
endif

ifneq "$(strip $(f90EXE_sources) $(F90EXE_sources))" ""
include $(depEXETempDir)/f90.depends
endif

endif
endif
endif
endif

ifneq ($(MAKECMDGOALS),$(filter $(MAKECMDGOALS),clean realclean file_locations tags TAGS uninstall distclean))
  ifdef has_compiler_mismatch
    $(error $(has_compiler_mismatch))
  endif
endif

#-----------------------------------------------------------------------------
# for debugging.  To see the value of a Makefile variable,
# e.g. libraries, simply do "make print-libraries".  This will
# print out the value.
print-%:
	@echo $* is '$($*)'
	@echo '    origin = $(origin $*)'
	@echo '     value = $(value  $*)'

.PHONY: help
help:
	@echo ""
	@echo "The rule for compiling foo.cpp  is: \$$(CXX) \$$(CXXFLAGS) \$$(FINAL_CPPFLAGS) \$$(includes) -c foo.o foo.cpp"
	@echo "The rule for compiling foo.c    is: \$$(CC) \$$(CFLAGS) \$$(FINAL_CPPFLAGS) \$$(includes) -c foo.o foo.c"
	@echo "The rule for compiling foo.f90  is: \$$(F90) \$$(F90FLAGS) \$$(fincludes) -c foo.o foo.f90"
	@echo "The rule for compiling foo.F90  is: \$$(F90) \$$(F90FLAGS) \$$(FINAL_CPPFLAGS) \$$(fincludes) -c foo.o foo.F90"
	@echo "The rule for compiling foo.[fF] is: \$$(FC) \$$(FFLAGS) \$$(fincludes) -c foo.o foo.f"
	@echo "    Note that .F files are preprocessed with cpp into .f files before being compiled."
	@echo "The rule for linking            is: \$$(CXX) \$$(CXXFLAGS) \$$(FINAL_CPPFLAGS) \$$(includes) \$$(LDFLAGS) -o \$$(executable) *.o \$$(libraries)"
	@echo ""
	@echo "Here the variables are set to:"
	@echo "    CXX        = $(CXX)"
	@echo "    CC         = $(CC)"
	@echo "    FC         = $(FC)"
	@echo "    F90        = $(F90)"
	@echo "    CPPFLAGS   = $(CPPFLAGS)"
	@echo "    FINAL_CPPFLAGS   = $(FINAL_CPPFLAGS)"
	@echo "    CXXFLAGS   = $(CXXFLAGS)"
	@echo "    CFLAGS     = $(CFLAGS)"
	@echo "    includes   = $(includes)"
	@echo "    FFLAGS     = $(FFLAGS)"
	@echo "    F90FLAGS   = $(F90FLAGS)"
	@echo "    fincludes  = $(fincludes)"
	@echo "    LDFLAGS    = $(LDFLAGS)"
	@echo "    libraries  = $(libraries)"
	@echo "    executable = $(executable)"
	@echo ""
	@echo "Read Tools/GNUMake/README.md for details on tweaking the make system."<|MERGE_RESOLUTION|>--- conflicted
+++ resolved
@@ -25,13 +25,10 @@
 #
 $(executable):	$(objForExecs)
 	@echo Linking $@ ...
-<<<<<<< HEAD
 ifeq ($(USE_CUDA),TRUE)
 	$(SILENT) $(FC) $(FFLAGS) $(includes) $(LDFLAGS) -o $@ $^ $(libraries)
-=======
-ifeq ($(LINK_WITH_FORTRAN_COMPILER),TRUE)
+else ifeq ($(LINK_WITH_FORTRAN_COMPILER),TRUE)
 	$(SILENT) $(F90) $(F90FLAGS) $(FINAL_CPPFLAGS) $(fincludes) $(LDFLAGS) -o $@ $^ $(libraries)
->>>>>>> d8d6269c
 else
 	$(SILENT) $(CXX) $(CXXFLAGS) $(FINAL_CPPFLAGS) $(includes) $(LDFLAGS) -o $@ $^ $(libraries)
 endif
