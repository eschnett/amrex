--- conflicted
+++ resolved
@@ -37,13 +37,8 @@
 
 ifeq ($(DEBUG),TRUE)
 
-<<<<<<< HEAD
-  CXXFLAGS += -g -O0 -fno-inline -ggdb -Wshadow -Wall -Wno-sign-compare -ftrapv -Wno-unused-but-set-variable -Werror=return-type
-  CFLAGS   += -g -O0 -fno-inline -ggdb -Wshadow -Wall -Wno-sign-compare -ftrapv -Wno-unused-but-set-variable -Werror=return-type
-=======
-  CXXFLAGS += -g -O0 -ggdb -Wshadow -Wall -Wno-sign-compare -ftrapv -Wno-unused-but-set-variable
-  CFLAGS   += -g -O0 -ggdb -Wshadow -Wall -Wno-sign-compare -ftrapv
->>>>>>> 8a66b2ed
+  CXXFLAGS += -g -O0 -ggdb -Wshadow -Wall -Wno-sign-compare -ftrapv -Wno-unused-but-set-variable -Werror=return-type
+  CFLAGS   += -g -O0 -ggdb -Wshadow -Wall -Wno-sign-compare -ftrapv -Wno-unused-but-set-variable -Werror=return-type
 
   FFLAGS   += -g -O0 -ggdb -fcheck=bounds -fbacktrace -Wuninitialized -Wunused -ffpe-trap=invalid,zero -finit-real=snan -finit-integer=2147483647 -ftrapv
   F90FLAGS += -g -O0 -ggdb -fcheck=bounds -fbacktrace -Wuninitialized -Wunused -ffpe-trap=invalid,zero -finit-real=snan -finit-integer=2147483647 -ftrapv
