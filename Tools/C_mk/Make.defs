#
# Establish some defaults, assuming that they are not already set by the
# Makefile that includes this file.
#

UNAMEM := $(shell uname -m)
UNAMEN := $(shell uname -n)
UNAMES := $(shell uname -s)

ifeq ($(findstring CYGWIN_NT, $(UNAMES)), CYGWIN_NT)
    MACHINE := CYGWIN_NT
endif

ifeq ($(findstring CYGWIN_NT, $(UNAMES)), CYGWIN_NT)
    HOSTNAMEF := $(shell hostname)
else
    HOSTNAMEF := $(shell hostname -f)
endif

#jfe
ifeq ($(findstring gwd, $(UNAMEN)), gwd)
   GWDG = TRUE
endif

ifndef MACHINE
    MACHINE := $(shell uname)
endif
#
# We'd also like to distinguish between SunOS and Solaris.
#
UNAMER := $(shell uname -r)
ifeq ($(MACHINE), SunOS)
    ifeq ($(shell awk 'BEGIN {print "$(UNAMER)"; print "5.0"}' /dev/null | \
            sort | head -1), 5.0)
        MACHINE := Solaris
    endif
endif

#
# Set special flag to identify machine
#
ifeq ($(MACHINE), Darwin)
  ifeq ($(findstring MarcsLaptop, $(UNAMEN)), MarcsLaptop)
    WHICHDARWIN:=MARC
  endif
  ifeq ($(findstring ruhr, $(UNAMEN)), ruhr)
    WHICHDARWIN:=MATTI
  endif
endif

ifeq ($(MACHINE), Linux)
  WHICHLINUX := GENERICLINUX
  ifeq ($(findstring n2001, $(UNAMEN)), n2001)
    WHICHLINUX := PCCLUSTER
  endif
  ifeq ($(findstring xfe1, $(UNAMEN)), xfe1)
    WHICHLINUX := ALPHACLUSTER
  endif
  ifeq ($(findstring nugigan, $(UNAMEN)), nugigan)
    WHICHLINUX := NUGIGAN
  else
      ifeq ($(findstring gigan, $(UNAMEN)), gigan)
        WHICHLINUX := GIGAN
      endif
  endif
  ifeq ($(findstring lens, $(UNAMEN)), lens)
    WHICHLINUX := LENS
  endif
  ifeq ($(findstring jvn, $(UNAMEN)), jvn)
    WHICHLINUX := JVN
  endif
  ifeq ($(findstring jac, $(UNAMEN)), jac)
    WHICHLINUX := JACQUARD
  endif
  ifeq ($(findstring cfe, $(UNAMEN)), cfe)
    WHICHLINUX := COLUMBIA
  endif
  ifeq ($(findstring columbia, $(UNAMEN)), columbia)
    WHICHLINUX := COLUMBIA
  endif
  ifeq ($(findstring orange, $(UNAMEN)), orange)
    WHICHLINUX := ORANGE
  endif
  ifeq ($(findstring cy-c, $(UNAMEN)), cy-c)
    WHICHLINUX := COYOTE
  endif
  ifeq ($(findstring davinci, $(UNAMEN)), davinci)
    WHICHLINUX := DAVINCI
  endif
  ifeq ($(findstring hyperion, $(UNAMEN)), hyperion)
    WHICHLINUX := HYPERION
  endif
  ifeq ($(findstring della, $(UNAMEN)), della)
    WHICHLINUX := DELLA
  endif
  ifeq ($(findstring ranger, $(UNAMEN)), ranger)
    WHICHLINUX := RANGER
  endif
  ifeq ($(findstring darter, $(UNAMEN)), darter)
    WHICHLINUX := DARTER
  endif
  ifeq ($(findstring mothra, $(UNAMEN)), mothra)
    WHICHLINUX := MOTHRA
  endif
  ifeq ($(findstring orion, $(UNAMEN)), orion)
    WHICHLINUX := ORION
  endif
  ifeq ($(findstring grace, $(UNAMEN)), grace)
    WHICHLINUX := GRACE
  endif
  ifeq ($(findstring cvrsvc, $(UNAMEN)), cvrsvc)
    WHICHLINUX := CARVER
  endif
  ifeq ($(findstring euclid, $(UNAMEN)), euclid)
    WHICHLINUX := EUCLID
  endif
  ifeq ($(findstring freedom, $(UNAMEN)), freedom)
    WHICHLINUX := FREEDOM
  endif
  ifeq ($(findstring hera, $(UNAMEN)), hera)
    WHICHLINUX := HERA
  endif
  ifeq ($(findstring cab, $(UNAMEN)), cab)
    WHICHLINUX := CAB
  endif
  ifeq ($(findstring syrah, $(UNAMEN)), syrah)
    WHICHLINUX := SYRAH
  endif
  ifeq ($(findstring garnet, $(UNAMEN)), garnet)
    WHICHLINUX := GARNET
  endif
  ifeq ($(findstring edison, $(UNAMEN)), edison)
    WHICHLINUX := EDISON
  endif
  ifeq ($(findstring edison, $(NERSC_HOST)), edison)
    WHICHLINUX := EDISON
  endif
  ifeq ($(findstring cori, $(NERSC_HOST)), cori)
    WHICHLINUX := CORI
  endif
  ifeq ($(findstring gimantis, $(UNAMEN)), gimantis)
    WHICHLINUX := GIMANTIS
  endif
  ifeq ($(findstring baragon, $(UNAMEN)), baragon)
    WHICHLINUX := BARAGON
  endif
  ifeq ($(findstring hedorah, $(UNAMEN)), hedorah)
    WHICHLINUX := HEDORAH
  endif
  ifeq ($(findstring godzilla, $(UNAMEN)), godzilla)
    WHICHLINUX := GODZILLA
  endif
  ifeq ($(findstring kumonga, $(UNAMEN)), kumonga)
    WHICHLINUX := KUMONGA
  endif
  ifeq ($(findstring intrepid, $(HOSTNAMEF)), intrepid)
    WHICHLINUX := INTREPID
  endif
  ifeq ($(findstring cims.nyu.edu, $(HOSTNAMEF)), cims.nyu.edu)
    WHICHLINUX := DONEV
  endif
  ifeq ($(findstring CIMS.NYU.EDU, $(HOSTNAMEF)), CIMS.NYU.EDU)
    WHICHLINUX := DONEV
  endif
  ifeq ($(findstring h2o, $(UNAMEN)), h2o)
    WHICHLINUX := BLUE_WATERS
  endif
  ifeq ($(findstring titan, $(UNAMEN)), titan)
    WHICHLINUX := TITAN
  endif
  ifeq ($(findstring chester, $(UNAMEN)), chester)
    WHICHLINUX := CHESTER
  endif
  ifeq ($(findstring hera, $(UNAMEN)), hera)
    WHICHLINUX := HERA
  endif
  ifeq ($(findstring lanl, $(UNAMEN)), lanl)
    WHICHLINUX := LANL
    # classified machines are a mix of Linux clusters and Cray
    # so this might need to be updated in the future
  endif
  ifeq ($(findstring bint, $(UNAMEN)), bint)
    WHICHLINUX := BABBAGE
  endif
  ifeq ($(findstring mira, $(UNAMEN)), mira)
    WHICHLINUX := MIRA
  endif
endif
#
# Some Lawrencium crap ...
#
ifeq ($(findstring .scs, $(UNAMEN)), .scs)
  XTRALIBS += -lgcc -lstdc++
endif

ifeq ($(MACHINE), HP-UX)
    #
    # `-' is not a valid character in a preprocessing token.
    # That is to say, -DBL_HP-UX is not, strictly speaking, valid.
    #
    MACHINE := HPUX
endif

# Australian machines
ifeq ($(findstring ad.unsw.edu.au, $(UNAMEN)), ad.unsw.edu.au)
  ifeq ($(findstring Fyr, $(UNAMEN)), Fyr)
    WHICHLINUX := FYR
  endif
endif

ifndef PRECISION
  PRECISION = DOUBLE
endif

ifndef DEBUG
  DEBUG	= TRUE
endif

ifndef PROFILE
  PROFILE = FALSE
endif

ifndef TRACE_PROFILE
  TRACE_PROFILE = FALSE
endif

ifndef COMM_PROFILE
  COMM_PROFILE = FALSE
endif

ifndef MEM_PROFILE
  MEM_PROFILE = FALSE
endif
ifeq ($(MEM_PROFILE),TRUE)
  USE_CXX11 = TRUE
endif

ifndef TEST
  TEST = FALSE
endif

ifndef BACKTRACE
  BACKTRACE = FALSE
endif

ifndef LAZY
  LAZY = FALSE
endif
ifeq ($(LAZY),TRUE)
  USE_CXX11 = TRUE
endif

ifndef DIM
  DIM = 2
endif

ifndef COMP
  COMP = CC
endif

ifndef FCOMP
  FCOMP = f77
endif

ifndef USE_MPI
  USE_MPI = FALSE
endif

ifndef USE_CXX11
  USE_CXX11 = FALSE
endif

ifndef DIMENSION_AGNOSTIC
  DIMENSION_AGNOSTIC = FALSE
endif

ifndef USE_ASSERTION
  USE_ASSERTION = FALSE
endif

#
# Defaults for BoxLib style programs.
#
ARCH		= IEEE
FORTLINK  	= UNDERSCORE

FORTPREP  	= perl $(BOXLIB_HOME)/Tools/C_scripts/strip72 -c
# a placeholder in case we have to write something later
F90PREP  	= cat
MKDEP		= perl $(BOXLIB_HOME)/Tools/C_scripts/mkdep
MODDEP		= perl $(BOXLIB_HOME)/Tools/C_scripts/moddep.pl

RANLIB = true

EXE_OUTPUT_OPTION      = -o $(objEXETempDir)/$*.o
LIB_OUTPUT_OPTION      = -o $(objTempDir)/$*.o
FORT_EXE_OUTPUT_OPTION = -o $(objEXETempDir)/$*.o
FORT_LIB_OUTPUT_OPTION = -o $(objTempDir)/$*.o
#
# Generic setup for using gcc/g++ ...
#
USE_GCC =
ifeq ($(findstring gcc, $(COMP)), gcc)
    USE_GCC = true
endif
ifeq ($(findstring gnu, $(COMP)), gnu)
    USE_GCC = true
endif
ifeq ($(findstring g++, $(COMP)), g++)
    USE_GCC = true
endif

ifdef USE_GCC
    CXXPRFF    := -p
    CXXOPTF    += -g -O3
    ifeq ($(THREAD_SANITIZER),TRUE)
        CXXOPTF += -fsanitize=thread
    endif
    ifeq ($(FSANITIZER),TRUE)
        CXXOPTF += -fsanitize=address -fsanitize=undefined
    endif
    #CXXDEBF    += -g -O1 -Wall -Wno-sign-compare
    CXXDEBF    += -g -O0 -fno-inline -ggdb -Wall -Wno-sign-compare
    FULLWARN   := -pedantic -Wall -Wno-sign-compare
    CXX	       := g++
    CC	       := gcc
    __gcc_version := $(shell $(CXX) -dumpversion | head -1 | sed -e 's;.*  *;;')
    __gcc_major_version := $(shell $(CXX) -dumpversion | head -1 | sed -e 's;.*  *;;' | sed -e 's;\..*;;')
    __gcc_minor_version := $(shell $(CXX) -dumpversion | head -1 | sed -e 's;.*  *;;' | sed -e 's;[^.]*\.;;' | sed -e 's;\..*;;')

    # ifeq ($(findstring 5, $(__gcc_major_version)), 5)
    # 	 CXXOPTF += -fno-inline
    # endif
    
    CXXFLAGS = -Wno-deprecated
    ifeq ($(USE_IN_SITU), TRUE)
        # Necessary to compile in situ analysis
        CXXFLAGS += -ftemplate-depth-256
    else
        CXXFLAGS += -ftemplate-depth-128
    endif
    DEFINES += -DBL_GCC_VERSION='$(__gcc_version)'
    DEFINES += -DBL_GCC_MAJOR_VERSION=$(__gcc_major_version)
    DEFINES += -DBL_GCC_MINOR_VERSION=$(__gcc_minor_version)
    ifeq ($(USE_OMP),TRUE)
      CXXOPTF += -fopenmp
      CXXDEBF += -fopenmp
    endif
    #
    # Force C to have same flags as C++.
    #
    COPTF := $(CXXOPTF) -std=c99
    CDEBF := $(CXXDEBF) -std=c99

    ifeq ($(USE_CXX11),TRUE)
        CXXOPTF += -std=c++11
        CXXDEBF += -std=c++11
    endif

else

    #
    # Set some reasonable defaults.
    #
    CXX = CC
    FC  = f77
    CC  = cc

endif

ifeq ($(findstring rose, $(COMP)), rose)
    CXXPRFF    := -p
    CXXOPTF    += -g -O3
    CXXDEBF    += -g -O1 -Wall -Wno-sign-compare
    FULLWARN   := -pedantic -Wall -Wno-sign-compare
    CXX	       := $(ROSECOMP)
    CC	       := $(ROSECOMP)
    __gcc_version := $(shell gcc -dumpversion | head -1 | sed -e 's;.*  *;;')
    __gcc_major_version := $(shell gcc -dumpversion | head -1 | sed -e 's;.*  *;;' | sed -e 's;\..*;;')
    __gcc_minor_version := $(shell gcc -dumpversion | head -1 | sed -e 's;.*  *;;' | sed -e 's;[^.]*\.;;' | sed -e 's;\..*;;')
    CXXFLAGS =  $(ROSECXXFLAGS) -ftemplate-depth-64 -Wno-deprecated
    DEFINES += -DBL_GCC_VERSION='$(__gcc_version)'
    DEFINES += -DBL_GCC_MAJOR_VERSION=$(__gcc_major_version)
    DEFINES += -DBL_GCC_MINOR_VERSION=$(__gcc_minor_version)
    ifeq ($(__gcc_major_version),2)
       GNU_STD_INCL = $(BOXLIB_HOME)/BoxLib/std
    endif
    ifeq ($(USE_OMP),TRUE)
      CXXOPTF += -fopenmp
      CXXDEBF += -fopenmp
      COPTF += -fopenmp
      CDEBF += -fopenmp
    endif
    #
    # Force C to have same flags as C++.
    #
    COPTF += $(CXXOPTF)
    CDEBF += $(CXXDEBF)
endif

ifeq ($(findstring rose, $(FCOMP)), rose)
    FC := $(ROSEFCOMP)
    fC := $(ROSEFCOMP)
    FFLAGS = -fno-range-check -fno-second-underscore -J$(fmoddir) -I$(fmoddir)
    fFLAGS = -fno-range-check -fno-second-underscore -J$(fmoddir) -I$(fmoddir)
    FOPTF += -g -O
    fOPTF += -g -O
    FDEBF += -g -O0
    fDEBF += -g -O0
    _f95_lib:=$(shell gfortran -print-file-name=libgfortran.a)
    ifeq ($(_f95_lib),libgfortran.a)
      _f95_lib:=$(shell gfortran -print-file-name=libgfortran.so)
    endif
    override XTRALIBS += $(_f95_lib)
    FOPTF += -ffixed-line-length-0 -g -O3
    fOPTF += -ffixed-line-length-0 -g -O3
    FDEBF += -g -O1 -ffixed-line-length-0 -fbounds-check -fbacktrace -Wuninitialized -Wunused -ffpe-trap=invalid -finit-real=nan
    fDEBF += -g -O1 -ffixed-line-length-0 -fbounds-check -fbacktrace -Wuninitialized -Wunused -ffpe-trap=invalid -finit-real=nan
endif

ifeq ($(FCOMP),g77)
    FC := $(FCOMP)
    fC := $(FC)
    FFLAGS = -fno-second-underscore
    fFLAGS = -fno-second-underscore
    FOPTF += -g -O
    fOPTF += -g -O
    FDEBF += -g -O0
    fDEBF += -g -O0
    _f77_lib:=$(shell g77 -print-file-name=libg2c.a)
    override XTRALIBS += $(_f77_lib)
    FDEBF +=   -ffortran-bounds-check 
    FDEBF += -Wimplicit
    fDEBF += -Wimplicit
    fDEBF +=   -ffortran-bounds-check
endif

ifeq ($(findstring gfortran, $(FCOMP)), gfortran)
    FC = $(FCOMP)
    fC = $(FCOMP)
    FFLAGS = -fno-range-check -fno-second-underscore -J$(fmoddir) -I $(fmoddir)
    fFLAGS = -fno-range-check -fno-second-underscore -J$(fmoddir) -I $(fmoddir)

    # ask gfortran the name of the library to link in.  First check for the
    # static version.  If it returns only the name w/o a path, then it
    # was not found.  In that case, ask for the shared-object version.
    _f95_lib:=$(shell $(FCOMP) -print-file-name=libgfortran.a)
    ifeq ($(_f95_lib),libgfortran.a)
      _f95_lib:=$(shell $(FCOMP) -print-file-name=libgfortran.so)
    endif

    ifeq ($(HOST),baragon)
       override XTRALIBS += -lgfortran
    else
    ifeq ($(findstring cims.nyu.edu, $(HOSTNAME)), cims.nyu.edu)
       XTRALIBS += -lgfortran
    else
       override XTRALIBS += $(_f95_lib)       
    endif
    endif

    FOPTF += -ffixed-line-length-0 -g -O3
    fOPTF += -ffixed-line-length-0 -g -O3
    ifeq ($(THREAD_SANITIZER),TRUE)
        FOPTF += -fsanitize=thread
        fOPTF += -fsanitize=thread
    endif
<<<<<<< HEAD
    #FDEBF += -g -O1 -ffixed-line-length-0 -fbounds-check -fbacktrace -Wuninitialized -Wno-maybe-uninitialized -Wunused -ffpe-trap=invalid,zero -finit-real=snan
    #fDEBF += -g -O1 -ffixed-line-length-0 -fbounds-check -fbacktrace -Wuninitialized -Wno-maybe-uninitialized -Wunused -ffpe-trap=invalid,zero -finit-real=snan
    FDEBF += -g -O0 -ffixed-line-length-0 -fbounds-check -fbacktrace -Wuninitialized -Wno-maybe-uninitialized -Wunused -ffpe-trap=invalid,zero -finit-real=snan
    fDEBF += -g -O0 -ffixed-line-length-0 -fbounds-check -fbacktrace -Wuninitialized -Wno-maybe-uninitialized -Wunused -ffpe-trap=invalid,zero -finit-real=snan
=======
    ifeq ($(FSANITIZER),TRUE)
        FOPTF += -fsanitize=address -fsanitize=undefined
        fOPTF += -fsanitize=address -fsanitize=undefined
    endif
    FDEBF += -g -O1 -ffixed-line-length-0 -fbounds-check -fbacktrace -Wuninitialized -Wno-maybe-uninitialized -Wunused -ffpe-trap=invalid,zero -finit-real=snan
    fDEBF += -g -O1 -ffixed-line-length-0 -fbounds-check -fbacktrace -Wuninitialized -Wno-maybe-uninitialized -Wunused -ffpe-trap=invalid,zero -finit-real=snan
>>>>>>> 25bc646d

   ifeq ($(USE_OMP),TRUE)
    FOPTF += -fopenmp
    fOPTF += -fopenmp
    FDEBF += -fopenmp
    fDEBF += -fopenmp
   endif
endif

ifeq ($(FCOMP),g95)
    FC = g95
    fC = g95
    FFLAGS = -fno-second-underscore -fmod=$(fmoddir) -I $(fmoddir) 
    fFLAGS = -fno-second-underscore -fmod=$(fmoddir) -I $(fmoddir) 
    _f95_lib:=$(shell g95 -print-file-name=libf95.a)
    override XTRALIBS += $(_f95_lib)
    FOPTF += -O2 -g -ffixed-line-length-0 -Wall #-Wextra
    fOPTF += -O2 -g -ffixed-line-length-0 -Wall #-Wextra
    FDEBF += -g -O0 -fbounds-check
    fDEBF += -g -O0 -fbounds-check

   ifeq ($(USE_OMP),TRUE)
    FOPTF += -fopenmp
    fOPTF += -fopenmp
    FDEBF += -fopenmp
    fDEBF += -fopenmp

     CXXOPTF += -openmp
     CXXDEBF += -openmp
     ifeq ($(ICC_MAJOR_VERSION),11)
        CXXOPTF += -openmp-report2
        CXXDEBF += -openmp-report2
     endif
   endif
endif

ifeq ($(COMP),Intel)
   ifeq ($(UNAMEM),ia64)
     ifeq ($(WHICHLINUX),DAVINCI)
        _icpc := icc
        _icc  := icc
     else
        _icpc := ecc
        _icc  := ecc
     endif
   else
     _icpc := icc
     _icc  := icc
   endif

   ifeq ($(WHICHLINUX), CORI)
     CXXOPTF += -g -O2 -ip -qopt-report=5 -qopt-report-phase=vec -parallel-source-info=2 -fp-model source
   endif

   ifeq ($(WHICHLINUX), EDISON)
     CXXOPTF += -g -O2 -ip -qopt-report=5 -qopt-report-phase=vec -parallel-source-info=2 -fp-model source
   endif

   ifeq ($(WHICHLINUX), BABBAGE)
     ifneq ($(MIC), TRUE) # the "-xHost" flag conflicts with the "-mmic" option
       CXXOPTF += -g -O2 -ip -xHost -qopt-report=5 -qopt-report-phase=vec -fp-model source
     else
       CXXOPTF += -g -O2 -ip -qopt-report=5 -qopt-report-phase=vec -fp-model source
     endif
   endif

   CXXDEBF += -g -O0 -Wcheck

   COPTF += $(CXXOPTF) -std=c99
   CDEBF += $(CXXDEBF) -std=c99

   ifeq ($(USE_CXX11),TRUE)
       CXXOPTF += -std=c++11
       CXXDEBF += -std=c++11       
   endif

   __icc_version := $(shell $(_icpc) -V 2>&1 1>/dev/null | grep Version)
   ifeq ($(findstring Version 10.0, $(__icc_version)), Version 10.0)
       ICC_VERSION := 10.0
       ICC_MAJOR_VERSION := 10
       ICC_MINOR_VERSION := 0
       _icpc := icpc
   else
   ifeq ($(findstring Version 10.1, $(__icc_version)), Version 10.1)
       ICC_VERSION := 10.1
       ICC_MAJOR_VERSION := 10
       ICC_MINOR_VERSION := 1
       CXXDEBF += -Wunused-variable
       _icpc := icpc
   else
   ifeq ($(findstring Version 11.0, $(__icc_version)), Version 11.0)
       ICC_VERSION := 11.0
       ICC_MAJOR_VERSION := 11
       ICC_MINOR_VERSION := 0
       _icpc := icpc
   else
   ifeq ($(findstring Version 11.1, $(__icc_version)), Version 11.1)
       ICC_VERSION := 11.1
       ICC_MAJOR_VERSION := 11
       ICC_MINOR_VERSION := 1
       _icpc := icpc
   else
   ifeq ($(findstring Version 12.1, $(__icc_version)), Version 12.1)
       ICC_VERSION := 12.1
       ICC_MAJOR_VERSION := 12
       ICC_MINOR_VERSION := 1
       _icpc := icpc
   endif
   endif
   endif
   endif
   endif

   ifeq ($(USE_OMP),TRUE)
     CXXOPTF += -openmp
     CXXDEBF += -openmp
     COPTF += -openmp
     CDEBF += -openmp
     ifeq ($(ICC_MAJOR_VERSION),11)
        CXXOPTF += -openmp-report2
        CXXDEBF += -openmp-report2
     endif
   endif

   ifeq ($(ICC_MAJOR_VERSION),9)
     CXXDEBF += -O0
   endif
   CXX = $(_icpc) -Wno-deprecated
   CC  = $(_icc)
   DEFINES += -DBL_ICC_VERSION=$(ICC_VERSION)
   DEFINES += -DBL_ICC_MAJOR_VERSION=$(ICC_MAJOR_VERSION)
   DEFINES += -DBL_ICC_MINOR_VERSION=$(ICC_MINOR_VERSION)

#jfe
   ifeq ($(GWDG), TRUE)
     ifeq ($(USE_MPI),TRUE)
       CXX = mpiicpc -Wno-deprecated
       CC  = mpiicc
     endif
   endif
#end jfe

endif

ifeq ($(FCOMP),Intel)
   ifeq ($(UNAMEM),ia64)
     _ifc := efc
   else
     _ifc := ifc
   endif

   __ifc_version := $(shell $(_ifc) -V 2>&1 | grep Version)
   ifneq ($(IFC_MAJOR_VERSION),7)
     _ifc = ifort
     __ifc_version := $(shell $(_ifc) -V 2>&1 | grep Version)
     override XTRALIBS += -lifcore
#    override XTRALIBS += -lguide
#    CAR: Might be needed ^^^^^^^ in some instances.
   else
     override XTRALIBS += -lintrins -lIEPCF90 -lF90 -limf -lcprts -lcxa -lirc
   endif

   ifeq ($(findstring Version 10.0, $(__ifc_version)), Version 10.0)
       IFC_VERSION := 10.0
       IFC_MAJOR_VERSION := 10
       IFC_MINOR_VERSION := 0
   else
   ifeq ($(findstring Version 10.1, $(__ifc_version)), Version 10.1)
       IFC_VERSION := 10.1
       IFC_MAJOR_VERSION := 10
       IFC_MINOR_VERSION := 1
       FDEBF += -warn unused
       fDEBF += -warn unused
   else
   ifeq ($(findstring Version 11.0, $(__ifc_version)), Version 11.0)
       IFC_VERSION := 11.0
       IFC_MAJOR_VERSION := 11
       IFC_MINOR_VERSION := 0
   else
   ifeq ($(findstring Version 11.1, $(__ifc_version)), Version 11.1)
       IFC_VERSION := 11.1
       IFC_MAJOR_VERSION := 11
       IFC_MINOR_VERSION := 1
   else
   ifeq ($(findstring Version 12.1, $(__ifc_version)), Version 12.1)
       IFC_VERSION := 12.1
       IFC_MAJOR_VERSION := 12
       IFC_MINOR_VERSION := 1
   endif
   endif
   endif
   endif
   endif

   ifeq ($(USE_OMP),TRUE)
     FOPTF += -openmp
     fOPTF += -openmp
     FDEBF += -openmp
     fDEBF += -openmp
   endif

   FDEBF += -g # -u -check all -warn all
   fDEBF += -g # -u -check all -warn all 
   ifneq ($(IFC_MAJOR_VERSION), 10)
     FOPTF += -g
     fOPTF += -g
   endif

   ifeq ($(WHICHLINUX), CORI)
     FOPTF += -O2 -ip -g -qopt-report=5 -qopt-report-phase=vec -parallel-source-info=2 #-qoverride-limits
     fOPTF += -O2 -ip -g -qopt-report=5 -qopt-report-phase=vec -parallel-source-info=2 #-qoverride-limits
   endif
   ifeq ($(WHICHLINUX), EDISON)
     FOPTF += -O2 -ip -g -qopt-report=5 -qopt-report-phase=vec -parallel-source-info=2 #-qoverride-limits
     fOPTF += -O2 -ip -g -qopt-report=5 -qopt-report-phase=vec -parallel-source-info=2 #-qoverride-limits
   endif
   ifeq ($(WHICHLINUX), BABBAGE)
     ifneq ($(MIC), TRUE) # the "-xHost" flag conflicts with the "-mmic" option
       FOPTF += -O2 -ip -xHost -qopt-report=5 -qopt-report-phase=vec #-qoverride-limits
       fOPTF += -O2 -ip -xHost -qopt-report=5 -qopt-report-phase=vec #-qoverride-limits
     else
       FOPTF += -O2 -ip -qopt-report=5 -qopt-report-phase=vec #-qoverride-limits
       fOPTF += -O2 -ip -qopt-report=5 -qopt-report-phase=vec #-qoverride-limits
     endif
   endif

   ifneq ($(IFC_MAJOR_VERSION), 9)
     ifneq ($(IFC_MAJOR_VERSION), 10)
     ifneq ($(IFC_MAJOR_VERSION), 11)
       FDEBF += -CB #-warn all -warn nounused
       fDEBF += -CB #-warn all -warn nounused 
     endif
     endif
   else
     FDEBF += -check all -traceback -debug extended
     fDEBF += -check all -traceback -debug extended
     FDEBF += -O0
     fDEBF += -O0
#     FDEBF += -ftrapuv
#     fDEBF += -ftrapuv
   endif
   ifneq ($(UNAMEN),maudib.ucolick.org)
      LIBRARY_LOCATIONS += $(shell echo `which ifort | sed 's;bin/ifort;;'`lib)
   endif

#   _ifc += -module $(fmoddir)
    FOPTF += -module $(fmoddir)
    fOPTF += -module $(fmoddir)
    FDEBF += -module $(fmoddir)
    fDEBF += -module $(fmoddir)

    FC = $(_ifc)
    fC = $(_ifc)
   NEEDS_FLUSH_F := TRUE

#jfe
   ifeq ($(GWDG), TRUE)
     ifeq ($(USE_MPI),TRUE)
       FC = mpiifort --fc=$(_ifc)
       fC = mpiifort --fc=$(_ifc)
     endif
   endif
#end jfe

endif

FCOMPSuffix := .$(FCOMP)

ifndef F90
F90 = $(FC)
endif

include $(BOXLIB_HOME)/Tools/C_mk/Make.$(MACHINE)

ifeq ($(DEBUG),TRUE)
    FFLAGS	+= $(FDEBF)
    fFLAGS	+= $(fDEBF)
    CXXFLAGS	+= $(CXXDEBF)
    CFLAGS	+= $(CDEBF)
    CPPFLAGS	+= -DDEBUG
    DebugSuffix := .DEBUG
else
    FFLAGS	+= $(FOPTF)
    fFLAGS	+= $(fOPTF)
    CXXFLAGS	+= $(CXXOPTF)
    CFLAGS	+= $(COPTF)
    CPPFLAGS	+= -DNDEBUG
    DebugSuffix :=
endif

ifeq ($(GPROF),TRUE)
   FFLAGS   += -pg
   CXXFLAGS += -pg
   fFLAGS   += -pg
   CFLAGS   += -pg
endif

ifeq ($(TRACE_PROFILE),TRUE)
  PROFILE = TRUE
endif

ifeq ($(COMM_PROFILE),TRUE)
  PROFILE = TRUE
endif

ifeq ($(PROFILE),TRUE)
    CPPFLAGS    += -DBL_PROFILING
    ifeq ($(TRACE_PROFILE)$(COMM_PROFILE),TRUETRUE)
        CPPFLAGS    += -DBL_TRACE_PROFILING
        CPPFLAGS    += -DBL_COMM_PROFILING
        ProfSuffix	:= .COMTR_PROF
    endif
    ifeq ($(TRACE_PROFILE)$(COMM_PROFILE),TRUEFALSE)
        CPPFLAGS    += -DBL_TRACE_PROFILING
        ProfSuffix	:= .TRACE_PROF
    endif
    ifeq ($(TRACE_PROFILE)$(COMM_PROFILE),FALSETRUE)
        CPPFLAGS    += -DBL_COMM_PROFILING
        ProfSuffix	:= .COMM_PROF
    endif
    ifeq ($(TRACE_PROFILE)$(COMM_PROFILE),FALSEFALSE)
        ProfSuffix	:= .PROF
    endif
else
    ProfSuffix	:=
endif

ifeq ($(MEM_PROFILE),TRUE)
  CPPFLAGS += -DBL_MEM_PROFILING
  MProfSuffix := .MPROF
else
  MProfSuffix :=
endif

ifeq ($(COMP),Intel)
  ifeq ($(FCOMP),Intel)
    ifeq ($(ITAC_TRACE), TRUE)
      ITACSuffix := .ITAC
    endif
  endif
endif

ifeq ($(TEST),TRUE)
    CPPFLAGS += -DBL_TESTING
    ifneq ($(DEBUG),TRUE)
        DebugSuffix := .TEST
    endif
endif

ifeq ($(BACKTRACE),TRUE)
    CPPFLAGS += -DBL_BACKTRACING -DBL_TESTING
    BTSuffix := .BT
else
    BTSuffix :=
endif

ifeq ($(LAZY),TRUE)
    CPPFLAGS += -DBL_LAZY
endif

ifeq ($(USE_ARRAYVIEW), TRUE)
  DEFINES += -DBL_USE_ARRAYVIEW
  ARRAYVIEWDIR ?= $(HOME)/Development/ArrayView
  INCLUDE_LOCATIONS += $(ARRAYVIEWDIR)
  LIBRARY_LOCATIONS += $(ARRAYVIEWDIR)
  LIBRARIES += -larrayview$(DIM)d.$(machineSuffix)
  VPATH_LOCATIONS   += $(ARRAYVIEWDIR)
endif


ifeq ($(USE_MPI),TRUE)
    MPISuffix	:= .MPI
    CPPFLAGS	+= -DBL_USE_MPI
    include $(BOXLIB_HOME)/Tools/C_mk/Make.mpi
else
    MPISuffix	:=
endif

ifeq ($(USE_IPM),TRUE)
    IPMSuffix	:= .IPM
else
    IPMSuffix	:=
endif

ifeq ($(USE_DUMPI),TRUE)
    DUMPISuffix	:= .DUMPI
else
    DUMPISuffix	:=
endif

ifeq ($(USE_OMP),TRUE)
    OMPSuffix	:= .OMP
    CPPFLAGS	+= -DBL_USE_OMP
    #include $(BOXLIB_HOME)/Tools/C_mk/Make.mpi
else
    OMPSuffix	:=
endif

ifeq ($(USE_CXX11),TRUE)
   CPPFLAGS     += -DBL_USE_CXX11
endif

ifeq ($(USE_OLDPLOTPER),TRUE)
    CPPFLAGS    += -DBL_USE_OLDPLOTPER
endif

ifeq ($(USE_LEVELSET),TRUE)
    LevelSetSuffix := .LevelSet
else
    LevelSetSuffix := 
endif

ifeq ($(USE_MAESTRO_INIT),TRUE)
    MAESTROSuffix := .MAESTRO
else
    MAESTROSuffix :=
endif

ifeq ($(USE_LMC_SDC),TRUE)
    SDCSuffix := .SDC
    DEFINES += -DLMC_SDC
else
    SDCSuffix :=
endif

ifeq ($(USE_WBAR),TRUE)
    WBARSuffix := .WBAR
    DEFINES += -DUSE_WBAR
else
    WBARSuffix :=
endif

ThreadsSuffix :=

ifeq ($(PRECISION),FLOAT)
    PrecisionSuffix := .$(PRECISION)
else
    PrecisionSuffix :=
endif

ifeq ($(NEEDS_FLUSH_F),TRUE)
  fEXE_sources += bl_flush.f
endif

CPlusPlusSourceFiles =
C89SourceFiles	=
F77SourceFiles	=
F90SourceFiles	=
f77SourceFiles	=

objForLibs	=	$(CLIB_sources:%.cpp=%.o)			\
			$(FLIB_sources:%.F=%.o)				\
			$(F90LIB_sources:%.F90=%.o)			\
			$(cLIB_sources:%.c=%.o)				\
			$(fLIB_sources:%.f=%.o)				\
			$(f90LIB_sources:%.f90=%.o)			\

objStandalone	= 	$(CEXE_sources:%.cpp=%.o)			\
			$(FEXE_sources:%.F=%.o)				\
			$(cEXE_sources:%.c=%.o)				\
			$(fEXE_sources:%.f=%.o)				\
			$(f90EXE_sources:%.f90=%.o)			\
			$(F90EXE_sources:%.F90=%.o)                     \

objForExecs	= $(addprefix $(objEXETempDir)/, $(objStandalone))

INCLUDE_LOCATIONS += . $(XTRAINCLOC) $(XINCL) $(GNU_STD_INCL)
LIBRARY_LOCATIONS += . $(XTRALIBLOC) $(XLIBL)

DEFINES		+= 	-DBL_SPACEDIM=$(DIM)				\
		  	-DBL_FORT_USE_$(FORTLINK)			\
		  	-DBL_$(MACHINE)					\
		  	$(XTRADEFS)

ifeq ($(PRECISION),FLOAT)
DEFINES += -DBL_USE_FLOAT
endif

ifeq ($(DIMENSION_AGNOSTIC),TRUE)
DEFINES += -DDIMENSION_AGNOSTIC
endif

ifeq ($(DEBUG),TRUE)
  DEFINES += -DBL_USE_ASSERTION
else
ifeq ($(USE_ASSERTION),TRUE)
  DEFINES += -DBL_USE_ASSERTION
endif
endif

ifeq ($(BL_ALIGN_BYTE),64)
  DEFINES += -DBL_ALIGN_BYTE=64
else 
ifeq ($(BL_ALIGN_BYTE),32)
  DEFINES += -DBL_ALIGN_BYTE=32
else 
ifeq ($(BL_ALIGN_BYTE),16)
  DEFINES += -DBL_ALIGN_BYTE=16
else 
ifeq ($(WHICHLINUX),EDISON)
  DEFINES += -DBL_ALIGN_BYTE=32
endif
endif
endif
endif

ifeq ($(BL_SIMD_LEN),8)
  DEFINES += -DBL_SIMD_LEN=8
else 
ifeq ($(BL_SIMD_LEN),4)
  DEFINES += -DBL_SIMD_LEN=4
else 
ifeq ($(WHICHLINUX),EDISON)
  DEFINES += -DBL_SIMD_LEN=4
endif
endif
endif

includes	= $(addprefix -I, $(INCLUDE_LOCATIONS))
fincludes	= $(includes)
f_includes	= $(addprefix -I , $(INCLUDE_LOCATIONS))
fmoddir         = $(objEXETempDir)

CPPFLAGS	+= $(DEFINES) $(includes)

libraries	= $(LIBRARIES) $(BL_MPI_LIBS) $(XTRALIBS)

LDFLAGS		+= $(addprefix -L, $(LIBRARY_LOCATIONS))

machineSuffix	= $(MACHINE).$(COMP)$(FCOMPSuffix)$(LevelSetSuffix)$(PrecisionSuffix)$(DebugSuffix)$(ProfSuffix)$(MProfSuffix)$(ITACSuffix)$(BTSuffix)$(MAESTROSuffix)$(SDCSuffix)$(WBARSuffix)$(MPISuffix)$(OMPSuffix)$(ThreadsSuffix)$(IPMSuffix)$(DUMPISuffix)
optionsSuffix	= $(DIM)d.$(machineSuffix)

optionsLib	= $(addprefix lib,					\
			$(addsuffix $(optionsSuffix).a, $(LBASE)))
 
executable	= $(addsuffix $(optionsSuffix).ex, $(EBASE))

depTempDir	= d/$(optionsSuffix)
depEXETempDir	= d/$(optionsSuffix).EXE
objTempDir	= o/$(optionsSuffix)
objEXETempDir   = o/$(optionsSuffix).EXE
f77TempDir	= f/$(optionsSuffix)

#
# For source code manipulation
#
CSRCALL		= $(CEXE_sources) $(CEXE_headers)			\
                  $(CLIB_sources) $(CLIB_headers)                       \
		  $(T_sources) $(T_headers)

FSRCALL		= $(FEXE_sources) $(FEXE_headers)                       \
                  $(FLIB_sources)$(FLIB_headers)

F90SRCALL	= $(pF90EXE_sources) $(F90EXE_headers)                   \
                  $(F90LIB_sources) $(F90LIB_headers)

cSRCALL		= $(cEXE_sources) $(cEXE_headers)                       \
                  $(cLIB_sources) $(cLIB_headers)

fSRCALL		= $(fEXE_sources) $(fEXE_headers)                       \
                  $(fLIB_sources) $(fLIB_headers)

f90SRCALL	= $(f90EXE_sources) $(f90EXE_headers)                   \
                  $(f90LIB_sources) $(f90LIB_headers)

allSources	= $(CSRCALL) $(FSRCALL) $(F90SRCALL) $(cSRCALL) $(fSRCALL) $(f90SRCALL)

ifndef CLOSELIB
    CLOSELIB   := FALSE
endif
 
ifdef WARNINGS
    CXX += $(FULLWARN)
endif

# Use Sam Williams's HPGMG code as a drop-in replacement for BoxLib's in-house
# multigrid solver. HPGMG is single-level only, so no AMR.
ifeq ($(USE_HPGMG), TRUE)
  include $(HPGMG_DIR)/source/Make.package
  DEFINES += -DUSEHPGMG=1 -DUSE_MPI=1

# use a unique MPI subcommunicator for each level of the multigrid?
  ifeq ($(HPGMG_USE_SUBCOMM), TRUE)
    DEFINES += -DUSE_SUBCOMM=1
  endif

# which bottom solver?
  ifeq ($(HPGMG_BOTTOM_SOLVER), BICGSTAB)
    DEFINES += -DUSE_BICGSTAB=1
  else ifeq ($(HPGMG_BOTTOM_SOLVER), CG)
    DEFINES += -DUSE_CG=1
  else ifeq ($(HPGMG_BOTTOM_SOLVER), CABICGSTAB)
    DEFINES += -DUSE_CABICGSTAB=1
  else
    DEFINES += -DUSE_BICGSTAB=1
  endif

# which smoothing method?
  ifeq ($(HPGMG_SMOOTHER), GSRB)
    DEFINES += -DUSE_GSRB=1
    # HPGMG has several different ways to apply the GSRB smooths
    ifeq ($(HPGMG_GSRB_TYPE), STRIDE2)
      DEFINES += -DGSRB_STRIDE2=1
    else ifeq ($(HPGMG_GSRB_TYPE), FP)
      DEFINES += -DGSRB_FP=1
    else ifeq ($(HPGMG_GSRB_TYPE), BRANCH)
      DEFINES += -DGSRB_BRANCH=1
    else
      DEFINES += -DGSRB_STRIDE2=1
    endif
    ifeq ($(HPGMG_GSRB_OOP), TRUE)
      DEFINES += -DGSRB_OOP=1
    endif
  else ifeq ($(HPGMG_SMOOTHER), CHEBY)
    DEFINES += -DUSE_CHEBY=1
  else ifeq ($(HPGMG_SMOOTHER), JACOBI)
    DEFINES += -DUSE_JACOBI=1
  else ifeq ($(HPGMG_SMOOTHER), L1JACOBI)
    DEFINES += -DUSE_L1JACOBI=1
  else
   DEFINES += -DUSE_GSRB=1
  endif

# if this is true then the first cycle we do is F
  ifeq ($(HPGMG_FCYCLES), TRUE)
    DEFINES += -DUSE_FCYCLES=1
    # do pure F-cycles until it converges
    ifeq ($(HPGMG_POST_F_CYCLE_TYPE), F)
      DEFINES += -DUNLIMIT_F_CYCLES=1
    # do exactly 1 F-cycle followed by however many V-cycles it takes to converge
    else ifeq ($(HPGMG_POST_F_CYCLE_TYPE), V)
      DEFINES += -DUNLIMIT_FMG_VCYCLES=1
    else
      DEFINES += -DUNLIMIT_FMG_VCYCLES=1
    endif
  endif

# is this a Helmholtz problem or a Poisson problem?
  ifeq ($(HPGMG_HELMHOLTZ), TRUE)
    DEFINES += -DUSE_HELMHOLTZ=1
  endif

# the constant-coefficient stencil requires significantly less data movement during the calculation
  ifeq ($(HPGMG_STENCIL_VARIABLE_COEFFICIENT), TRUE)
    DEFINES += -DSTENCIL_VARIABLE_COEFFICIENT=1
  endif

  include $(HPGMG_DIR)/source/Make.package
  include $(BOXLIB_HOME)/Src/Extern/hpgmg/Make.package
  INCLUDE_LOCATIONS += $(HPGMG_DIR)/source
  INCLUDE_LOCATIONS += $(BOXLIB_HOME)/Src/Extern/hpgmg
  VPATH_LOCATIONS   += $(HPGMG_DIR)/source
  VPATH_LOCATIONS   += $(BOXLIB_HOME)/Src/Extern/hpgmg
endif

ifeq ($(WHICHLINUX),MIRA)
  ifeq ($(COMP),IBM)
    FORTLINK = LOWERCASE
    CPPFLAGS += -DBL_FORT_USE_LOWERCASE
  endif
endif<|MERGE_RESOLUTION|>--- conflicted
+++ resolved
@@ -465,19 +465,12 @@
         FOPTF += -fsanitize=thread
         fOPTF += -fsanitize=thread
     endif
-<<<<<<< HEAD
-    #FDEBF += -g -O1 -ffixed-line-length-0 -fbounds-check -fbacktrace -Wuninitialized -Wno-maybe-uninitialized -Wunused -ffpe-trap=invalid,zero -finit-real=snan
-    #fDEBF += -g -O1 -ffixed-line-length-0 -fbounds-check -fbacktrace -Wuninitialized -Wno-maybe-uninitialized -Wunused -ffpe-trap=invalid,zero -finit-real=snan
-    FDEBF += -g -O0 -ffixed-line-length-0 -fbounds-check -fbacktrace -Wuninitialized -Wno-maybe-uninitialized -Wunused -ffpe-trap=invalid,zero -finit-real=snan
-    fDEBF += -g -O0 -ffixed-line-length-0 -fbounds-check -fbacktrace -Wuninitialized -Wno-maybe-uninitialized -Wunused -ffpe-trap=invalid,zero -finit-real=snan
-=======
     ifeq ($(FSANITIZER),TRUE)
         FOPTF += -fsanitize=address -fsanitize=undefined
         fOPTF += -fsanitize=address -fsanitize=undefined
     endif
     FDEBF += -g -O1 -ffixed-line-length-0 -fbounds-check -fbacktrace -Wuninitialized -Wno-maybe-uninitialized -Wunused -ffpe-trap=invalid,zero -finit-real=snan
     fDEBF += -g -O1 -ffixed-line-length-0 -fbounds-check -fbacktrace -Wuninitialized -Wno-maybe-uninitialized -Wunused -ffpe-trap=invalid,zero -finit-real=snan
->>>>>>> 25bc646d
 
    ifeq ($(USE_OMP),TRUE)
     FOPTF += -fopenmp
