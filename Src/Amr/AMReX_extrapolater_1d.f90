--- conflicted
+++ resolved
@@ -1,11 +1,7 @@
 
 module bl_extrapolater
 
-<<<<<<< HEAD
-  use amrex_fort_module, only : c_real
-=======
   use amrex_fort_module, only : amrex_real
->>>>>>> 63479284
 
   implicit none
   integer, parameter :: finecell = 1 ! must be consistent with Extrapolater.H
