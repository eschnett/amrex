--- conflicted
+++ resolved
@@ -811,19 +811,11 @@
     //
 
     if(precreateDirectories) {    // ---- make all directories at once
+      amrex::UtilRenameDirectoryToOld(pltfile, false);      // dont call barrier
       if (verbose > 0) {
           amrex::Print() << "IOIOIOIO:CD  Amr::writePlotFile:  precreating directories for " << pltfileTemp << "\n";
       }
-      amrex::UtilRenameDirectoryToOld(pltfile, false);      // dont call barrier
-<<<<<<< HEAD
-      amrex::UtilCreateCleanDirectory(pltfileTemp, false);  // dont call barrier
-      for(int i(0); i <= finest_level; ++i) {
-        amr_level[i]->CreateLevelDirectory(pltfileTemp);
-=======
-      if (verbose > 0) {
-          amrex::Print() << "IOIOIOIO:CD  Amr::writePlotFile:  precreating directories for " << pltfileTemp << "\n";
->>>>>>> 34c39800
-      }
+      amrex::PreBuildDirectorHierarchy(pltfileTemp, "Level_", finest_level + 1, true);  // call barrier
     } else {
       if (verbose > 0) {
           amrex::Print() << "IOIOIOIO:CD  Amr::writePlotFile:  creating directory:  " << pltfileTemp << "\n";
@@ -2121,13 +2113,9 @@
     BL_PROFILE_ADD_STEP(level_steps[0]);
     BL_PROFILE_REGION_STOP("Amr::coarseTimeStep()");
     BL_COMM_PROFILE_NAMETAG(stepName.str());
-<<<<<<< HEAD
-    BL_PROFILE_FLUSH();
-=======
     //BL_PROFILE_FLUSH();
     BL_TRACE_PROFILE_FLUSH();
     BL_COMM_PROFILE_FLUSH();
->>>>>>> 34c39800
 
     if (verbose > 0)
     {
