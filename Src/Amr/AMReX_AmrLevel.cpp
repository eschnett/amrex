--- conflicted
+++ resolved
@@ -1672,15 +1672,9 @@
 				 ARLIM_3D(lo),ARLIM_3D(hi),
 				 ARLIM_3D(dom_lo),ARLIM_3D(dom_hi),
 				 ZFILL(dx),ZFILL(xlo),
-<<<<<<< HEAD
 				 time_f,dt_f,
-				 BCREC_3D(bcr_f),
+				 AMREX_BCREC_3D(bcr_f),
 				 level_f,grid_no_f);
-=======
-				 &time,&dt,
-				 AMREX_BCREC_3D(bcr),
-				 &level,&grid_no);
->>>>>>> 670ceda2
 	    } else {
 		amrex::Error("AmrLevel::derive: no function available");
 	    }
@@ -1739,15 +1733,9 @@
 				 ARLIM_3D(dlo),ARLIM_3D(dhi),
 				 ARLIM_3D(dom_lo),ARLIM_3D(dom_hi),
 				 ZFILL(dx),ZFILL(xlo),
-<<<<<<< HEAD
 				 time_f,dt_f,
-				 BCREC_3D(bcr_f),
+				 AMREX_BCREC_3D(bcr_f),
 				 level_f,grid_no_f);
-=======
-				 &time,&dt,
-				 AMREX_BCREC_3D(bcr),
-				 &level,&grid_no);
->>>>>>> 670ceda2
 	    } else {
 		amrex::Error("AmrLevel::derive: no function available");
 	    }
@@ -1866,15 +1854,9 @@
 				 ARLIM_3D(lo),ARLIM_3D(hi),
 				 ARLIM_3D(dom_lo),ARLIM_3D(dom_hi),
 				 ZFILL(dx),ZFILL(xlo),
-<<<<<<< HEAD
 				 time_f,dt_f,
-				 BCREC_3D(bcr_f),
+				 AMREX_BCREC_3D(bcr_f),
 				 level_f,idx_f);
-=======
-				 &time,&dt,
-				 AMREX_BCREC_3D(bcr),
-				 &level,&idx);
->>>>>>> 670ceda2
 	    } else {
 		amrex::Error("AmrLevel::derive: no function available");
 	    }
@@ -1933,15 +1915,9 @@
 				 ARLIM_3D(dlo),ARLIM_3D(dhi),
 				 ARLIM_3D(dom_lo),ARLIM_3D(dom_hi),
 				 ZFILL(dx),ZFILL(xlo),
-<<<<<<< HEAD
 				 time_f,dt_f,
-				 BCREC_3D(bcr_f),
+				 AMREX_BCREC_3D(bcr_f),
 				 level,idx_f);
-=======
-				 &time,&dt,
-				 AMREX_BCREC_3D(bcr),
-				 &level,&idx);
->>>>>>> 670ceda2
 	    } else {
 		amrex::Error("AmrLevel::derive: no function available");
 	    }
