--- conflicted
+++ resolved
@@ -1,154 +1,110 @@
 
 #include <AMReX_Hypre.H>
 
-namespace amrex
-{
+namespace amrex {
 
 Hypre::Hypre (const BoxArray& grids,
               const DistributionMapping& dmap,
               const Geometry& geom,
-              MPI_Comm comm_)
-{
-    ParmParse pp("hypre");
+              MPI_Comm comm_) {
+  ParmParse pp("hypre");
     
-    // solver_flag = 0 for SMG
-    // solver_flag = 1 for PFMG
-    // solver_falg = 2 for BoomerAMG
-    int solver_flag = 1;
-    {
-        std::string solver_flag_s {"null"};
-        pp.query("solver_flag", solver_flag_s);
-        std::transform(solver_flag_s.begin(), solver_flag_s.end(), solver_flag_s.begin(), ::tolower);
-        if (solver_flag_s == "smg") {
-            solver_flag = 0;
-        } else if (solver_flag_s == "pfmg") {
-            solver_flag = 1;
-        } else if (solver_flag_s == "boomeramg") {
-            solver_flag = 2;
-        } else if (solver_flag_s == "boomeramgij") {
-            solver_flag = 3;
-        } else if (solver_flag_s == "none") {
-            pp.query("solver_flag", solver_flag);
-        } else {
-            amrex::Abort("Hypre: unknown solver flag");
-        }
+  // solver_flag = 0 for SMG
+  // solver_flag = 1 for PFMG
+  // solver_falg = 2 for BoomerAMG
+  int solver_flag = 1;
+  {
+    std::string solver_flag_s {"null"};
+    pp.query("solver_flag", solver_flag_s);
+    std::transform(solver_flag_s.begin(), solver_flag_s.end(), solver_flag_s.begin(), ::tolower);
+    if (solver_flag_s == "smg") {
+      solver_flag = 0;
+    } else if (solver_flag_s == "pfmg") {
+      solver_flag = 1;
+    } else if (solver_flag_s == "boomeramg") {
+      solver_flag = 2;
+    } else if (solver_flag_s == "boomeramgij") {
+      solver_flag = 3;
+    } else if (solver_flag_s == "none") {
+      pp.query("solver_flag", solver_flag);
+    } else {
+      amrex::Abort("Hypre: unknown solver flag");
     }
+  }
 
-    if (solver_flag == 2) {
-        semi_struct_solver.reset(new HypreABecLap2(grids, dmap, geom, comm_));
-<<<<<<< HEAD
-    } else if (solver_flag == 3) {
-        IJ_solver.reset(new HypreABecLap3(grids, dmap, geom, comm_));
-    }else {
-=======
-    }
-    else if (solver_flag == 3) {
-        IJ_solver.reset(new HypreABecLap3(grids, dmap, geom, comm_));
-    }
-    else {
->>>>>>> 8ad6f6d2
-        struct_solver.reset(new HypreABecLap(grids, dmap, geom, comm_));
-    }
+  if (solver_flag == 2) {
+    semi_struct_solver.reset(new HypreABecLap2(grids, dmap, geom, comm_));
+  } else if (solver_flag == 3) {
+    IJ_solver.reset(new HypreABecLap3(grids, dmap, geom, comm_));
+  } else {
+    struct_solver.reset(new HypreABecLap(grids, dmap, geom, comm_));
+  }
 }
 
-Hypre::~Hypre ()
-{
-
+Hypre::~Hypre() {
 }
 
 void
-Hypre::setScalars (Real sa, Real sb)
-{
-    if (struct_solver) {
-        struct_solver->setScalars(sa,sb);
-    } else if (semi_struct_solver) {
-        semi_struct_solver->setScalars(sa,sb);
-    }else if (IJ_solver) {
-<<<<<<< HEAD
-      IJ_solver->setScalars(sa,sb);
-=======
-        IJ_solver->setScalars(sa,sb);
->>>>>>> 8ad6f6d2
-    }else {
-        amrex::Abort("Hypre::setScalars: How did this happen?");
-    }
+Hypre::setScalars(Real sa, Real sb) {
+  if (struct_solver) {
+    struct_solver->setScalars(sa, sb);
+  } else if (semi_struct_solver) {
+    semi_struct_solver->setScalars(sa, sb);
+  } else if (IJ_solver) {
+    IJ_solver->setScalars(sa, sb);
+  } else {
+    amrex::Abort("Hypre::setScalars: How did this happen?");
+  }
+}
+
+void Hypre::setACoeffs(const MultiFab& alpha) {
+  if (struct_solver) {
+    struct_solver->setACoeffs(alpha);
+  } else if (semi_struct_solver) {
+    semi_struct_solver->setACoeffs(alpha);
+  } else if (IJ_solver) {
+    IJ_solver->setACoeffs(alpha);
+  } else {
+    amrex::Abort("Hypre::setACoeffs: How did this happen?");
+  }
+}
+
+void Hypre::setBCoeffs(const std::array<const MultiFab*, BL_SPACEDIM>& beta) {
+  if (struct_solver) {
+    struct_solver->setBCoeffs(beta);
+  } else if (semi_struct_solver) {
+    semi_struct_solver->setBCoeffs(beta);
+  } else if (IJ_solver) {
+    IJ_solver->setBCoeffs(beta);
+  } else {
+    amrex::Abort("Hypre::setBCoeffs: How did this happen?");        
+  }
 }
 
 void
-Hypre::setACoeffs (const MultiFab& alpha)
-{
-    if (struct_solver) {
-        struct_solver->setACoeffs(alpha);
-    } else if (semi_struct_solver) {
-        semi_struct_solver->setACoeffs(alpha);
-    }else if (IJ_solver) {
-        IJ_solver->setACoeffs(alpha);
-<<<<<<< HEAD
-    } else {
-=======
-    }else {
->>>>>>> 8ad6f6d2
-        amrex::Abort("Hypre::setACoeffs: How did this happen?");
-    }
+Hypre::setVerbose(int _verbose) {
+  if (struct_solver) {
+    struct_solver->setVerbose(_verbose);
+  } else if (semi_struct_solver) {
+    semi_struct_solver->setVerbose(_verbose);
+  } else if (IJ_solver) {
+    IJ_solver->setVerbose(_verbose);
+  } else {
+    amrex::Abort("Hypre::setVerbose: How did this happen?");
+  }
 }
 
-void
-Hypre::setBCoeffs (const std::array<const MultiFab*,BL_SPACEDIM>& beta)
-{
-    if (struct_solver) {
-        struct_solver->setBCoeffs(beta);
-    } else if (semi_struct_solver) {
-        semi_struct_solver->setBCoeffs(beta);
-<<<<<<< HEAD
-    }else if (IJ_solver) {
-        IJ_solver->setBCoeffs(beta);
-    } else {
-=======
-    } else if (IJ_solver) {
-        IJ_solver->setBCoeffs(beta);
-    }else {
->>>>>>> 8ad6f6d2
-        amrex::Abort("Hypre::setBCoeffs: How did this happen?");        
-    }
+void Hypre::solve(MultiFab& soln, const MultiFab& rhs, Real rel_tol, Real abs_tol, 
+                  int max_iter, LinOpBCType bc_type, Real bc_value) {
+  if (struct_solver) {
+    struct_solver->solve(soln, rhs, rel_tol, abs_tol, max_iter, bc_type, bc_value);
+  } else if (semi_struct_solver) {
+    semi_struct_solver->solve(soln, rhs, rel_tol, abs_tol, max_iter, bc_type, bc_value);
+  } else if (IJ_solver) {
+    IJ_solver->solve(soln, rhs, rel_tol, abs_tol, max_iter, bc_type, bc_value);
+  } else {
+    amrex::Abort("Hypre::solve: How did this happen?");
+  }
 }
 
-void
-Hypre::setVerbose (int _verbose)
-{
-    if (struct_solver) {
-        struct_solver->setVerbose(_verbose);
-    } else if (semi_struct_solver) {
-        semi_struct_solver->setVerbose(_verbose);
-<<<<<<< HEAD
-    }else if (IJ_solver) {
-        IJ_solver->setVerbose(_verbose);
-    } else {
-=======
-    } else if (IJ_solver) {
-        IJ_solver->setVerbose(_verbose);
-    }else {
->>>>>>> 8ad6f6d2
-        amrex::Abort("Hypre::setVerbose: How did this happen?");
-    }
-}
-
-void
-Hypre::solve (MultiFab& soln, const MultiFab& rhs, Real rel_tol, Real abs_tol, 
-              int max_iter, LinOpBCType bc_type, Real bc_value)
-{
-    if (struct_solver) {
-        struct_solver->solve(soln, rhs, rel_tol, abs_tol, max_iter, bc_type, bc_value);
-    } else if (semi_struct_solver) {
-        semi_struct_solver->solve(soln, rhs, rel_tol, abs_tol, max_iter, bc_type, bc_value);
-    } else if (IJ_solver) {
-<<<<<<< HEAD
-      IJ_solver->solve(soln, rhs, rel_tol, abs_tol, max_iter, bc_type, bc_value);
-=======
-        IJ_solver->solve(soln, rhs, rel_tol, abs_tol, max_iter, bc_type, bc_value);
->>>>>>> 8ad6f6d2
-    } else {
-        amrex::Abort("Hypre::solve: How did this happen?");
-    }
-}
-
-}+}  // namespace amrex