--- conflicted
+++ resolved
@@ -165,17 +165,11 @@
       const     Box& gridFine = m_eblgFine.getDBL()  [mfi];
       const EBISBox& ebisCoFi = m_eblgCoFi.getEBISL()[mfi];
       const EBISBox& ebisFine = m_eblgFine.getEBISL()[mfi];
- 
-<<<<<<< HEAD
-      IntVectSet ivsCoFi = ebisCoFi.getIrregIVS(gridCoFi);
-      IntVectSet ivsFine = ebisFine.getIrregIVS(gridFine);
-      VoFIterator vofit(ivsCoFi, ebisCoFi.getEBGraph());
-      const std::vector<VolIndex>& vofvec = vofit.getVector();
-=======
+
       IntVectSet ivs = ebisCoFi.getIrregIVS(gridCoFi);
       VoFIterator vofit(ivs, ebisCoFi.getEBGraph());
       const Array<VolIndex>& vofvec = vofit.getVector();
->>>>>>> 71037d4d
+
       // cast from VolIndex to BaseIndex
       Array<std::shared_ptr<BaseIndex> >    dstVoF(vofvec.size());
       Array<std::shared_ptr<BaseStencil> > stencil(vofvec.size());
