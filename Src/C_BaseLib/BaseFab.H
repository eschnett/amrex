--- conflicted
+++ resolved
@@ -19,12 +19,6 @@
 
 namespace BoxLib
 {
-<<<<<<< HEAD
-    extern long total_bytes_allocated_in_fabs;     // total bytes at any given time
-    extern long total_bytes_allocated_in_fabs_hwm; // high-water-mark over a given interval
-    extern long total_cells_allocated_in_fabs;     // total cells at any given time
-    extern long total_cells_allocated_in_fabs_hwm; // high-water-mark over a given interval
-=======
 //
 // On 64-bit machines, most Unix systems adopt the LP64 data model, in which long and long long 
 // are 64 bits wide (i.e., [-2e63+1,2e63-1]).  However, Windows adopts the LLP64 data
@@ -34,7 +28,8 @@
 //
     extern long long total_bytes_allocated_in_fabs;     // total bytes at any given time
     extern long long total_bytes_allocated_in_fabs_hwm; // high-water-mark over a given interval
->>>>>>> dd4da37c
+    extern long total_cells_allocated_in_fabs;     // total cells at any given time
+    extern long total_cells_allocated_in_fabs_hwm; // high-water-mark over a given interval
 }
 
 /*
