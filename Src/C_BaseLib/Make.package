--- conflicted
+++ resolved
@@ -134,17 +134,12 @@
 C$(BOXLIB_BASE)_sources += MemPool.cpp
 f90$(BOXLIB_BASE)_sources += mempool_f.f90
 
-<<<<<<< HEAD
 # UPCXX
 ifeq ($(USE_UPCXX),TRUE)
   C$(BOXLIB_BASE)_sources += BLPgas.cpp
   C$(BOXLIB_BASE)_headers += BLPgas.H
 endif
 
-# On-the-fly data analysis tools (which must be defined in userland)
-C$(BOXLIB_BASE)_headers += Analysis.H
-C$(BOXLIB_BASE)_sources += Analysis.cpp
-=======
 ifeq ($(USE_PARTICLES), TRUE)
   DEFINES += -DUSE_PARTICLES -DPARTICLES
   C$(BOXLIB_BASE)_sources += Particles.cpp
@@ -152,4 +147,3 @@
   F$(BOXLIB_BASE)_headers += Particles_F.H
   F$(BOXLIB_BASE)_sources += Particles_$(DIM)D.F
 endif
->>>>>>> 079c2cb0
