
BOXLIB_BASE=EXE
ifeq ($(LBASE),box)
  BOXLIB_BASE=LIB
endif

#
# Utility classes.
#
C$(BOXLIB_BASE)_headers += BoxLib.H
C$(BOXLIB_BASE)_sources += BoxLib.cpp

C$(BOXLIB_BASE)_sources += ParmParse.cpp Utility.cpp
C$(BOXLIB_BASE)_headers += ParmParse.H Utility.H BLassert.H ArrayLim.H

C$(BOXLIB_BASE)_headers += REAL.H CONSTANTS.H SPACE.H SPACE_F.H

C$(BOXLIB_BASE)_sources += UseCount.cpp
C$(BOXLIB_BASE)_headers += UseCount.H

C$(BOXLIB_BASE)_sources += DistributionMapping.cpp ParallelDescriptor.cpp
C$(BOXLIB_BASE)_headers += DistributionMapping.H ParallelDescriptor.H

C$(BOXLIB_BASE)_sources += VisMF.cpp Arena.cpp BArena.cpp CArena.cpp
C$(BOXLIB_BASE)_headers += VisMF.H Arena.H BArena.H CArena.H

C$(BOXLIB_BASE)_headers += BLProfiler.H

C$(BOXLIB_BASE)_headers += BLBackTrace.H

C$(BOXLIB_BASE)_headers += BLFort.H
#
# Container classes.
#
T_headers += Array.H PArray.H PList.H Pointers.H Tuple.H BLMap.H

#
# FAB I/O stuff.
#
C${BOXLIB_BASE}_headers += FabConv.H FPC.H
C${BOXLIB_BASE}_sources += FabConv.cpp FPC.cpp

#
# Index space.
#
C$(BOXLIB_BASE)_sources += Box.cpp IntVect.cpp IndexType.cpp Orientation.cpp
C$(BOXLIB_BASE)_headers += Box.H IntVect.H IndexType.H Orientation.H

#
# Real space.
#
C$(BOXLIB_BASE)_sources += RealBox.cpp 
C$(BOXLIB_BASE)_headers += RealBox.H 

#
# Unions of rectangles.
#
C$(BOXLIB_BASE)_sources += BoxList.cpp BoxArray.cpp BoxDomain.cpp
C$(BOXLIB_BASE)_headers += BoxList.H BoxArray.H BoxDomain.H

#
# FORTRAN array data.
#
C$(BOXLIB_BASE)_sources += FArrayBox.cpp
C$(BOXLIB_BASE)_headers += FArrayBox.H

C$(BOXLIB_BASE)_sources += IArrayBox.cpp
C$(BOXLIB_BASE)_headers += IArrayBox.H

C$(BOXLIB_BASE)_headers += Looping.H

T_headers += BaseFab.H
C$(BOXLIB_BASE)_sources += BaseFab.cpp

#
# FORTRAN data defined on unions of rectangles.
#
C$(BOXLIB_BASE)_sources += MultiFab.cpp
C$(BOXLIB_BASE)_headers += MultiFab.H

C$(BOXLIB_BASE)_sources += iMultiFab.cpp
C$(BOXLIB_BASE)_headers += iMultiFab.H

T_headers += FabArray.H
C$(BOXLIB_BASE)_sources += FabArray.cpp

T_headers += ccse-mpi.H

#
# Geometry / Coordinate system routines.
#
ifneq ($(BL_NO_FORT),TRUE)
  C$(BOXLIB_BASE)_sources += CoordSys.cpp Geometry.cpp
  C$(BOXLIB_BASE)_headers += CoordSys.H Geometry.H
endif

#
# Fortran interface routines.
#
ifneq ($(BL_NO_FORT),TRUE)
  F$(BOXLIB_BASE)_sources += COORDSYS_$(DIM)D.F
  F$(BOXLIB_BASE)_headers += COORDSYS_F.H

  f$(BOXLIB_BASE)_sources += BLutil_F.f
  f$(BOXLIB_BASE)_sources += BLParmParse_F.f
  f$(BOXLIB_BASE)_sources += BLBoxLib_F.f
  f$(BOXLIB_BASE)_sources += BLProfiler_F.f

  F$(BOXLIB_BASE)_sources += SPECIALIZE_$(DIM)D.F
  F$(BOXLIB_BASE)_headers += SPECIALIZE_F.H

  f90$(BOXLIB_BASE)_sources += threadbox.f90
endif

C$(BOXLIB_BASE)_sources += BLProfiler.cpp
C$(BOXLIB_BASE)_sources += BLBackTrace.cpp

ifeq ($(LAZY),TRUE)
  C$(BOXLIB_BASE)_sources += Lazy.cpp
  C$(BOXLIB_BASE)_headers += Lazy.H
endif

# Memory pool
C$(BOXLIB_BASE)_headers += MemPool.H
C$(BOXLIB_BASE)_sources += MemPool.cpp
f90$(BOXLIB_BASE)_sources += mempool_f.f90

<<<<<<< HEAD
# UPCXX
ifeq ($(USE_UPCXX),TRUE)
  C$(BOXLIB_BASE)_sources += BLPgas.cpp
  C$(BOXLIB_BASE)_headers += BLPgas.H
endif
=======
# On-the-fly data analysis tools (which must be defined in userland)

C$(BOXLIB_BASE)_headers += Analysis.H
>>>>>>> 61d522c8
<|MERGE_RESOLUTION|>--- conflicted
+++ resolved
@@ -125,14 +125,11 @@
 C$(BOXLIB_BASE)_sources += MemPool.cpp
 f90$(BOXLIB_BASE)_sources += mempool_f.f90
 
-<<<<<<< HEAD
 # UPCXX
 ifeq ($(USE_UPCXX),TRUE)
   C$(BOXLIB_BASE)_sources += BLPgas.cpp
   C$(BOXLIB_BASE)_headers += BLPgas.H
 endif
-=======
+
 # On-the-fly data analysis tools (which must be defined in userland)
-
-C$(BOXLIB_BASE)_headers += Analysis.H
->>>>>>> 61d522c8
+C$(BOXLIB_BASE)_headers += Analysis.H