
BOXLIB_BASE=EXE
ifeq ($(LBASE),box)
  BOXLIB_BASE=LIB
endif

#
# Utility classes.
#
C$(BOXLIB_BASE)_headers += BoxLib.H
C$(BOXLIB_BASE)_sources += BoxLib.cpp

C$(BOXLIB_BASE)_sources += ParmParse.cpp Utility.cpp
C$(BOXLIB_BASE)_headers += ParmParse.H Utility.H BLassert.H ArrayLim.H

C$(BOXLIB_BASE)_headers += REAL.H CONSTANTS.H SPACE.H SPACE_F.H

C$(BOXLIB_BASE)_sources += UseCount.cpp
C$(BOXLIB_BASE)_headers += UseCount.H

C$(BOXLIB_BASE)_sources += DistributionMapping.cpp ParallelDescriptor.cpp
C$(BOXLIB_BASE)_headers += DistributionMapping.H ParallelDescriptor.H

C$(BOXLIB_BASE)_sources += VisMF.cpp Arena.cpp BArena.cpp CArena.cpp
C$(BOXLIB_BASE)_headers += VisMF.H Arena.H BArena.H CArena.H

C$(BOXLIB_BASE)_headers += BLProfiler.H

C$(BOXLIB_BASE)_headers += BLBackTrace.H

C$(BOXLIB_BASE)_headers += BLFort.H
#
# Container classes.
#
T_headers += Array.H PArray.H PList.H Pointers.H Tuple.H

#
# FAB I/O stuff.
#
C${BOXLIB_BASE}_headers += FabConv.H FPC.H
C${BOXLIB_BASE}_sources += FabConv.cpp FPC.cpp

#
# Index space.
#
C$(BOXLIB_BASE)_sources += Box.cpp IntVect.cpp IndexType.cpp Orientation.cpp
C$(BOXLIB_BASE)_headers += Box.H IntVect.H IndexType.H Orientation.H

#
# Real space.
#
C$(BOXLIB_BASE)_sources += RealBox.cpp 
C$(BOXLIB_BASE)_headers += RealBox.H 

#
# Unions of rectangles.
#
C$(BOXLIB_BASE)_sources += BoxList.cpp BoxArray.cpp BoxDomain.cpp
C$(BOXLIB_BASE)_headers += BoxList.H BoxArray.H BoxDomain.H

#
# FORTRAN array data.
#
C$(BOXLIB_BASE)_sources += FArrayBox.cpp
C$(BOXLIB_BASE)_headers += FArrayBox.H

C$(BOXLIB_BASE)_sources += IArrayBox.cpp
C$(BOXLIB_BASE)_headers += IArrayBox.H

C$(BOXLIB_BASE)_headers += Looping.H

T_headers += BaseFab.H
C$(BOXLIB_BASE)_sources += BaseFab.cpp

#
# FORTRAN data defined on unions of rectangles.
#
C$(BOXLIB_BASE)_sources += MultiFab.cpp
C$(BOXLIB_BASE)_headers += MultiFab.H

C$(BOXLIB_BASE)_sources += iMultiFab.cpp
C$(BOXLIB_BASE)_headers += iMultiFab.H

T_headers += FabArray.H
C$(BOXLIB_BASE)_sources += FabArray.cpp

T_headers += ccse-mpi.H

#
# Geometry / Coordinate system routines.
#
ifneq ($(BL_NO_FORT),TRUE)
  C$(BOXLIB_BASE)_sources += CoordSys.cpp Geometry.cpp MultiFabUtil.cpp
  C$(BOXLIB_BASE)_headers += CoordSys.H Geometry.H MultiFabUtil.H
endif

#
# Boundary-related 
#
C$(BOXLIB_BASE)_sources += BCRec.cpp
C$(BOXLIB_BASE)_headers += BCRec.H
C$(BOXLIB_BASE)_headers += BC_TYPES.H

#
# Fortran interface routines.
#
ifneq ($(BL_NO_FORT),TRUE)
  F$(BOXLIB_BASE)_sources += COORDSYS_$(DIM)D.F
  F$(BOXLIB_BASE)_headers += COORDSYS_F.H

  f$(BOXLIB_BASE)_sources += BLutil_F.f
  f$(BOXLIB_BASE)_sources += BLParmParse_F.f
  f$(BOXLIB_BASE)_sources += BLBoxLib_F.f
  f$(BOXLIB_BASE)_sources += BLProfiler_F.f

  F$(BOXLIB_BASE)_sources += SPECIALIZE_$(DIM)D.F
  F$(BOXLIB_BASE)_headers += SPECIALIZE_F.H

  f90$(BOXLIB_BASE)_sources += threadbox.f90

  f90$(BOXLIB_BASE)_sources += MultiFabUtil_$(DIM)d.f90
endif

C$(BOXLIB_BASE)_sources += BLProfiler.cpp
C$(BOXLIB_BASE)_sources += BLBackTrace.cpp

ifeq ($(LAZY),TRUE)
  C$(BOXLIB_BASE)_sources += Lazy.cpp
  C$(BOXLIB_BASE)_headers += Lazy.H
endif

# Memory pool
C$(BOXLIB_BASE)_headers += MemPool.H
C$(BOXLIB_BASE)_sources += MemPool.cpp
ifneq ($(BL_NO_FORT),TRUE)
  f90$(BOXLIB_BASE)_sources += mempool_f.f90
endif

<<<<<<< HEAD
# UPCXX
ifeq ($(USE_UPCXX),TRUE)
  C$(BOXLIB_BASE)_sources += BLPgas.cpp
  C$(BOXLIB_BASE)_headers += BLPgas.H
=======
# Memory Profiler
ifeq ($(MEM_PROFILE),TRUE)
  C$(BOXLIB_BASE)_sources += MemProfiler.cpp
  C$(BOXLIB_BASE)_headers += MemProfiler.H
>>>>>>> ce604a70
endif

ifeq ($(USE_PARTICLES), TRUE)
  DEFINES += -DUSE_PARTICLES -DPARTICLES
  C$(BOXLIB_BASE)_sources += Particles.cpp
  C$(BOXLIB_BASE)_headers += Particles.H ParGDB.H
  F$(BOXLIB_BASE)_headers += Particles_F.H
  F$(BOXLIB_BASE)_sources += Particles_$(DIM)D.F
endif

# C++11 stuff
C$(BOXLIB_BASE)_headers += BL_CXX11.H
<|MERGE_RESOLUTION|>--- conflicted
+++ resolved
@@ -136,17 +136,16 @@
   f90$(BOXLIB_BASE)_sources += mempool_f.f90
 endif
 
-<<<<<<< HEAD
 # UPCXX
 ifeq ($(USE_UPCXX),TRUE)
   C$(BOXLIB_BASE)_sources += BLPgas.cpp
   C$(BOXLIB_BASE)_headers += BLPgas.H
-=======
+endif
+
 # Memory Profiler
 ifeq ($(MEM_PROFILE),TRUE)
   C$(BOXLIB_BASE)_sources += MemProfiler.cpp
   C$(BOXLIB_BASE)_headers += MemProfiler.H
->>>>>>> ce604a70
 endif
 
 ifeq ($(USE_PARTICLES), TRUE)
