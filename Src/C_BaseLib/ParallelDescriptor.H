--- conflicted
+++ resolved
@@ -30,18 +30,11 @@
 #include <vector>
 #include <string>
 #include <typeinfo>
-<<<<<<< HEAD
+#include <algorithm>
 #include <iostream>
 
 namespace ParallelDescriptor
 {
-=======
-#include <algorithm>
-
-namespace ParallelDescriptor
-{
-    const int SidecarQuitSignal = -1;
-
 #ifdef BL_USE_UPCXX
     struct UPCXX_MPI_Mode {
 	unsigned short upcxx_cnt;
@@ -67,7 +60,6 @@
     extern MPI_Win fpb_win;
 #endif
 
->>>>>>> b874f10f
     //
     // Used as default argument to ParallelDescriptor::Barrier().
     //
@@ -137,6 +129,7 @@
     extern const int nProcs_undefined;
     extern int m_nProcs_all;
     extern int m_nProcs_comp;
+    extern int m_nProcs_sub;
     extern Array<int> m_nProcs_sidecar;
     extern int nSidecars;
     extern int inWhichSidecar;
@@ -227,17 +220,7 @@
     //
     void
     SetNProcsSidecars (int nscp); 
-    //
-    // return the number of MPI ranks local to the comp or sidecar groups
-    //
-<<<<<<< HEAD
-=======
-    extern const int nProcs_undefined;
-    extern int m_nProcs_all;
-    extern int m_nProcs_comp;
-    extern int m_nProcs_sub;
-    extern int m_nProcs_sidecar;
-    extern int nSidecarProcs;
+
     //
     // Team
     //
@@ -314,13 +297,9 @@
 
     extern ProcessTeam m_Team;
 
-    inline void
-    SetNProcsSidecar (int npmp)  // ---- set this before calling BoxLib::Initialize()
-    {
-        BL_ASSERT(npmp >= 0);
-        nSidecarProcs = npmp;
-    }
->>>>>>> b874f10f
+    //
+    // return the number of MPI ranks local to the comp or sidecar groups
+    //
     inline int
     NProcs ()
     {
@@ -518,9 +497,9 @@
 #endif
     //
     // BoxLib's Parallel Communicators
-<<<<<<< HEAD
     //    m_comm_all       is for all ranks, probably MPI_COMM_WORLD
     //    m_comm_comp      is for the ranks doing computations
+    //    m_comm_sub       m_comm_comp is split into sub communicators
     //    m_comm_sidecar[] is for the ranks in the sidecar
     //    m_comm_inter[]   is for communicating between comp and sidecars
     //                     the user must create any sidecar to sidecar communicators
@@ -529,22 +508,11 @@
     //
     extern MPI_Comm m_comm_all;
     extern MPI_Comm m_comm_comp;
+    extern MPI_Comm m_comm_sub;
     extern Array<MPI_Comm> m_comm_sidecar;  // ---- [whichsidecar]
     extern Array<MPI_Comm> m_comm_inter;    // ---- [whichsidecar]
     extern Array<MPI_Comm> m_comm_both;     // ---- [whichsidecar]
 
-    inline MPI_Comm Communicator ()         // ---- return the "local" communicator
-=======
-    //    m_comm_all     is for all procs, probably MPI_COMM_WORLD
-    //    m_comm_comp    is for the nodes doing computations
-    //    m_comm_sub     m_comm_comp is split into sub communicators
-    //    m_comm_sidecar is for the in-situ performance monitor
-    //
-    extern MPI_Comm m_comm_all;
-    extern MPI_Comm m_comm_comp;
-    extern MPI_Comm m_comm_sub;
-    extern MPI_Comm m_comm_sidecar;
-    extern MPI_Comm m_comm_inter;
 
     extern int m_nCommColors;
 
@@ -582,8 +550,7 @@
     void StartSubCommunicator ();
     void EndSubCommunicator ();
 
-    inline MPI_Comm Communicator ()  // return the "local" communicator
->>>>>>> b874f10f
+    inline MPI_Comm Communicator ()         // ---- return the "local" communicator
     {
         if (m_MyId_comp != myId_notInGroup)
         {
@@ -848,12 +815,8 @@
     //
     // Returns sequential message sequence numbers in range 1000-9000.
     //
-<<<<<<< HEAD
     int SeqNum (int getsetinc = 0, int newvalue = 0);
-=======
-    int SeqNum ();
-    int SubSeqNum ();
->>>>>>> b874f10f
+    int SubSeqNum (int getsetinc = 0, int newvalue = 0);
 
     template <class T> Message Asend(const T*, size_t n, int pid, int tag);
     template <class T> Message Asend(const T*, size_t n, int pid, int tag, MPI_Comm comm);
