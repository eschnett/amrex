#include <iostream>
#include <sstream>
#include <fstream>

#include <unistd.h>

#include <BLBackTrace.H>
#include <ParallelDescriptor.H>
#include <BoxLib.H>

#ifdef BL_BACKTRACING
std::stack<std::pair<std::string, std::string> >  BLBackTrace::bt_stack;
#endif

void
BLBackTrace::handler(int s)
{
    switch (s) {
    case SIGSEGV:
	BoxLib::write_to_stderr_without_buffering("Segfault");
	break;
    case SIGFPE:
	BoxLib::write_to_stderr_without_buffering("Erroneous arithmetic operation");
	break;
    case SIGINT:
	BoxLib::write_to_stderr_without_buffering("SIGINT");
	break;
    }

#ifdef __linux__

    std::string errfilename;
    {
	std::ostringstream ss;
	ss << "Backtrace." << ParallelDescriptor::MyProc();
#ifdef _OPENMP
 	ss << "." << omp_get_thread_num();
#endif
	errfilename = ss.str();
    }

    if (FILE* p = fopen(errfilename.c_str(), "w")) {
	BLBackTrace::print_backtrace_info(p);
	fclose(p);
    }
    
    std::cerr << "See " << errfilename << " file for details" << std::endl;

#ifdef BL_BACKTRACING
    if (!bt_stack.empty()) {
	std::ofstream errfile;
	errfile.open(errfilename.c_str(), std::ofstream::out | std::ofstream::app);
	if (errfile.is_open()) {
	    errfile << std::endl;
	    while (!bt_stack.empty()) {
		errfile << "== BACKTRACE == " << bt_stack.top().first
			<<", " << bt_stack.top().second << "\n";
		bt_stack.pop();
	    }
	    errfile << std::endl;
	}
    }
#endif

<<<<<<< HEAD
    //sleep(30);
    sleep(2);
=======
    if (ParallelDescriptor::NProcs() > 1)
	sleep(3);
>>>>>>> 25bc646d

#endif // __linux__

    ParallelDescriptor::Abort();
}

#ifdef __linux__
void
BLBackTrace::print_backtrace_info (FILE* f)
{
    const int nbuf = 32;
    char **strings = NULL;
    void *buffer[nbuf];
    int nptrs = backtrace(buffer, nbuf);
    strings = backtrace_symbols(buffer, nptrs);
    if (strings != NULL) {
	int have_addr2line = 0;
	std::string cmd = "/usr/bin/addr2line";
	if (FILE *fp = fopen(cmd.c_str(), "r")) {
	    fclose(fp);
	    have_addr2line = 1;
	}
	cmd += " -Cfie " + BoxLib::exename; 
	if (have_addr2line) {
	    fprintf(f, "=== Please note that the line number reported by addr2line may not be accurate.\n");
	    fprintf(f, "    If necessary, one can use 'readelf -wl my_exefile | grep my_line_address'\n");
	    fprintf(f, "    to find out the offset for that line.\n\n");
	}
	for (int i = 0; i < nptrs; ++i) {
	    std::string line = strings[i];
	    line += "\n";
	    if (have_addr2line) {
		std::size_t found1 = line.rfind('[');
		std::size_t found2 = line.rfind(']');
		if (found1 != std::string::npos && found2 != std::string::npos) {
		    std::string addr = line.substr(found1+1, found2-found1-1);
		    std::string full_cmd = cmd + " " + addr;
		    if (FILE * ps = popen(full_cmd.c_str(), "r")) {
			char buff[512];
			while (fgets(buff, sizeof(buff), ps)) {
			    line += "    ";
			    line += buff;
			}
			pclose(ps);
		    }
		}
	    }
	    fprintf(f, "%2d: %s\n", i, line.c_str());
	}
    }
}
#endif

#ifdef BL_BACKTRACING

BLBTer::BLBTer(const std::string& s, const char* file, int line)
{
    std::ostringstream ss;
    ss << "Line " << line << ", File " << file;
    line_file = ss.str();
    
#ifdef _OPENMP
    if (omp_in_parallel()) {
	std::ostringstream ss0;
	ss0 << "Proc. " << ParallelDescriptor::MyProc() 
	    << ", Thread " << omp_get_thread_num()
	    << ": \"" << s << "\"";
	BLBackTrace::bt_stack.push(std::make_pair(ss0.str(), line_file));
    }
    else {
        #pragma omp parallel
	{
	    std::ostringstream ss0;
	    ss0 << "Proc. " << ParallelDescriptor::MyProc() 
		<< ", Master Thread"
		<< ": \"" << s << "\"";
	    BLBackTrace::bt_stack.push(std::make_pair(ss0.str(), line_file));
	}
    }
#else
    std::ostringstream ss0;
    ss0 << "Proc. " << ParallelDescriptor::MyProc() 
	<< ": \"" << s << "\"";
    BLBackTrace::bt_stack.push(std::make_pair(ss0.str(), line_file));
#endif    
}

BLBTer::~BLBTer()
{
#ifdef _OPENMP
    if (omp_in_parallel()) {
	pop_bt_stack();
    }
    else {
        #pragma omp parallel
	{
	    pop_bt_stack();
	}	
    }
#else
    pop_bt_stack();
#endif
}

void
BLBTer::pop_bt_stack()
{
    if (!BLBackTrace::bt_stack.empty()) {
	if (BLBackTrace::bt_stack.top().second.compare(line_file) == 0) {
	    BLBackTrace::bt_stack.pop();
	}
    }
}

#endif<|MERGE_RESOLUTION|>--- conflicted
+++ resolved
@@ -62,13 +62,8 @@
     }
 #endif
 
-<<<<<<< HEAD
-    //sleep(30);
-    sleep(2);
-=======
     if (ParallelDescriptor::NProcs() > 1)
 	sleep(3);
->>>>>>> 25bc646d
 
 #endif // __linux__
 
