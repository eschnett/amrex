--- conflicted
+++ resolved
@@ -641,11 +641,7 @@
         // Post rcvs. Allocate one chunk of space to hold'm all.
         //
 
-<<<<<<< HEAD
-	MPI_Comm tgroup, rgroup, sgroup;
-=======
 	MPI_Group tgroup, rgroup, sgroup;
->>>>>>> 9c6f0420
 	MPI_Comm_group(MPI_COMM_WORLD, &tgroup);
 
 
