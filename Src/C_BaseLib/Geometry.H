--- conflicted
+++ resolved
@@ -342,13 +342,10 @@
     {
         if (!geom.isAnyPeriodic() || mf.nGrow() == 0 || mf.size() == 0) return;
 
-<<<<<<< HEAD
-=======
         Box TheDomain = geom.Domain();
         for (int n = 0; n < BL_SPACEDIM; n++)
             if (mf.boxArray().ixType()[n] == IndexType::NODE)
                 TheDomain.surroundingNodes(n);
->>>>>>> 64323b52
 #ifndef NDEBUG
         //
         // Don't let folks ask for more grow cells than they have valid region.
