
#include <winstd.H>

#include <Profiler.H>
#include <BoxArray.H>
#include <DistributionMapping.H>
#include <ParallelDescriptor.H>
#include <ParmParse.H>
#include <Profiler.H>
#include <FArrayBox.H>
#include <Geometry.H>
#include <VisMF.H>
//#include <WritePlotFile.H>
#include <StateData.H>

#include <iostream>
#include <fstream>
#include <sstream>
#include <cstdlib>
#include <list>
#include <map>
#include <vector>
#include <queue>
#include <algorithm>
#include <numeric>
#include <string>
#include <cstring>
using std::string;

namespace
{
    bool initialized = false;
    std::map<int, int> rankPNumMap;       // [rank, procNumber]
    std::multimap<int, int> pNumRankMM;   // [procNumber, rank]
    std::map<int, IntVect> pNumTopIVMap;  // [procNumber, topological iv position]
    std::multimap<IntVect, int, IntVect::Compare> topIVpNumMM;
                                          // [topological iv position, procNumber]
    std::vector<int> ranksSFC;
}

namespace
{
    //
    // Set default values for these in Initialize()!!!
    //
    bool   verbose;
    int    sfc_threshold;
    double max_efficiency;
}

// We default to SFC.
DistributionMapping::Strategy DistributionMapping::m_Strategy = DistributionMapping::SFC;

DistributionMapping::PVMF DistributionMapping::m_BuildMap = 0;

long DistributionMapping::totalCells(0);
Real DistributionMapping::bytesPerCell(0.0);
Array<int> DistributionMapping::proximityMap;
Array<int> DistributionMapping::proximityOrder;
Array<long> DistributionMapping::totalBoxPoints;

const Array<int>&
DistributionMapping::ProcessorMap () const
{
    return m_ref->m_pmap;
}

DistributionMapping::Strategy
DistributionMapping::strategy ()
{
    return DistributionMapping::m_Strategy;
}

int
DistributionMapping::CacheSize ()
{
    return m_Cache.size();
}

void
DistributionMapping::strategy (DistributionMapping::Strategy how)
{
    DistributionMapping::m_Strategy = how;

    switch (how)
    {
    case ROUNDROBIN:
        m_BuildMap = &DistributionMapping::RoundRobinProcessorMap;
        break;
    case KNAPSACK:
        m_BuildMap = &DistributionMapping::KnapSackProcessorMap;
        break;
    case SFC:
        m_BuildMap = &DistributionMapping::SFCProcessorMap;
        break;
    case PFC:
        m_BuildMap = &DistributionMapping::PFCProcessorMap;
        break;
    default:
        BoxLib::Error("Bad DistributionMapping::Strategy");
    }
}

void
DistributionMapping::SFC_Threshold (int n)
{
    sfc_threshold = std::min(n,1);
}

int
DistributionMapping::SFC_Threshold ()
{
    return sfc_threshold;
}

bool
DistributionMapping::operator== (const DistributionMapping& rhs) const
{
    return m_ref == rhs.m_ref || m_ref->m_pmap == rhs.m_ref->m_pmap;
}

bool
DistributionMapping::operator!= (const DistributionMapping& rhs) const
{
    return !operator==(rhs);
}

void
DistributionMapping::Initialize ()
{
    if (initialized) return;
    //
    // Set defaults here!!!
    //
    verbose          = false;
    sfc_threshold    = 0;
    max_efficiency   = 0.9;

    ParmParse pp("DistributionMapping");

    pp.query("v"      ,          verbose);
    pp.query("verbose",          verbose);
    pp.query("efficiency",       max_efficiency);
    pp.query("sfc_threshold",    sfc_threshold);

    std::string theStrategy;

    if (pp.query("strategy", theStrategy))
    {
        if (theStrategy == "ROUNDROBIN")
        {
            strategy(ROUNDROBIN);
        }
        else if (theStrategy == "KNAPSACK")
        {
            strategy(KNAPSACK);
        }
        else if (theStrategy == "SFC")
        {
            strategy(SFC);
        }
        else if (theStrategy == "PFC")
        {
            strategy(PFC);
	    DistributionMapping::InitProximityMap();
        }
        else
        {
            std::string msg("Unknown strategy: ");
            msg += theStrategy;
            BoxLib::Warning(msg.c_str());
        }
    }
    else
    {
        strategy(m_Strategy);  // default
    }

    if(proximityMap.size() != ParallelDescriptor::NProcs()) {
      //std::cout << "#00#::Initialize: proximityMap not resized yet." << std::endl;
      proximityMap.resize(ParallelDescriptor::NProcs(), 0);
      proximityOrder.resize(ParallelDescriptor::NProcs(), 0);
    }
    totalBoxPoints.resize(ParallelDescriptor::NProcs(), 0);

    BoxLib::ExecOnFinalize(DistributionMapping::Finalize);

    initialized = true;
}

void
DistributionMapping::Finalize ()
{
    initialized = false;

    DistributionMapping::FlushCache();

    DistributionMapping::m_BuildMap = 0;

    DistributionMapping::m_Cache.clear();
}

//
// Our cache of processor maps.
//
std::map< int,LnClassPtr<DistributionMapping::Ref> > DistributionMapping::m_Cache;

void
DistributionMapping::Sort (std::vector<LIpair>& vec,
                           bool                 reverse)
{
    if (vec.size() > 1)
    {
	if (reverse) {
	    std::stable_sort(vec.begin(), vec.end(), LIpairGT());
	}
	else {
	    std::stable_sort(vec.begin(), vec.end(), LIpairLT());
	}
    }
}

void
DistributionMapping::LeastUsedCPUs (int         nprocs,
                                    Array<int>& result)
{
    result.resize(nprocs);

#ifdef BL_USE_MPI
    BL_PROFILE("DistributionMapping::LeastUsedCPUs()");

    Array<long> bytes(nprocs);
    long thisbyte = BoxLib::total_bytes_allocated_in_fabs/1024;

    BL_COMM_PROFILE(Profiler::Allgather, sizeof(long), Profiler::BeforeCall(),
                    Profiler::NoTag());
    MPI_Allgather(&thisbyte,
                  1,
                  ParallelDescriptor::Mpi_typemap<long>::type(),
                  bytes.dataPtr(),
                  1,
                  ParallelDescriptor::Mpi_typemap<long>::type(),
                  ParallelDescriptor::Communicator());
    BL_COMM_PROFILE(Profiler::Allgather, sizeof(long), Profiler::AfterCall(),
                    Profiler::NoTag());

    std::vector<LIpair> LIpairV;

    LIpairV.reserve(nprocs);

    for (int i(0); i < nprocs; ++i)
    {
        LIpairV.push_back(LIpair(bytes[i],i));
    }

    bytes.clear();

    Sort(LIpairV, false);

    for (int i(0); i < nprocs; ++i)
    {
        result[i] = LIpairV[i].second;
    }
#else
    for (int i(0); i < nprocs; ++i)
    {
        result[i] = i;
    }
#endif
}

bool
DistributionMapping::GetMap (const BoxArray& boxes)
{
    const int N = boxes.size();

    BL_ASSERT(m_ref->m_pmap.size() == N + 1);

    std::map< int,LnClassPtr<Ref> >::const_iterator it = m_Cache.find(N+1);

    if (it != m_Cache.end())
    {
        m_ref = it->second;

        BL_ASSERT(m_ref->m_pmap[N] == ParallelDescriptor::MyProc());

        return true;
    }

    return false;
}

DistributionMapping::Ref::Ref () {}

DistributionMapping::DistributionMapping ()
    :
    m_ref(new DistributionMapping::Ref)
{}

DistributionMapping::DistributionMapping (const DistributionMapping& rhs)
    :
    m_ref(rhs.m_ref)
{}

DistributionMapping&
DistributionMapping::operator= (const DistributionMapping& rhs)
{
    m_ref = rhs.m_ref;

    return *this;
}

DistributionMapping::Ref::Ref (const Array<int>& pmap)
    :
    m_pmap(pmap)
{}

DistributionMapping::DistributionMapping (const Array<int>& pmap, bool put_in_cache)
    :
    m_ref(new DistributionMapping::Ref(pmap))
{
    if (put_in_cache && ParallelDescriptor::NProcs() > 1)
    {
        //
        // We want to save this pmap in the cache.
        // It's an error if a pmap of this length has already been cached.
        //
	std::pair<std::map< int,LnClassPtr<Ref> >::iterator, bool> r;
	r = m_Cache.insert(std::make_pair(m_ref->m_pmap.size(),m_ref));
	if (r.second == false) {
	    BoxLib::Abort("DistributionMapping::DistributionMapping: pmap of given length already exists");
	}
    }
}

DistributionMapping::Ref::Ref (int len)
    :
    m_pmap(len)
{}

DistributionMapping::DistributionMapping (const BoxArray& boxes, int nprocs)
    :
    m_ref(new DistributionMapping::Ref(boxes.size() + 1))
{
    define(boxes,nprocs);
}

DistributionMapping::Ref::Ref (const Ref& rhs)
    :
    m_pmap(rhs.m_pmap)
{}

DistributionMapping::DistributionMapping (const DistributionMapping& d1,
                                          const DistributionMapping& d2)
    :
    m_ref(new DistributionMapping::Ref(d1.size() + d2.size() - 1))

{
    const Array<int>& pmap_1 = d1.ProcessorMap();
    const Array<int>& pmap_2 = d2.ProcessorMap();

    const int L1 = pmap_1.size() - 1; // Length not including sentinel.
    const int L2 = pmap_2.size() - 1; // Length not including sentinel.

    for (int i = 0; i < L1; ++i)
        m_ref->m_pmap[i] = pmap_1[i];

    for (int i = L1, j = 0; j < L2; ++i, ++j)
        m_ref->m_pmap[i] = pmap_2[j];
    //
    // Set sentinel equal to our processor number.
    //
    m_ref->m_pmap[m_ref->m_pmap.size()-1] = ParallelDescriptor::MyProc();
}

void
DistributionMapping::define (const BoxArray& boxes, int nprocs)
{
    Initialize();

    if (m_ref->m_pmap.size() != boxes.size() + 1)
    {
        m_ref->m_pmap.resize(boxes.size() + 1);

        //m_ref->boxPoints.resize(ParallelDescriptor::NProcs(), 0);
    }

    if (nprocs == 1)
    {
        for (int i = 0, N = m_ref->m_pmap.size(); i < N; ++i)
        {
            m_ref->m_pmap[i] = 0;
        }
    }
    else
    {
        if ( ! GetMap(boxes))
        {
if(ParallelDescriptor::IOProcessor()) {
  //std::cout << "|||| DistributionMapping::define:  nprocs boxes.size() = "
            //<< nprocs << "  " << boxes.size() << std::endl;
}
	    BL_ASSERT(m_BuildMap != 0);

            (this->*m_BuildMap)(boxes,nprocs);
            //
            // Add the new processor map to the cache.
            //
            m_Cache.insert(std::make_pair(m_ref->m_pmap.size(),m_ref));

	    // save the number of points
	    if(nprocs == ParallelDescriptor::NProcs()) {
	      //for(int i(0); i < boxes.size(); ++i) {
		//int p(m_ref->m_pmap[i]);
	        //m_ref->boxPoints[p] += boxes[i].numPts();
	      //}
	      //for(int i(0); i < nprocs; ++i) {
	        //totalBoxPoints[i] += m_ref->boxPoints[i];
	      //}
	    } else {
	      // must be making a special distmap
	    }
        }
    }
}

DistributionMapping::~DistributionMapping () { }

void
DistributionMapping::FlushCache ()
{
    CacheStats(std::cout);
    //
    // Remove maps that aren't referenced anywhere else.
    //
    std::map< int,LnClassPtr<Ref> >::iterator it = m_Cache.begin();

    while (it != m_Cache.end())
    {
        if (it->second.linkCount() == 1)
        {
  for(int i(0); i < totalBoxPoints.size(); ++i) {
    //totalBoxPoints[i] -= (it->second)->boxPoints[i];
  }


            m_Cache.erase(it++);
        }
        else
        {
            ++it;
        }
    }

    //totalCells = 0;
    if(ParallelDescriptor::IOProcessor()) {
      std::cout << "_here 1 totalCells = " << totalCells << std::endl;
    }
}

void
DistributionMapping::RoundRobinDoIt (int                  nboxes,
                                     int                  nprocs,
                                     std::vector<LIpair>* LIpairV)
{
//BoxLib::Abort("RoundRobinDoIt");
    Array<int> ord;

    LeastUsedCPUs(nprocs,ord);

    if (LIpairV)
    {
        BL_ASSERT(LIpairV->size() == nboxes);

        for (int i = 0; i < nboxes; ++i)
        {
            m_ref->m_pmap[(*LIpairV)[i].second] = ord[i%nprocs];
        }
    }
    else
    {
        for (int i = 0; i < nboxes; ++i)
        {
            m_ref->m_pmap[i] = ord[i%nprocs];
        }
    }
    //
    // Set sentinel equal to our processor number.
    //
    m_ref->m_pmap[nboxes] = ParallelDescriptor::MyProc();
}

void
DistributionMapping::RoundRobinProcessorMap (int nboxes, int nprocs)
{
    BL_ASSERT(nboxes > 0);

    if (m_ref->m_pmap.size() != nboxes + 1)
    {
        m_ref->m_pmap.resize(nboxes + 1);
    }

    RoundRobinDoIt(nboxes, nprocs);
}

void
DistributionMapping::RoundRobinProcessorMap (const BoxArray& boxes, int nprocs)
{
    BL_ASSERT(boxes.size() > 0);
    BL_ASSERT(m_ref->m_pmap.size() == boxes.size() + 1);
    //
    // Create ordering of boxes from largest to smallest.
    // When we round-robin the boxes we want to go from largest
    // to smallest box, starting from the CPU having the least
    // amount of FAB data to the one having the most.  This "should"
    // help even out the FAB data distribution when running on large
    // numbers of CPUs, where the lower levels of the calculation are
    // using RoundRobin to lay out fewer than NProc boxes across
    // the CPUs.
    //
    std::vector<LIpair> LIpairV;

    const int N = boxes.size();

    LIpairV.reserve(N);

    for (int i = 0; i < N; ++i)
    {
        LIpairV.push_back(LIpair(boxes[i].numPts(),i));
    }

    Sort(LIpairV, true);

    RoundRobinDoIt(boxes.size(), nprocs, &LIpairV);
}

class WeightedBox
{
    int  m_boxid;
    long m_weight;
public:
    WeightedBox () {}
    WeightedBox (int b, int w) : m_boxid(b), m_weight(w) {}
    long weight () const { return m_weight; }
    int  boxid ()  const { return m_boxid;  }

    bool operator< (const WeightedBox& rhs) const
    {
        return weight() > rhs.weight();
    }
};

class WeightedBoxList
{
    std::list<WeightedBox>* m_lb;
    long                    m_weight;
public:
    WeightedBoxList (std::list<WeightedBox>* lb) : m_lb(lb), m_weight(0) {}
    long weight () const
    {
        return m_weight;
    }
    void erase (std::list<WeightedBox>::iterator& it)
    {
        m_weight -= it->weight();
        m_lb->erase(it);
    }
    void push_back (const WeightedBox& bx)
    {
        m_weight += bx.weight();
        m_lb->push_back(bx);
    }
    int size () const { return m_lb->size(); }
    std::list<WeightedBox>::const_iterator begin () const { return m_lb->begin(); }
    std::list<WeightedBox>::iterator begin ()             { return m_lb->begin(); }
    std::list<WeightedBox>::const_iterator end () const   { return m_lb->end();   }
    std::list<WeightedBox>::iterator end ()               { return m_lb->end();   }

    bool operator< (const WeightedBoxList& rhs) const
    {
        return weight() > rhs.weight();
    }
};

static
void
knapsack (const std::vector<long>&         wgts,
          int                              nprocs,
          std::vector< std::vector<int> >& result,
          double&                          efficiency,
          bool                             do_full_knapsack)
{
    //
    // Sort balls by size largest first.
    //
    result.resize(nprocs);

    std::vector<WeightedBox> lb;
    lb.reserve(wgts.size());
    for (unsigned int i = 0, N = wgts.size(); i < N; ++i)
    {
        lb.push_back(WeightedBox(i, wgts[i]));
    }
    BL_ASSERT(lb.size() == wgts.size());
    std::sort(lb.begin(), lb.end());
    BL_ASSERT(lb.size() == wgts.size());
    //
    // For each ball, starting with heaviest, assign ball to the lightest box.
    //
    std::priority_queue<WeightedBoxList>   wblq;
    std::vector< std::list<WeightedBox>* > vbbs(nprocs);
    for (int i  = 0; i < nprocs; ++i)
    {
        vbbs[i] = new std::list<WeightedBox>;
        wblq.push(WeightedBoxList(vbbs[i]));
    }
    BL_ASSERT(int(wblq.size()) == nprocs);
    for (unsigned int i = 0, N = wgts.size(); i < N; ++i)
    {
        WeightedBoxList wbl = wblq.top();
        wblq.pop();
        wbl.push_back(lb[i]);
        wblq.push(wbl);
    }
    BL_ASSERT(int(wblq.size()) == nprocs);
    std::list<WeightedBoxList> wblqg;
    while (!wblq.empty())
    {
        wblqg.push_back(wblq.top());
        wblq.pop();
    }
    BL_ASSERT(int(wblqg.size()) == nprocs);
    wblqg.sort();
    //
    // Compute the max weight and the sum of the weights.
    //
    double max_weight = 0;
    double sum_weight = 0;
    std::list<WeightedBoxList>::iterator it = wblqg.begin();
    for (std::list<WeightedBoxList>::const_iterator End =  wblqg.end(); it != End; ++it)
    {
        long wgt = (*it).weight();
        sum_weight += wgt;
        max_weight = (wgt > max_weight) ? wgt : max_weight;
    }

    efficiency = sum_weight/(nprocs*max_weight);

top:

    std::list<WeightedBoxList>::iterator it_top = wblqg.begin();

    WeightedBoxList wbl_top = *it_top;
    //
    // For each ball in the heaviest box.
    //
    std::list<WeightedBox>::iterator it_wb = wbl_top.begin();

    if (efficiency > max_efficiency || !do_full_knapsack) goto bottom;

    for ( ; it_wb != wbl_top.end(); ++it_wb )
    {
        //
        // For each ball not in the heaviest box.
        //
        std::list<WeightedBoxList>::iterator it_chk = it_top;
        it_chk++;
        for ( ; it_chk != wblqg.end(); ++it_chk)
        {
            WeightedBoxList wbl_chk = *it_chk;
            std::list<WeightedBox>::iterator it_owb = wbl_chk.begin();
            for ( ; it_owb != wbl_chk.end(); ++it_owb)
            {
                //
                // If exchanging these two balls reduces the load balance,
                // then exchange them and go to top.  The way we are doing
                // things, sum_weight cannot change.  So the efficiency will
                // increase if after we switch the two balls *it_wb and
                // *it_owb the max weight is reduced.
                //
                double w_tb = (*it_top).weight() + (*it_owb).weight() - (*it_wb).weight();
                double w_ob = (*it_chk).weight() + (*it_wb).weight() - (*it_owb).weight();
                //
                // If the other ball reduces the weight of the top box when
                // swapped, then it will change the efficiency.
                //
                if (w_tb < (*it_top).weight() && w_ob < (*it_top).weight())
                {
                    //
                    // Adjust the sum weight and the max weight.
                    //
                    WeightedBox wb = *it_wb;
                    WeightedBox owb = *it_owb;
                    wblqg.erase(it_top);
                    wblqg.erase(it_chk);
                    wbl_top.erase(it_wb);
                    wbl_chk.erase(it_owb);
                    wbl_top.push_back(owb);
                    wbl_chk.push_back(wb);
                    std::list<WeightedBoxList> tmp;
                    tmp.push_back(wbl_top);
                    tmp.push_back(wbl_chk);
                    tmp.sort();
                    wblqg.merge(tmp);
                    max_weight = (*wblqg.begin()).weight();
                    efficiency = sum_weight/(nprocs*max_weight);
                    goto top;
                }
            }
        }
    }

 bottom:
    //
    // Here I am "load-balanced".
    //
    std::list<WeightedBoxList>::const_iterator cit = wblqg.begin();

    for (int i = 0; i < nprocs; ++i)
    {
        const WeightedBoxList& wbl = *cit;

        result[i].reserve(wbl.size());

        for (std::list<WeightedBox>::const_iterator it1 = wbl.begin(), End = wbl.end();
            it1 != End;
              ++it1)
        {
            result[i].push_back((*it1).boxid());
        }
        ++cit;
    }

    for (int i  = 0; i < nprocs; ++i)
        delete vbbs[i];
}

void
DistributionMapping::KnapSackDoIt (const std::vector<long>& wgts,
                                   int                      nprocs,
                                   double&                  efficiency,
                                   bool                     do_full_knapsack)
{
    BL_PROFILE("DistributionMapping::KnapSackDoIt()");

    std::vector< std::vector<int> > vec;

    efficiency = 0;

    knapsack(wgts,nprocs,vec,efficiency,do_full_knapsack);

    BL_ASSERT(vec.size() == nprocs);

    Array<long> wgts_per_cpu(nprocs,0);

    for (unsigned int i = 0, N = vec.size(); i < N; ++i)
    {
        for (std::vector<int>::iterator lit = vec[i].begin(), End = vec[i].end();
             lit != End;
             ++lit)
        {
            wgts_per_cpu[i] += wgts[*lit];
        }
    }

    std::vector<LIpair> LIpairV;

    LIpairV.reserve(nprocs);

    for (int i = 0; i < nprocs; ++i)
    {
        LIpairV.push_back(LIpair(wgts_per_cpu[i],i));
    }

    Sort(LIpairV, true);

    Array<int> ord;

    LeastUsedCPUs(nprocs,ord);

    for (unsigned int i = 0, N = vec.size(); i < N; ++i)
    {
        const int idx = LIpairV[i].second;
        const int cpu = ord[i];

        for (std::vector<int>::iterator lit = vec[idx].begin(), End = vec[idx].end();
             lit != End;
             ++lit)
        {
            m_ref->m_pmap[*lit] = cpu;
        }
    }
    //
    // Set sentinel equal to our processor number.
    //
    m_ref->m_pmap[wgts.size()] = ParallelDescriptor::MyProc();

    if (verbose && ParallelDescriptor::IOProcessor())
    {
        std::cout << "KNAPSACK efficiency: " << efficiency << '\n';
    }

}

void
DistributionMapping::KnapSackProcessorMap (const std::vector<long>& wgts,
                                           int                      nprocs,
                                           double*                  efficiency,
                                           bool                     do_full_knapsack)
{
    BL_ASSERT(wgts.size() > 0);

    if (m_ref->m_pmap.size() !=  wgts.size() + 1)
    {
        m_ref->m_pmap.resize(wgts.size() + 1);
    }

    if (wgts.size() <= nprocs || nprocs < 2)
    {
        RoundRobinProcessorMap(wgts.size(),nprocs);

        if (efficiency) *efficiency = 1;
    }
    else
    {
        double eff = 0;
        KnapSackDoIt(wgts, nprocs, eff, do_full_knapsack);
        if (efficiency) *efficiency = eff;
    }
}

void
DistributionMapping::KnapSackProcessorMap (const BoxArray& boxes,
					   int             nprocs)
{
    BL_ASSERT(boxes.size() > 0);
    BL_ASSERT(m_ref->m_pmap.size() == boxes.size()+1);

    if (boxes.size() <= nprocs || nprocs < 2)
    {
        RoundRobinProcessorMap(boxes,nprocs);
    }
    else
    {
        std::vector<long> wgts(boxes.size());

        for (unsigned int i = 0, N = boxes.size(); i < N; ++i)
            wgts[i] = boxes[i].numPts();

        double effi = 0;
        bool do_full_knapsack = true;
        KnapSackDoIt(wgts, nprocs, effi, do_full_knapsack);
    }

if(ParallelDescriptor::IOProcessor()) {
  Array<long> ncells(nprocs, 0);
  for(int i(0); i < m_ref->m_pmap.size() - 1; ++i) {
    int index(m_ref->m_pmap[i]);
    ncells[index] += boxes[i].numPts();
  }
  static int count(0);
  std::stringstream dfss;
  dfss << "KSncells.count_" << count++ << ".xgr";
  std::ofstream bos(dfss.str().c_str());
  for(int i(0); i < ncells.size(); ++i) {
    bos << i << ' ' << ncells[i] << '\n';
  }
  bos.close();
}
/*
*/

}

namespace
{
    struct SFCToken
    {
        class Compare
        {
        public:
            bool operator () (const SFCToken& lhs,
                              const SFCToken& rhs) const;
        };

        SFCToken (int box, const IntVect& idx, Real vol)
            :
            m_box(box), m_idx(idx), m_vol(vol) {}

        int     m_box;
        IntVect m_idx;
        long    m_vol;

        static int MaxPower;
    };
}

int SFCToken::MaxPower = 64;

bool
SFCToken::Compare::operator () (const SFCToken& lhs,
                                const SFCToken& rhs) const
{
    for (int i = SFCToken::MaxPower - 1; i >= 0; --i)
    {
        const int N = (1<<i);

        for (int j = BL_SPACEDIM-1; j >= 0; --j)
        {
            const int il = lhs.m_idx[j]/N;
            const int ir = rhs.m_idx[j]/N;

            if (il < ir)
            {
                return true;
            }
            else if (il > ir)
            {
                return false;
            }
        }
    }
    return false;
}

static
void
Distribute (const std::vector<SFCToken>&     tokens,
            int                              nprocs,
            Real                             volpercpu,
            std::vector< std::vector<int> >& v)

{
    BL_ASSERT(v.size() == nprocs);

    int  K        = 0;
    long totalvol = 0;

    for (int i = 0; i < nprocs; ++i)
    {
        int  cnt = 0;
        long vol = 0;

        for ( int TSZ = tokens.size();
              K < TSZ && (i == (nprocs-1) || vol < volpercpu);
              ++cnt, ++K)
        {
            vol += tokens[K].m_vol;

            v[i].push_back(tokens[K].m_box);
        }

        totalvol += vol;

        if ((Real(totalvol)/Real(i+1)) > volpercpu &&
            cnt > 1                      &&
            K < tokens.size())
        {
            --K;
            v[i].pop_back();
            totalvol -= tokens[K].m_vol;
        }
    }

#ifndef NDEBUG
    int cnt = 0;
    for (int i = 0; i < nprocs; ++i)
        cnt += v[i].size();
    BL_ASSERT(cnt == tokens.size());
#endif
}

void
DistributionMapping::SFCProcessorMapDoIt (const BoxArray&          boxes,
                                          const std::vector<long>& wgts,
                                          int                      nprocs)
{
//BoxLib::Abort("SFCDoIt");
    BL_PROFILE("DistributionMapping::SFCProcessorMapDoIt()");

    std::vector<SFCToken> tokens;

    const int N = boxes.size();

    tokens.reserve(N);

    int maxijk = 0;

    for (int i = 0; i < N; ++i)
    {
        tokens.push_back(SFCToken(i,boxes[i].smallEnd(),wgts[i]));

        const SFCToken& token = tokens.back();

        D_TERM(maxijk = std::max(maxijk, token.m_idx[0]);,
               maxijk = std::max(maxijk, token.m_idx[1]);,
               maxijk = std::max(maxijk, token.m_idx[2]););
    }
    //
    // Set SFCToken::MaxPower for BoxArray.
    //
    int m = 0;
    for ( ; (1 << m) <= maxijk; ++m) {
        ;  // do nothing
    }
    SFCToken::MaxPower = m;
    //
    // Put'm in Morton space filling curve order.
    //
    std::sort(tokens.begin(), tokens.end(), SFCToken::Compare());
    //
    // Split'm up as equitably as possible per CPU.
    //
<<<<<<< HEAD
    long vpc = 0;
    for (int i = 0, N = tokens.size(); i < N; i++)
        vpc += tokens[i].m_vol;
    Real volpercpu = Real(vpc) / Real(nprocs);
=======
    Real volpercpu = 0;
    for (int i = 0, N = tokens.size(); i < N; ++i)
        volpercpu += tokens[i].m_vol;
    volpercpu /= nprocs;
>>>>>>> dcbf1d8d

    std::vector< std::vector<int> > vec(nprocs);

    Distribute(tokens,nprocs,volpercpu,vec);

    tokens.clear();

    Array<long> wgts_per_cpu(nprocs,0);

    for (unsigned int i = 0, N = vec.size(); i < N; ++i)
    {
        const std::vector<int>& vi = vec[i];

        for (int j = 0, M = vi.size(); j < M; ++j)
            wgts_per_cpu[i] += wgts[vi[j]];
    }

    std::vector<LIpair> LIpairV;

    LIpairV.reserve(nprocs);

    for (int i = 0; i < nprocs; ++i)
    {
        LIpairV.push_back(LIpair(wgts_per_cpu[i],i));
    }

    Sort(LIpairV, true);

    Array<int> ord;

    LeastUsedCPUs(nprocs,ord);

    for (int i = 0; i < nprocs; ++i)
    {
        const int cpu = ord[i];
        const int idx = LIpairV[i].second;

        const std::vector<int>& vi = vec[idx];

        for (int j = 0, N = vi.size(); j < N; ++j)
        {
            m_ref->m_pmap[vi[j]] = cpu;
        }
    }
    //
    // Set sentinel equal to our processor number.
    //
    m_ref->m_pmap[boxes.size()] = ParallelDescriptor::MyProc();

    if (verbose && ParallelDescriptor::IOProcessor())
    {
        Real sum_wgt = 0, max_wgt = 0;
        for (int i = 0, N = wgts_per_cpu.size(); i < N; ++i)
        {
            const long W = wgts_per_cpu[i];
            if (W > max_wgt)
                max_wgt = W;
            sum_wgt += W;
        }

        std::cout << "SFC efficiency: " << (sum_wgt/(nprocs*max_wgt)) << '\n';
    }
}

void
DistributionMapping::SFCProcessorMap (const BoxArray& boxes,
                                      int             nprocs)
{
    BL_ASSERT(boxes.size() > 0);

    if (m_ref->m_pmap.size() != boxes.size() + 1)
    {
        m_ref->m_pmap.resize(boxes.size()+1);
    }

    if (boxes.size() < sfc_threshold*nprocs)
    {
        KnapSackProcessorMap(boxes,nprocs);
    }
    else
    {
        std::vector<long> wgts;

        wgts.reserve(boxes.size());

        for (BoxArray::const_iterator it = boxes.begin(), End = boxes.end(); it != End; ++it)
        {
            wgts.push_back(it->volume());
        }

        SFCProcessorMapDoIt(boxes,wgts,nprocs);
    }
}

void
DistributionMapping::SFCProcessorMap (const BoxArray&          boxes,
                                      const std::vector<long>& wgts,
                                      int                      nprocs)
{
    BL_ASSERT(boxes.size() > 0);
    BL_ASSERT(boxes.size() == wgts.size());

    if (m_ref->m_pmap.size() != wgts.size() + 1)
    {
        m_ref->m_pmap.resize(wgts.size()+1);
    }

    if (boxes.size() < sfc_threshold*nprocs)
    {
        KnapSackProcessorMap(wgts,nprocs);
    }
    else
    {
        SFCProcessorMapDoIt(boxes,wgts,nprocs);
    }
}


namespace
{
    struct PFCToken
    {
        class Compare
        {
        public:
            bool operator () (const PFCToken& lhs,
                              const PFCToken& rhs) const;
        };

        PFCToken (int box, const IntVect& idx, Real vol)
            :
            m_box(box), m_idx(idx), m_vol(vol) {}

        int     m_box;
        IntVect m_idx;
        Real    m_vol;
    };
}



bool
PFCToken::Compare::operator () (const PFCToken& lhs,
                                const PFCToken& rhs) const
{
  return lhs.m_idx.lexLT(rhs.m_idx);
}


void
DistributionMapping::CurrentBytesUsed (int nprocs, Array<long>& result)
{
    result.resize(nprocs);
    Array<long> bytes(nprocs, 0);

#ifdef BL_USE_MPI
    BL_PROFILE("DistributionMapping::CurrentBytesUsed()");


    BL_COMM_PROFILE(Profiler::Allgather, sizeof(long), Profiler::BeforeCall(),
                    Profiler::NoTag());
    MPI_Allgather(&BoxLib::total_bytes_allocated_in_fabs,
                  1,
                  ParallelDescriptor::Mpi_typemap<long>::type(),
                  bytes.dataPtr(),
                  1,
                  ParallelDescriptor::Mpi_typemap<long>::type(),
                  ParallelDescriptor::Communicator());
    BL_COMM_PROFILE(Profiler::Allgather, sizeof(long), Profiler::AfterCall(),
                    Profiler::NoTag());
#endif

    for (int i(0); i < nprocs; ++i)
    {
        result[i] = bytes[i];
    }
if(ParallelDescriptor::IOProcessor()) {
  std::cout << "**********************************" << std::endl;
  for(int i(0); i < result.size(); ++i) {
    std::cout << "currentBytes[" << i << "] = " << result[i] << std::endl;
  }
  std::cout << "**********************************" << std::endl;
  static int count(0);
  std::stringstream dfss;
  dfss << "CurrentBytes.count_" << count++ << ".xgr";
  std::ofstream bos(dfss.str().c_str());
  for(int i(0); i < result.size(); ++i) {
    bos << i << ' ' << result[i] << '\n';
  }
  bos.close();
}

}


void
DistributionMapping::CurrentCellsUsed (int nprocs, Array<long>& result)
{
    result.resize(nprocs);
    Array<long> cells(nprocs, 0);

#ifdef BL_USE_MPI
    BL_PROFILE("DistributionMapping::CurrentCellsUsed()");


    BL_COMM_PROFILE(Profiler::Allgather, sizeof(long), Profiler::BeforeCall(),
                    Profiler::NoTag());
    MPI_Allgather(&BoxLib::total_cells_allocated_in_fabs,
                  1,
                  ParallelDescriptor::Mpi_typemap<long>::type(),
                  cells.dataPtr(),
                  1,
                  ParallelDescriptor::Mpi_typemap<long>::type(),
                  ParallelDescriptor::Communicator());
    BL_COMM_PROFILE(Profiler::Allgather, sizeof(long), Profiler::AfterCall(),
                    Profiler::NoTag());
#endif

    for(int i(0); i < nprocs; ++i) {
      result[i] = cells[i];
    }
if(ParallelDescriptor::IOProcessor()) {
  std::cout << "**********************************" << std::endl;
  for(int i(0); i < result.size(); ++i) {
    std::cout << "currentCells[" << i << "] = " << result[i] << std::endl;
  }
  /*
  std::cout << "**********************************" << std::endl;
  static int count(0);
  std::stringstream dfss;
  dfss << "CurrentCells.count_" << count++ << ".xgr";
  std::ofstream bos(dfss.str().c_str());
  for(int i(0); i < result.size(); ++i) {
    bos << i << ' ' << result[i] << '\n';
  }
  bos.close();
  */
}

}


static
void
Distribute (const std::vector<PFCToken>&     tokens,
            int                              nprocs,
            Real                             volpercpu,
            std::vector< std::vector<int> >& v)

{
BoxLib::Abort("PFC Distribute not used.");
}


void
DistributionMapping::PFCProcessorMapDoIt (const BoxArray&          boxes,
                                          const std::vector<long>& wgts,
                                          int                      nprocs)
{
    BL_PROFILE("DistributionMapping::PFCProcessorMapDoIt()");

    std::vector< std::vector<int> > vec(nprocs);
    std::vector<PFCToken> tokens;
    tokens.reserve(boxes.size());
    int maxijk(0);

    for(int i(0), N(boxes.size()); i < N; ++i) {
        tokens.push_back(PFCToken(i, boxes[i].smallEnd(), wgts[i]));
        const PFCToken &token = tokens.back();
        D_TERM(maxijk = std::max(maxijk, token.m_idx[0]);,
               maxijk = std::max(maxijk, token.m_idx[1]);,
               maxijk = std::max(maxijk, token.m_idx[2]););
    }

    std::sort(tokens.begin(), tokens.end(), PFCToken::Compare());  // sfc order

    Real totC(0.0);
    Array<long> aCurrentCells;
    CurrentCellsUsed(nprocs, aCurrentCells);
    if(ParallelDescriptor::IOProcessor()) {
      for(int i(0); i < aCurrentCells.size(); ++i) {
        std::cout << "aCurrentCells[" << i << "] = " << aCurrentCells[i] << std::endl;
	totC += aCurrentCells[i];
      }
    }

    long totalCurrentCells(0);
    for(int i(0); i < nprocs; ++i) {
      totalCurrentCells += aCurrentCells[i];
    }

      int  K(0);
      Real totalvol(0.0), volpercpu(0.0), ccScale(1.0);
      const int Navg(tokens.size() / nprocs);
      long totalNewCells(0), totalNewCellsB(0);
      for(int i(0); i < tokens.size(); ++i) {        // new cells to add
        totalNewCells  += tokens[i].m_vol;
        totalNewCellsB += boxes[i].numPts();
      }
      if(totalNewCells != totalNewCellsB) {
        BoxLib::Abort("tnc");
      }
      volpercpu = static_cast<Real>(totalNewCells) / nprocs;

      Array<long> scaledCurrentCells(aCurrentCells.size(), 0);
      if(totalCurrentCells > 0) {
        ccScale = static_cast<Real>(totalNewCells) / totalCurrentCells;
      }
      for(int i(0); i < aCurrentCells.size(); ++i) {
        scaledCurrentCells[i] = ccScale * aCurrentCells[i];
      }

      Array<long> newVolPerCPU(nprocs, 0);
      if(totalCurrentCells > 0) {
        for(int i(0); i < newVolPerCPU.size(); ++i) {
          newVolPerCPU[i] = (2.0 * volpercpu) - scaledCurrentCells[i];
        }
      } else {
        for(int i(0); i < newVolPerCPU.size(); ++i) {
          newVolPerCPU[i] = volpercpu;
        }
      }

long accDiff(0), accNVPC(0), accAV(0);
for(int i(0); i < nprocs; ++i) {
  accNVPC += newVolPerCPU[i];
}

      if(ParallelDescriptor::IOProcessor()) {
        std::cout << "_here 1 totalCurrentCells = " << totalCurrentCells << std::endl;
        std::cout << "_here 1 totalNewCells     = " << totalNewCells << std::endl;
        std::cout << "_here 1 ccScale           = " << ccScale << std::endl;
        std::cout << "_here 1 volpercpu         = " << volpercpu << std::endl;
        std::cout << "_here 1 boxes.size()      = " << boxes.size() << std::endl;
        for(int i(0); i < newVolPerCPU.size(); ++i) {
          std::cout << "_here 1.1:  newVolPerCPU[" << i << "] diff = "
	        << newVolPerCPU[i] << "  " << volpercpu - newVolPerCPU[i] << std::endl;
        }
      }

      for(int i(0); i < nprocs; ++i) {
        int  cnt(0);
        Real vol(0.0);
	long accVol(0), oldAccVol(0), oldCells(aCurrentCells[i]);
        vec[i].reserve(Navg + 2);

        for(int TSZ(tokens.size()); K < TSZ &&
	    //(i == (nprocs-1) || vol < (newVolPerCPU[i] - tokens[K].m_vol / 2));
	    (i == (nprocs-1) || vol < (newVolPerCPU[i] - 0));
            ++cnt, ++K)
        {
            vol += tokens[K].m_vol;
            accVol += tokens[K].m_vol;
	    oldAccVol = accVol;
            vec[i].push_back(tokens[K].m_box);
        }

        totalvol += vol;
        //if((totalvol / (i + 1)) > (newVolPerCPU[i] + tokens[K].m_vol / 2) &&
        if((totalvol / (i + 1)) > (newVolPerCPU[i] + 0) &&
	   cnt > 1 && K < tokens.size())
	{
            --K;
            vec[i].pop_back();
            totalvol -= tokens[K].m_vol;
	    oldAccVol = accVol;
            accVol -= tokens[K].m_vol;
        }
      aCurrentCells[i] += accVol;

      accAV   += accVol;

if(ParallelDescriptor::IOProcessor()) {
  accDiff += newVolPerCPU[i] - accVol;
  std::cout << "_here 2:  proc nVPC accVol diff odiff accDiff :::: " << i << ":  "
	    << newVolPerCPU[i] << "  -   " << accVol << " =  "
	    << newVolPerCPU[i] - accVol << "  "
	    << newVolPerCPU[i] - oldAccVol << "  " << accDiff << std::endl;
}

	int extra(newVolPerCPU[i] - accVol);
        if(extra != 0 && i < nprocs - 1) {  // add the difference to the rest
	  extra /= nprocs - (i + 1);
	  for(int ii(i+1); ii < nprocs; ++ii) {
	    newVolPerCPU[ii] += extra;
	  }
	  //if(i+1 < nprocs) {
	    //newVolPerCPU[i+1] += extra;
	  //}
        }
      }


if(ParallelDescriptor::IOProcessor()) {
  long npoints(0);
  for(int i(0); i < boxes.size(); ++i) {
    npoints += boxes[i].numPts();
  }
  std::cout << "_here 2.1:  accNVPC accAV npoints = " << accNVPC << "  "
            << accAV << "  " << npoints << std::endl;
  std::cout << "_here 3:  vvvvvvvvvvvvvvvvvvvvvvvv after dist" << std::endl;
  for(int i(0); i < aCurrentCells.size(); ++i) {
    std::cout << "aCurrentCells[" << i << "] = " << aCurrentCells[i] << std::endl;
  }
  std::cout << "_here 3:  ^^^^^^^^^^^^^^^^^^^^^^^^ after dist" << std::endl;

  static int count(0);
  std::stringstream dfss;
  dfss << "CurrentCellsAcc.count_" << count++ << ".xgr";
  std::ofstream bos(dfss.str().c_str());
  for(int i(0); i < aCurrentCells.size(); ++i) {
    bos << i << ' ' << aCurrentCells[i] << '\n';
  }
  bos.close();
}

    tokens.clear();
    Array<long> wgts_per_cpu(nprocs, 0);
    for (unsigned int i(0), N(vec.size()); i < N; ++i) {
        const std::vector<int>& vi = vec[i];
        for (int j(0), M(vi.size()); j < M; ++j) {
            wgts_per_cpu[i] += wgts[vi[j]];
	}
    }

    for (int i(0); i < nprocs; ++i) {
        const std::vector<int> &vi = vec[i];

        for(int j(0), N(vi.size()); j < N; ++j) {
          m_ref->m_pmap[vi[j]] = ProximityMap(i);
        }
    }

    // Set sentinel equal to our processor number.
    m_ref->m_pmap[boxes.size()] = ParallelDescriptor::MyProc();

    if(ParallelDescriptor::IOProcessor()) {
        Real sum_wgt = 0, max_wgt = 0;
        for(int i = 0, N = wgts_per_cpu.size(); i < N; ++i) {
            const long W = wgts_per_cpu[i];
            if(W > max_wgt) {
              max_wgt = W;
	    }
            sum_wgt += W;
        }
        std::cout << "PFC efficiency: " << (sum_wgt/(nprocs*max_wgt)) << '\n';
    }
}


void
DistributionMapping::PFCProcessorMap (const BoxArray& boxes,
                                      int             nprocs)
{
if(ParallelDescriptor::IOProcessor()) {
  std::cout << "PFCProcessorMap(ba, n) ###########" << std::endl;
}
    BL_ASSERT(boxes.size() > 0);

    if (m_ref->m_pmap.size() != boxes.size() + 1) {
        m_ref->m_pmap.resize(boxes.size()+1);
    }

    std::vector<long> wgts;
    wgts.reserve(boxes.size());

    for (BoxArray::const_iterator it = boxes.begin(), End = boxes.end(); it != End; ++it)
    {
      wgts.push_back(it->numPts());
    }
    PFCProcessorMapDoIt(boxes,wgts,nprocs);
}


void
DistributionMapping::PFCProcessorMap (const BoxArray&          boxes,
                                      const std::vector<long>& wgts,
                                      int                      nprocs)
{
if(ParallelDescriptor::IOProcessor()) {
  std::cout << "PFCProcessorMap(ba, w, n) ###########" << std::endl;
}
    BL_ASSERT(boxes.size() > 0);
    BL_ASSERT(boxes.size() == wgts.size());

    if (m_ref->m_pmap.size() != wgts.size() + 1) {
        m_ref->m_pmap.resize(wgts.size()+1);
    }
    PFCProcessorMapDoIt(boxes,wgts,nprocs);
}



namespace
{
    struct PFCMultiLevelToken
    {
        class Compare
        {
        public:
            bool operator () (const PFCMultiLevelToken& lhs,
                              const PFCMultiLevelToken& rhs) const;
        };

        PFCMultiLevelToken (int level, int idxAll, int idxLevel,
                            const IntVect &boxiv, const IntVect &fineiv,
                            Real vol)
            :
            m_level(level), m_idxAll(idxAll), m_idxLevel(idxLevel),
            m_boxiv(boxiv), m_fineiv(fineiv), m_vol(vol) {}

        int     m_level, m_idxAll, m_idxLevel;
        IntVect m_boxiv, m_fineiv;
        Real    m_vol;
    };
}


bool
PFCMultiLevelToken::Compare::operator () (const PFCMultiLevelToken& lhs,
                                          const PFCMultiLevelToken& rhs) const
{
  return lhs.m_fineiv.lexLT(rhs.m_fineiv);
}




void
DistributionMapping::PFCMultiLevelMap (const Array<IntVect>  &refRatio,
                                       const Array<BoxArray> &allBoxes)
{
    BL_PROFILE("DistributionMapping::PFCMultiLevelMap()");

    bool IOP(ParallelDescriptor::IOProcessor());
    using std::cout;
    using std::endl;

    int nprocs(ParallelDescriptor::NProcs());
    long totalCells(0);
    int nLevels(allBoxes.size());
    int finestLevel(nLevels - 1);
    int nBoxes(0);
    for(int level(0); level < nLevels; ++level) {
      nBoxes += allBoxes[level].size();
      totalCells += allBoxes[level].numPts();
    }

    std::vector< std::vector<int> > vec(nprocs);
    std::vector<PFCMultiLevelToken> tokens;
    tokens.reserve(nBoxes);
    int maxijk(0), idxAll(0);
    IntVect cRR(IntVect::TheUnitVector());

    for(int level(finestLevel); level >= 0; --level) {
      for(int i(0), N(allBoxes[level].size()); i < N; ++i) {
	Box box(allBoxes[level][i]);
	Box fine(BoxLib::refine(box, cRR));
        tokens.push_back(PFCMultiLevelToken(level, idxAll, i,
	                 box.smallEnd(), fine.smallEnd(), box.numPts()));
      }
      if(level > 0) {
        cRR *= refRatio[level - 1];
      }
      ++idxAll;
    }
/*
    Array<IntVect> cRR(nLevels, IntVect::TheUnitVector());
    for(int level(finestLevel - 1); level >= 0; --level) {
if(IOP) {
  cout << "level rR[level] cRR[level + 1] = " << level << "  "
       << refRatio[level] << "  " <<  cRR[level + 1] << endl;
}
      cRR[level] = refRatio[level] * cRR[level + 1];
if(IOP) {
  cout << "cRR[" << level << "] = " << cRR[level] << endl;
}
    }

    for(int level(0); level < nLevels; ++level) {
      for(int i(0), N(allBoxes[level].size()); i < N; ++i) {
	Box box(allBoxes[level][i]);
	Box fine(BoxLib::refine(box, cRR[level]));
        tokens.push_back(PFCMultiLevelToken(level, idxAll, i,
	                 box.smallEnd(), fine.smallEnd(), box.numPts()));
      }
      ++idxAll;
    }
*/

if(IOP) {
  for(int it(0); it < tokens.size(); ++it) {
    PFCMultiLevelToken &t = tokens[it];
    cout << "tokens[" << it << "] = " << t.m_level << "  " << t.m_idxAll << "  " 
         << t.m_idxLevel << "  " << t.m_boxiv << "  " << t.m_fineiv << "  " 
	 << t.m_vol << endl;
  }
}
if(IOP) cout << "==============" << endl;
ParallelDescriptor::Barrier();
    std::sort(tokens.begin(), tokens.end(), PFCMultiLevelToken::Compare());  // sfc order

/*
// ((((((((((((((((((((((
PArray<MultiFab> dataMF(nLevels);
Array<Real> probLo(BL_SPACEDIM, 0.0), probHi(BL_SPACEDIM, 1.0);
Array<int> rr(refRatio.size());
Array<Box> probDomain(nLevels);
Array<Array<Real> > dxLevel(nLevels);
Array<std::string> varNames(1);
int iCount(0);
Box pd(allBoxes[0].minimalBox());

for(int iLevel(0); iLevel <= finestLevel; ++iLevel) {
  dataMF.set(iLevel, new MultiFab(allBoxes[iLevel], 1, 0, Fab_allocate));
  dataMF[iLevel].setVal(-42.0);
  dxLevel[iLevel].resize(BL_SPACEDIM);
  for(int i(0); i < dxLevel[iLevel].size(); ++i) {
    dxLevel[iLevel][i] = iLevel + 1.0;
  }
  probDomain[iLevel] = pd;
  if(iLevel < finestLevel) {
    pd.refine(refRatio[iLevel]);
  }
}
for(int i(0); i < rr.size(); ++i) {
  rr[i] = refRatio[i][0];
}
varNames[0] = "tokenorder";

  for(int it(0); it < tokens.size(); ++it) {
    PFCMultiLevelToken &t = tokens[it];
    Box b(allBoxes[t.m_level][t.m_idxLevel]);
    dataMF[t.m_level].setVal(it, b, 0, 1);
  }

WritePlotfile("HyperCLaw-V1.1", dataMF, 0.0, probLo, probHi, rr, probDomain,
              dxLevel, 0, "pltMLM", varNames, false);
ParallelDescriptor::Barrier();
DistributionMapping::FlushCache();
ParallelDescriptor::Barrier();
//BoxLib::Abort("after write tokenorder plotfile");
// ))))))))))))))))))))))
*/


    long totalCurrentCells(0);

      int  K(0);
      Real totalvol(0.0), volpercpu(0.0);
      const int Navg(tokens.size() / nprocs);
      volpercpu = static_cast<Real>(totalCells) / nprocs;

      Array<long> newVolPerCPU(nprocs, volpercpu);

      for(int iProc(0); iProc < nprocs; ++iProc) {
        int  cnt(0);
        Real vol(0.0);
	long accVol(0), oldAccVol(0);
        vec[iProc].reserve(Navg + 2);

        for(int TSZ(tokens.size()); K < TSZ &&
	    (iProc == (nprocs-1) || vol < (newVolPerCPU[iProc]));
            ++cnt, ++K)
        {
            vol += tokens[K].m_vol;
            accVol += tokens[K].m_vol;
	    oldAccVol = accVol;
            vec[iProc].push_back(K);
        }

        totalvol += vol;
        if((totalvol / (iProc + 1)) > (newVolPerCPU[iProc]) &&
	   cnt > 1 && K < tokens.size())
	{
            --K;
            vec[iProc].pop_back();
            totalvol -= tokens[K].m_vol;
	    oldAccVol = accVol;
            accVol -= tokens[K].m_vol;
        }

	int extra(newVolPerCPU[iProc] - accVol);
        if(extra != 0 && iProc < nprocs - 1) {  // add the difference to the rest
	  extra /= nprocs - (iProc + 1);
	  for(int ip(iProc + 1); ip < nprocs; ++ip) {
	    newVolPerCPU[ip] += extra;
	  }
        }
      }

    Array<Array<int> > localPMaps(nLevels);
    for(int n(0); n < localPMaps.size(); ++n) {
      localPMaps[n].resize(allBoxes[n].size() + 1, -1);
      // Set sentinel equal to our processor number.
      localPMaps[n][allBoxes[n].size()] = ParallelDescriptor::MyProc();
    }

    for(int iProc(0); iProc < nprocs; ++iProc) {
      const std::vector<int> &vi = vec[iProc];
      for(int j(0), N(vi.size()); j < N; ++j) {
	PFCMultiLevelToken &pt = tokens[vi[j]];
	int level(pt.m_level);
	int idxLevel(pt.m_idxLevel);
	localPMaps[level][idxLevel] = ProximityMap(iProc);
      }
    }

    for(int n(0); n < localPMaps.size(); ++n) {
      for(int i(0); i < localPMaps[n].size(); ++i) {
        if(localPMaps[n][i] == -1) {
	  std::cout << "*********** n i == -1:  " << n << "  " << i << std::endl;
	}
if(IOP) cout << "localPMaps[" << n << "][" << i << "] = " << localPMaps[n][i] << endl;
      }
    }

if(ParallelDescriptor::IOProcessor()) {
  Array<long> ncells(nprocs, 0);
  for(int n(0); n < localPMaps.size(); ++n) {
    for(int i(0); i < localPMaps[n].size() - 1; ++i) {
      int index(localPMaps[n][i]);
      ncells[index] += allBoxes[n][i].numPts();
    }
  }
  static int count(0);
  std::stringstream dfss;
  dfss << "MLM_" << count++ << ".xgr";
  std::ofstream bos(dfss.str().c_str());
  for(int i(0); i < ncells.size(); ++i) {
    bos << i << ' ' << ncells[i] << '\n';
  }
  bos.close();
}

ParallelDescriptor::Barrier();
//BoxLib::Abort("test");


    tokens.clear();
    /*
    Array<long> wgts_per_cpu(nprocs, 0);
    for (unsigned int i(0), N(vec.size()); i < N; ++i) {
        const std::vector<int>& vi = vec[i];
        for (int j(0), M(vi.size()); j < M; ++j) {
            wgts_per_cpu[i] += wgts[vi[j]];
	}
    }
    */


    DistributionMapping::FlushCache();

    for(int n(0); n < localPMaps.size(); ++n) {
      LnClassPtr<Ref> m_ref(new DistributionMapping::Ref(localPMaps[n]));
      m_Cache.insert(std::make_pair(m_ref->m_pmap.size(),m_ref));
    }


    if(ParallelDescriptor::IOProcessor()) {

      Array<long> ncells(nprocs, 0);
      for(int n(0); n < localPMaps.size(); ++n) {
        for(int i(0); i < localPMaps[n].size() - 1; ++i) {
          int index(localPMaps[n][i]);
          ncells[index] += allBoxes[n][i].numPts();
        }
      }
      Real sum_wgt(0.0), max_wgt(0.0);
      for(int i(0), N(ncells.size()); i < N; ++i) {
        const long W(ncells[i]);
        if(W > max_wgt) {
          max_wgt = W;
	}
        sum_wgt += W;
      }
      std::cout << "PFC efficiency: " << (sum_wgt/(nprocs*max_wgt)) << '\n';
    }
}




std::string
DistributionMapping::GetProcName() {
  int resultLen(-1);
  char cProcName[MPI_MAX_PROCESSOR_NAME + 11];
#ifdef BL_USE_MPI
  MPI_Get_processor_name(cProcName, &resultLen);
#endif
  if(resultLen < 1) {
    strcpy(cProcName, "NoProcName");
  }
  return(std::string(cProcName));
}


int
DistributionMapping::GetProcNumber() {
#ifdef BL_HOPPER
  std::string procName(GetProcName());
  return(atoi(procName.substr(3, string::npos).c_str()));
#else
#ifdef BL_SIM_HOPPER
  //static int procNumber = (100 * ParallelDescriptor::MyProc()) % 6527;
  static int procNumber = ParallelDescriptor::MyProc();
  std::cout << ParallelDescriptor::MyProc() << "||procNumber = " << procNumber << std::endl;
  return(procNumber);
#else
  return(ParallelDescriptor::MyProc());
#endif
#endif
}


void
DistributionMapping::InitProximityMap()
{
  int nProcs(ParallelDescriptor::NProcs());
  int procNumber(GetProcNumber());
  Array<int> procNumbers(nProcs, -1);

  proximityMap.resize(ParallelDescriptor::NProcs(), 0);
  proximityOrder.resize(ParallelDescriptor::NProcs(), 0);

#ifdef BL_USE_MPI
  MPI_Allgather(&procNumber, 1, ParallelDescriptor::Mpi_typemap<int>::type(),
                procNumbers.dataPtr(), 1, ParallelDescriptor::Mpi_typemap<int>::type(),
                ParallelDescriptor::Communicator());
#endif

  for(int i(0); i < procNumbers.size(); ++i) {
    pNumRankMM.insert(std::pair<int, int>(procNumbers[i], i));
    rankPNumMap.insert(std::pair<int, int>(i, procNumbers[i]));
  }

  // order ranks by procNumber
  Array<int> pNumOrderRank(nProcs, -1);
  int pnor(0);
  for(std::multimap<int, int>::iterator mmit = pNumRankMM.begin();
      mmit != pNumRankMM.end(); ++mmit)
  {
    pNumOrderRank[pnor++] = mmit->second;
  }

  if(ParallelDescriptor::IOProcessor())
  {
    Box tBox;
    FArrayBox tFab;
#ifdef BL_SIM_HOPPER
    std::ifstream ifs("topolcoords.simhopper.3d.fab");
#else
    std::ifstream ifs("topolcoords.3d.fab");
#endif
    if( ! ifs.good())
    {
      std::cerr << "**** In DistributionMapping::InitProximityMap():  "
                << "cannot open topolcoords.3d.fab   using defaults." << std::endl;

#ifdef BL_SIM_HOPPER
      // set a reasonable default
#if (BL_SPACEDIM == 1)
      tBox = Box(IntVect(0), IntVect(3263), IntVect(0));
#elif (BL_SPACEDIM == 2)
      tBox = Box(IntVect(0,0), IntVect(16,191), IntVect(0,0));
#else
      tBox = Box(IntVect(0,0,0), IntVect(16,7,23), IntVect(0,0,0));
#endif
      tFab.resize(tBox, 2);
      tFab.setVal(-1.0);
      int i(0);
      for(IntVect iv(tBox.smallEnd()); iv <= tBox.bigEnd(); tBox.next(iv)) {
        tFab(iv, 0) = i++;
        tFab(iv, 1) = i++;
      }

#ifdef BL_SIM_HOPPER_MAKE_TCFAB
      std::ofstream ostFab("topolcoords.simhopper.3d.fab");
      tFab.writeOn(ostFab);
      tFab.close();
#endif

#else
      // dont use proximity mapping
      for(int i(0); i < proximityMap.size(); ++i) {
        proximityMap[i] = i;
      }
      for(int i(0); i < proximityOrder.size(); ++i) {
        proximityOrder[i] = i;
      }
#endif

    } else {

      tFab.readFrom(ifs);
      ifs.close();

      tBox = tFab.box();
      std::cout << "tBox = " << tBox << "  ncomp = " << tFab.nComp() << std::endl;

      for(int nc(0); nc < tFab.nComp(); ++nc) {
        for(IntVect iv(tBox.smallEnd()); iv <= tBox.bigEnd(); tBox.next(iv)) {
          int pnum(tFab(iv, nc));
          if(pnum >= 0) {
            //std::cout << ">>>> iv pnum = " << iv << "  " << pnum << std::endl;
            pNumTopIVMap.insert(std::pair<int, IntVect>(pnum, iv));
	    topIVpNumMM.insert(std::pair<IntVect, int>(iv, pnum));
          }
        }
      }

      // ------------------------------- make sfc from tFab
      std::vector<SFCToken> tFabTokens;  // use SFCToken here instead of PFC
      tFabTokens.reserve(tBox.numPts());
      int maxijk(0);

      int i(0);
      for(IntVect iv(tBox.smallEnd()); iv <= tBox.bigEnd(); tBox.next(iv))
      {
          tFabTokens.push_back(SFCToken(i++, iv, 1.0));
          const SFCToken &token = tFabTokens.back();

          D_TERM(maxijk = std::max(maxijk, token.m_idx[0]);,
                 maxijk = std::max(maxijk, token.m_idx[1]);,
                 maxijk = std::max(maxijk, token.m_idx[2]););
      }
      // Set SFCToken::MaxPower for BoxArray.
      int m(0);
      for ( ; (1<<m) <= maxijk; m++)
      {
        // do nothing
      }
      SFCToken::MaxPower = m;
      std::sort(tFabTokens.begin(), tFabTokens.end(), SFCToken::Compare());  // sfc order
      FArrayBox tFabSFC(tBox, 1);
      tFabSFC.setVal(-1.0);
      for(int i(0); i < tFabTokens.size(); ++i)
      {
	IntVect &iv = tFabTokens[i].m_idx;
        tFabSFC(iv) = i;
      }
      std::ofstream tfofs("tFabSFC.3d.fab");
      tFabSFC.writeOn(tfofs);
      tfofs.close();
      // ------------------------------- end make sfc from tFab

      // ------------------------------- order ranks by topological sfc
      std::vector<IntVect> nodesSFC;
      std::cout << std::endl << "----------- order ranks by topological sfc" << std::endl;
      for(int i(0); i < tFabTokens.size(); ++i) {
        IntVect &iv = tFabTokens[i].m_idx;
        std::vector<int> ivRanks = RanksFromTopIV(iv);
        if(ivRanks.size() > 0) {
          nodesSFC.push_back(iv);
          std::cout << "---- iv ranks = " << iv << "  ";
          for(int ivr(0); ivr < ivRanks.size(); ++ivr) {
            ranksSFC.push_back(ivRanks[ivr]);
            std::cout << ivRanks[ivr] << "  ";
          }
          std::cout << std::endl;
        }
      }
      if(ranksSFC.size() != nProcs) {
        std::cerr << "**** Error:  ranksSFC.size() != nProcs:  " << ranksSFC.size()
                  << "  " <<  nProcs << std::endl;
      }
      std::cout << "++++++++++++++++++++++++" << std::endl;
      if(proximityMap.size() != ParallelDescriptor::NProcs()) {
	//std::cout << "####::InitProximityMap: proximityMap not resized yet." << std::endl;
        proximityMap.resize(ParallelDescriptor::NProcs(), 0);
        proximityOrder.resize(ParallelDescriptor::NProcs(), 0);
      }
      for(int i(0); i < ranksSFC.size(); ++i) {
        std::cout << "++++ rank ranksSFC = " << i << "  " << ranksSFC[i] << std::endl;
	proximityMap[i] = ranksSFC[i];
      }
      std::map<int, int> proximityOrderMap;  // [proximityMap[rank], rank]
      for(int i(0); i < proximityMap.size(); ++i) {
	proximityOrderMap.insert(std::pair<int, int>(proximityMap[i], i));
      }
      for(std::map<int, int>::iterator it = proximityOrderMap.begin();
          it != proximityOrderMap.end(); ++it)
      {
        proximityOrder[it->first] = it->second;
      }
      for(int i(0); i < proximityOrder.size(); ++i) {
        std::cout << "++++ rank proximityOrder = " << i << "  "
	          << proximityOrder[i] << std::endl;
      }
      std::cout << "----------- end order ranks by topological sfc" << std::endl;

      FArrayBox nodeFab(tBox);
      nodeFab.setVal(-nProcs);
      for(int i(0); i < nProcs; ++i) {
        IntVect iv(DistributionMapping::TopIVFromRank(i));
        nodeFab(iv) = i;  // this overwrites previous ones
        std::cout << "rank pNum topiv = " << i << "  "
                  << DistributionMapping::ProcNumberFromRank(i) << "  " << iv << std::endl;
      }
      std::ofstream osNodeFab("nodes.3d.fab");
      if( ! osNodeFab.good()) {
        std::cerr << "Error:  could not open nodes.3d.fab" << std::endl;
      } else {
        nodeFab.writeOn(osNodeFab);
        osNodeFab.close();
      }

      std::ofstream rpo("RankProxOrder.txt");
      if( ! rpo.good()) {
        std::cerr << "Error:  could not open RankProxOrder.txt" << std::endl;
      } else {
        rpo << proximityOrder.size() << '\n';
        for(int i(0); i < proximityOrder.size(); ++i) {
	  rpo << i << ' ' << proximityOrder[i] << '\n';
        }
        rpo.close();
      }
    }
  }

  ParallelDescriptor::Bcast(proximityMap.dataPtr(), proximityMap.size(),
                            ParallelDescriptor::IOProcessorNumber());
  ParallelDescriptor::Bcast(proximityOrder.dataPtr(), proximityOrder.size(),
                            ParallelDescriptor::IOProcessorNumber());
}


int
DistributionMapping::NHops(const Box &tbox, const IntVect &ivfrom, const IntVect &ivto)
{
  int nhops(0);
  for(int d(0); d < BL_SPACEDIM; ++d) {
    int bl(tbox.length(d));
    int ivl(std::min(ivfrom[d], ivto[d]));
    int ivh(std::max(ivfrom[d], ivto[d]));
    int dist(std::min(ivh - ivl, ivl + bl - ivh));
    nhops += dist;
  }
  return nhops;
}


int
DistributionMapping::ProcNumberFromRank(const int rank) {
  int procnum(-1);
  std::map<int, int>::iterator it = rankPNumMap.find(rank);
  if(it == rankPNumMap.end()) {
    if(ParallelDescriptor::IOProcessor()) {
      std::cerr << "**** Error in ProcNumberFromRank:  rank not found:  "
                << rank << std::endl;
    }
  } else {
    procnum = it->second;
    if(procnum != rankPNumMap[rank]) {
      std::cerr << "**** Error in ProcNumberFromRank:  rank not matched:  "
                << rank << std::endl;
    }
  }
  return procnum;
}


std::vector<int>
DistributionMapping::RanksFromProcNumber(const int procnum) {
  std::vector<int> ranks;
  std::pair<std::multimap<int, int>::iterator, std::multimap<int, int>::iterator> mmiter;
  mmiter = pNumRankMM.equal_range(procnum);
  for(std::multimap<int, int>::iterator it = mmiter.first; it != mmiter.second; ++it) {
    ranks.push_back(it->second);
  }
  return ranks;
}


IntVect
DistributionMapping::TopIVFromProcNumber(const int procnum) {
  IntVect iv;
  std::map<int, IntVect>::iterator it = pNumTopIVMap.find(procnum);
  if(it == pNumTopIVMap.end()) {
    if(ParallelDescriptor::IOProcessor()) {
      std::cerr << "**** Error in TopIVFromProcNumber:  procnum not found:  "
                << procnum << std::endl;
    }
  } else {
    iv = it->second;
    if(iv != pNumTopIVMap[procnum]) {
      std::cerr << "**** Error in TopIVFromProcNumber:  procnum not matched:  "
                << procnum << std::endl;
    }
  }
  return iv;
}


std::vector<int>
DistributionMapping::ProcNumbersFromTopIV(const IntVect &iv) {
  std::vector<int> pnums;
  std::pair<std::multimap<IntVect, int, IntVect::Compare>::iterator,
            std::multimap<IntVect, int, IntVect::Compare>::iterator> mmiter;
  mmiter = topIVpNumMM.equal_range(iv);
  for(std::multimap<IntVect, int, IntVect::Compare>::iterator it = mmiter.first;
      it != mmiter.second; ++it)
  {
    pnums.push_back(it->second);
  }
  return pnums;
}


IntVect
DistributionMapping::TopIVFromRank(const int rank) {
  return TopIVFromProcNumber(ProcNumberFromRank(rank));
}


std::vector<int>
DistributionMapping::RanksFromTopIV(const IntVect &iv) {
  std::vector<int> ranks;
  std::vector<int> pnums = ProcNumbersFromTopIV(iv);
  for(int i(0); i < pnums.size(); ++i) {
    std::vector<int> rfpn = RanksFromProcNumber(pnums[i]);
    for(int r(0); r < rfpn.size(); ++r) {
      ranks.push_back(rfpn[r]);
    }
  }
  return ranks;
}


void
DistributionMapping::CacheStats (std::ostream& os)
{
    if (ParallelDescriptor::IOProcessor() && m_Cache.size())
    {
        os << "DistributionMapping::m_Cache.size() = "
           << m_Cache.size()
           << " [ (refs,size): ";

        for (std::map< int,LnClassPtr<Ref> >::const_iterator it = m_Cache.begin();
             it != m_Cache.end();
             ++it)
        {
            os << '(' << it->second.linkCount() << ',' << it->second->m_pmap.size()-1 << ") ";
        }

        os << "]\n";
    }
}


void
DistributionMapping::PrintDiagnostics(const std::string &filename)
{
    int nprocs(ParallelDescriptor::NProcs());
    Array<long> bytes(nprocs, 0);

    ParallelDescriptor::Gather(&BoxLib::total_bytes_allocated_in_fabs,
                               1,
                               bytes.dataPtr(),
                               1,
                               ParallelDescriptor::IOProcessorNumber());

    if(ParallelDescriptor::IOProcessor()) {
      std::ofstream bos(filename.c_str());
      for(int i(0); i < nprocs; ++i) {
        bos << i << ' ' << bytes[i] << '\n';
      }
      bos.close();
      //std::string TBP("TBP_" + filename);
      //std::ofstream tos(TBP.c_str());
      //for(int i(0); i < totalBoxPoints.size(); ++i) {
        //tos << i << ' ' << totalBoxPoints[i] << '\n';
      //}
      //tos.close();
    }
    ParallelDescriptor::Barrier();
}


void DistributionMapping::ReadCheckPointHeader(const std::string &filename,
                                               Array<IntVect>  &refRatio,
                                               Array<BoxArray> &allBoxes)
{
    const std::string CheckPointVersion("CheckPointVersion_1.0");
    Array<Geometry> geom;
    int i, max_level, finest_level;
    Real calcTime;
    Array<Real> dt_min;
    Array<Real> dt_level;
    Array<int> level_steps;
    Array<int> level_count;

    // Open the checkpoint header file for reading.
    std::string File(filename);
    File += "/Header";

    VisMF::IO_Buffer io_buffer(VisMF::IO_Buffer_Size);

    Array<char> fileCharPtr;
    ParallelDescriptor::ReadAndBcastFile(File, fileCharPtr);
    std::string fileCharPtrString(fileCharPtr.dataPtr());
    std::istringstream is(fileCharPtrString, std::istringstream::in);

    // Attempt to differentiate between old and new CheckPointFiles.
    int         spdim;
    bool        new_checkpoint_format = false;
    std::string first_line;

    std::getline(is,first_line);

    if(first_line == CheckPointVersion) {
      new_checkpoint_format = true;
      is >> spdim;
    } else {
      spdim = atoi(first_line.c_str());
    }

    if(spdim != BL_SPACEDIM) {
      std::cerr << "Amr::restart(): bad spacedim = " << spdim << '\n';
      BoxLib::Abort();
    }

    is >> calcTime;
    is >> max_level;
    is >> finest_level;

    if(ParallelDescriptor::IOProcessor()) {
      std::cout << "**** fl sd ct ml flev = " << first_line << "  "
                << spdim << "  " << calcTime << "  " << max_level << "  " 
		<< finest_level << std::endl;
    }
    geom.resize(max_level + 1);
    refRatio.resize(max_level);
    dt_min.resize(max_level + 1);
    dt_level.resize(max_level + 1);
    level_steps.resize(max_level + 1);
    level_count.resize(max_level + 1);
    allBoxes.resize(max_level + 1);

    if (max_level >= max_level) {
       for (i = 0; i <= max_level; ++i) { is >> geom[i]; }
       for (i = 0; i <  max_level; ++i) { is >> refRatio[i]; }
       for (i = 0; i <= max_level; ++i) { is >> dt_level[i]; }

       if(new_checkpoint_format) {
         for(i = 0; i <= max_level; ++i) { is >> dt_min[i]; }
       } else {
         for(i = 0; i <= max_level; ++i) dt_min[i] = dt_level[i];
       }

       Array<int>  n_cycle_in;
       n_cycle_in.resize(max_level+1);
       for(i = 0; i <= max_level; ++i) { is >> n_cycle_in[i];  }
       for(i = 0; i <= max_level; ++i) { is >> level_steps[i]; }
       for(i = 0; i <= max_level; ++i) { is >> level_count[i]; }

       // Read levels.
       int lev, level, nstate;
       Geometry levelGeom;
       for(lev = 0; lev <= finest_level; ++lev) {
         if(ParallelDescriptor::IOProcessor()) {
           std::cout << "  -----------  reading level " << lev << std::endl;
         }
         // ------------ amr_level[lev].restart(*this, is);
	 is >> level;
	 is >> levelGeom;
	 bool bReadSpecial(false);
	 if(bReadSpecial) {
	   BoxLib::readBoxArray(allBoxes[lev], is, bReadSpecial);
	 } else {
	   allBoxes[lev].readFrom(is);
	 }
	 is >> nstate;

	 for(int ins(0); ins < nstate; ++ins) {
	   // ------------ state.restart(...);
	   Box domain;
	   BoxArray stateGrids;
	   Real old_time_start, old_time_stop, new_time_start, new_time_stop;
	   int nsets;
	   std::string mf_name;

	   is >> domain;
	   if(bReadSpecial) {
	     BoxLib::readBoxArray(stateGrids, is, bReadSpecial);
	   } else {
	     stateGrids.readFrom(is);
	   }
	   is >> old_time_start >> old_time_stop;
	   is >> new_time_start >> new_time_stop;
	   is >> nsets;
	   if(nsets >= 1) { is >> mf_name; }
	   if(nsets == 2) { is >> mf_name; }
	 }

       }

    } else {
    }
    if(ParallelDescriptor::IOProcessor()) {
      std::cout << "--------------------------------------" << std::endl;
      for(int i(0); i < refRatio.size(); ++i) {
        std::cout << "refRatio[" << i << "] = " << refRatio[i] << std::endl;
      }
      for(int i(0); i < allBoxes.size(); ++i) {
        std::cout << "allBoxes[" << i << "].size() = " << allBoxes[i].size() << std::endl;
      }
      std::cout << "--------------------------------------" << std::endl;
    }

    ParallelDescriptor::Barrier();


}


std::ostream&
operator<< (std::ostream&              os,
            const DistributionMapping& pmap)
{
    os << "(DistributionMapping" << '\n';
    //
    // Do not print the sentinel value.
    //
    for (int i = 0; i < pmap.ProcessorMap().size() - 1; ++i)
    {
        os << "m_pmap[" << i << "] = " << pmap.ProcessorMap()[i] << '\n';
    }

    os << ')' << '\n';

    if (os.fail())
        BoxLib::Error("operator<<(ostream &, DistributionMapping &) failed");

    return os;
}<|MERGE_RESOLUTION|>--- conflicted
+++ resolved
@@ -889,7 +889,7 @@
 
         int     m_box;
         IntVect m_idx;
-        long    m_vol;
+        Real    m_vol;
 
         static int MaxPower;
     };
@@ -934,12 +934,12 @@
     BL_ASSERT(v.size() == nprocs);
 
     int  K        = 0;
-    long totalvol = 0;
+    Real totalvol = 0;
 
     for (int i = 0; i < nprocs; ++i)
     {
         int  cnt = 0;
-        long vol = 0;
+        Real vol = 0;
 
         for ( int TSZ = tokens.size();
               K < TSZ && (i == (nprocs-1) || vol < volpercpu);
@@ -952,7 +952,7 @@
 
         totalvol += vol;
 
-        if ((Real(totalvol)/Real(i+1)) > volpercpu &&
+        if ((totalvol/(i+1)) > volpercpu &&
             cnt > 1                      &&
             K < tokens.size())
         {
@@ -1011,17 +1011,10 @@
     //
     // Split'm up as equitably as possible per CPU.
     //
-<<<<<<< HEAD
-    long vpc = 0;
-    for (int i = 0, N = tokens.size(); i < N; i++)
-        vpc += tokens[i].m_vol;
-    Real volpercpu = Real(vpc) / Real(nprocs);
-=======
     Real volpercpu = 0;
     for (int i = 0, N = tokens.size(); i < N; ++i)
         volpercpu += tokens[i].m_vol;
     volpercpu /= nprocs;
->>>>>>> dcbf1d8d
 
     std::vector< std::vector<int> > vec(nprocs);
 
