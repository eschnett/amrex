--- conflicted
+++ resolved
@@ -1,13 +1,4 @@
 #
-<<<<<<< HEAD
-# Add all the subdir to the include path
-# For now exclude the following directory because of the conflicting name between
-# header files
-#
-find_include_paths (INCLUDE_PATHS EXCLUDE ${CMAKE_CURRENT_LIST_DIR}/EBAMRElliptic)
-
-
-=======
 # Add all the needed subdirs to the include path
 #
 set ( EXCLUDE_PATHS )  # Path to exclude from include dirs
@@ -37,7 +28,6 @@
 find_include_paths (INCLUDE_PATHS EXCLUDE ${EXCLUDE_PATHS} ) 
 
 
->>>>>>> b301eca4
 include_directories ( ${CMAKE_Fortran_MODULE_DIRECTORY} ${INCLUDE_PATHS}
    ${AMREX_EXTRA_Fortran_INCLUDE_PATH} ${AMREX_EXTRA_CXX_INCLUDE_PATH} )
 
@@ -59,16 +49,6 @@
 # Now, one by one, let's add all the source files in the subdirectories
 #
 include (Base/CMakeLists.txt)
-<<<<<<< HEAD
-include (F_BaseLib/CMakeLists.txt)
-include (AmrCore/CMakeLists.txt)
-include (Amr/CMakeLists.txt)
-include (LinearSolvers/CMakeLists.txt)
-include (Boundary/CMakeLists.txt)
-include (F_Interfaces/CMakeLists.txt) 
-include (Extern/CMakeLists.txt)
-
-=======
 include (AmrCore/CMakeLists.txt)
 include (Amr/CMakeLists.txt)
 include (Boundary/CMakeLists.txt)
@@ -90,15 +70,11 @@
    include (F_Interfaces/CMakeLists.txt)
 endif ()
 
->>>>>>> b301eca4
 if ( ENABLE_PARTICLES )
    include (Particle/CMakeLists.txt)
 endif ()
 
-<<<<<<< HEAD
-=======
 
->>>>>>> b301eca4
 #
 # Define install  
 #
