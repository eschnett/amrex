#
# Fist, define the library we want to add
# Think of this as a constructor for object "amrex"
# In the following, we will use setters to change
# the properties of this object, like setting the sources,
# setting the compile definitions and so on
#
<<<<<<< HEAD
add_library( amrex )

# Where to store Fortran modules
set_target_properties( amrex
   PROPERTIES
   Fortran_MODULE_DIRECTORY
   ${PROJECT_BINARY_DIR}/mod_files 
   INTERFACE_INCLUDE_DIRECTORIES
   $<BUILD_INTERFACE:${PROJECT_BINARY_DIR}/mod_files>
   )
   
   
=======
add_library ( amrex "" )

#
# Next, we implement a wrapper to add sources and headers
# to target object "amrex".
# If headers are detected, this function add the
# header's path to the include paths
# Variable PUBLIC_HEADERS accumulate all the headers for
# final installation
# WARNING: this routine add automatically ${CMAKE_CURRENT_LIST_DIR}
# to the input source file, so always add sources with the relative path
# to the directory where add_sources is called from
set (PUBLIC_HEADERS)
macro ( add_sources )
   foreach ( item IN ITEMS ${ARGV} )
      target_sources ( amrex PRIVATE ${CMAKE_CURRENT_LIST_DIR}/${item})
      # If it's a header, add it the public header group so it gets installed
      get_filename_component ( ext ${item} EXT )
      if ( ( ${ext} STREQUAL ".H" ) OR ( ${ext} STREQUAL ".h" ) )
	 # Do the following command to handle the case when ${item} is not the name
	 # of the source file, but it's in the form <relative-path>/<file-name>
	 # where <relative-path> is the path relative to the directory containing
	 # the list file invoking add_sources
	 get_filename_component ( dir ${CMAKE_CURRENT_LIST_DIR}/${item} DIRECTORY )
	 list ( APPEND PUBLIC_HEADERS ${CMAKE_CURRENT_LIST_DIR}/${item} )
	 target_include_directories ( amrex PUBLIC $<BUILD_INTERFACE:${dir}> )
      endif()
   endforeach ()
   unset (ext)
   unset (dir)
endmacro ()

#
# Set some properties for target 'amrex', like
# compile definitions and so on
#

>>>>>>> c797c1cc
# General configuration
include ( AMReX_Config )
configure_amrex ()

#
# Core components
#
add_subdirectory(Base)
add_subdirectory(Boundary)
add_subdirectory(AmrCore)
add_subdirectory(Amr)

#
# Optional components
#
if (ENABLE_EB)
   add_subdirectory(EB)
endif ()

if (ENABLE_LINEAR_SOLVERS)
   add_subdirectory(LinearSolvers)
endif ()

if (ENABLE_FORTRAN_INTERFACES) 
   add_subdirectory(F_Interfaces)
endif ()

if (ENABLE_PARTICLES)
   add_subdirectory(Particle)
endif ()

<<<<<<< HEAD
#
# Optional external components
# 
if (ENABLE_AMRDATA)
   add_subdirectory(Extern/amrdata)
endif()

if (ENABLE_PROFPARSER)
   add_subdirectory(Extern/ProfParser)
=======
if (ENABLE_FORTRAN_INTERFACES)
   include (F_Interfaces/CMakeLists.txt)
>>>>>>> c797c1cc
endif ()

if (ENABLE_3D_NODAL_MLMG)
   add_subdirectory(Extern/Algoim)
endif ()

if (ENABLE_SENSEI_INSITU)
   add_subdirectory(Extern/SENSEI)
endif ()

if (ENABLE_SUNDIALS)
<<<<<<< HEAD
   add_subdirectory(Extern/SUNDIALS3)   
=======
   include(Extern/SUNDIALS4/CMakeLists.txt)
>>>>>>> c797c1cc
endif ()

if (ENABLE_CONDUIT)
   add_subdirectory(Extern/Conduit)
endif ()

#
# Here we generate AMReX_BuildInfo.cpp
# If Python < 2.7, script won't work so
# we do not include this in the library
#
#
# Check for Python >= 2.7: this is needed to build AMReX_BuildInfo.cpp
# This is not a required package. This provides PYTHONINTERP_FOUND and
# PYTHON_VERSION_STRING, PYTHON_VERSION_MAJOR and PYTHON_VERSION_MINOR
#
find_package (PythonInterp QUIET)

if ( (NOT (PYTHON_VERSION_STRING VERSION_LESS "2.7") ) AND PYTHONINTERP_FOUND )
   add_custom_command(
      COMMAND  ${PROJECT_SOURCE_DIR}/Tools/C_scripts/makebuildinfo_C.py
      --amrex_home "${PROJECT_SOURCE_DIR}"
      --COMP ${CMAKE_C_COMPILER_ID} --COMP_VERSION ${CMAKE_C_COMPILER_VERSION}
      --FCOMP ${CMAKE_Fortran_COMPILER_ID} --FCOMP_VERSION ${CMAKE_C_COMPILER_VERSION}
      #--GIT ". ${AMREX_GIT}"
      OUTPUT AMReX_buildInfo.cpp
      WORKING_DIRECTORY ${CMAKE_CURRENT_BINARY_DIR}
      COMMENT "Generating AMReX_buildInfo.cpp" )
<<<<<<< HEAD
   
   target_sources( amrex PRIVATE  ${CMAKE_CURRENT_BINARY_DIR}/AMReX_buildInfo.cpp )
=======

   target_sources ( amrex PRIVATE  ${CMAKE_CURRENT_BINARY_DIR}/AMReX_buildInfo.cpp )
>>>>>>> c797c1cc
endif ()

#
# Make all headers as PUBLIC HEADERS so that they get installed
#
get_target_property(AMREX_SOURCES amrex SOURCES)

set(AMREX_PUBLIC_HEADERS ${AMREX_SOURCES})
list(FILTER AMREX_PUBLIC_HEADERS INCLUDE REGEX "\\.H")
set_target_properties( amrex PROPERTIES PUBLIC_HEADER "${AMREX_PUBLIC_HEADERS}")

#
<<<<<<< HEAD
# If ENABLE_CUDA, make C++ files be compiled as CUDA sources 
#
if (ENABLE_CUDA)
   set(AMREX_CUDA_SOURCES ${AMREX_SOURCES})
   list(FILTER AMREX_CUDA_SOURCES INCLUDE REGEX "\\.cpp")
   set_source_files_properties(${AMREX_CUDA_SOURCES} PROPERTIES LANGUAGE CUDA )
=======
# Write and install configure file
#
include(CMakePackageConfigHelpers)

# File for install tree
configure_package_config_file (
   ${AMREX_CMAKE_MODULES_PATH}/AMReXConfig.cmake.in
   ${CMAKE_BINARY_DIR}/export/AMReXConfig.cmake
   INSTALL_DESTINATION bin/cmake/AMReX )

# # File for build tree
# configure_package_config_file (
#    ${AMREX_CMAKE_MODULES_PATH}/AMReXConfig.cmake.in
#    ${CMAKE_BINARY_DIR}/AMReXConfig.cmake
#    INSTALL_DESTINATION bin/cmake/AMReX )

#
# Package version is a modified form of AMREX_GIT_VERSION
#
if (AMREX_GIT_VERSION)
   string (FIND "${AMREX_GIT_VERSION}" "-" IDX REVERSE)
   string (SUBSTRING "${AMREX_GIT_VERSION}" 0 "${IDX}" AMREX_VERSION)
   string (FIND "${AMREX_VERSION}" "-" IDX REVERSE)
   string (SUBSTRING "${AMREX_VERSION}" 0 "${IDX}" AMREX_VERSION )
   string (REPLACE "-" "." AMREX_VERSION "${AMREX_VERSION}")
>>>>>>> c797c1cc
endif ()


<<<<<<< HEAD
#
# Install amrex
# 
include(AMReXInstallHelpers)
install_amrex()
=======


install ( FILES
   ${CMAKE_BINARY_DIR}/export/AMReXConfig.cmake
   ${CMAKE_BINARY_DIR}/AMReXConfigVersion.cmake
   DESTINATION lib/cmake/AMReX )

#
# Define install
#
install ( TARGETS amrex
   EXPORT        AMReXTargets
   ARCHIVE       DESTINATION lib
   LIBRARY       DESTINATION lib
   INCLUDES      DESTINATION include # Adds proper directory to INTERFACE_INCLUDE_DIRECTORIES
   PUBLIC_HEADER DESTINATION include )

install ( EXPORT AMReXTargets
   NAMESPACE AMReX::
   DESTINATION lib/cmake/AMReX )

# Install fortran modules
get_target_property (AMREX_Fortran_MODULE_DIR amrex Fortran_MODULE_DIRECTORY )
install ( DIRECTORY ${AMREX_Fortran_MODULE_DIR}/ # Trailing backslash is crucial here!
   DESTINATION include )

# This header in a weird path has to be copied to install includes
install ( FILES ${PROJECT_SOURCE_DIR}/Tools/C_scripts/AMReX_buildInfo.H
   DESTINATION include )

# Install Tools directory
install (DIRECTORY ${PROJECT_SOURCE_DIR}/Tools/
   DESTINATION Tools
   USE_SOURCE_PERMISSIONS )



# #Export targets in build-tree ( so third-party can use amrex without installing???)
# #Check this

# export ( TARGETS
#          amrex
# 	 NAMESPACE AMReX::
# 	 FILE "${CMAKE_BINARY_DIR}/AMReXTargets.cmake" )
>>>>>>> c797c1cc
<|MERGE_RESOLUTION|>--- conflicted
+++ resolved
@@ -5,7 +5,6 @@
 # the properties of this object, like setting the sources,
 # setting the compile definitions and so on
 #
-<<<<<<< HEAD
 add_library( amrex )
 
 # Where to store Fortran modules
@@ -17,46 +16,7 @@
    $<BUILD_INTERFACE:${PROJECT_BINARY_DIR}/mod_files>
    )
    
-   
-=======
-add_library ( amrex "" )
 
-#
-# Next, we implement a wrapper to add sources and headers
-# to target object "amrex".
-# If headers are detected, this function add the
-# header's path to the include paths
-# Variable PUBLIC_HEADERS accumulate all the headers for
-# final installation
-# WARNING: this routine add automatically ${CMAKE_CURRENT_LIST_DIR}
-# to the input source file, so always add sources with the relative path
-# to the directory where add_sources is called from
-set (PUBLIC_HEADERS)
-macro ( add_sources )
-   foreach ( item IN ITEMS ${ARGV} )
-      target_sources ( amrex PRIVATE ${CMAKE_CURRENT_LIST_DIR}/${item})
-      # If it's a header, add it the public header group so it gets installed
-      get_filename_component ( ext ${item} EXT )
-      if ( ( ${ext} STREQUAL ".H" ) OR ( ${ext} STREQUAL ".h" ) )
-	 # Do the following command to handle the case when ${item} is not the name
-	 # of the source file, but it's in the form <relative-path>/<file-name>
-	 # where <relative-path> is the path relative to the directory containing
-	 # the list file invoking add_sources
-	 get_filename_component ( dir ${CMAKE_CURRENT_LIST_DIR}/${item} DIRECTORY )
-	 list ( APPEND PUBLIC_HEADERS ${CMAKE_CURRENT_LIST_DIR}/${item} )
-	 target_include_directories ( amrex PUBLIC $<BUILD_INTERFACE:${dir}> )
-      endif()
-   endforeach ()
-   unset (ext)
-   unset (dir)
-endmacro ()
-
-#
-# Set some properties for target 'amrex', like
-# compile definitions and so on
-#
-
->>>>>>> c797c1cc
 # General configuration
 include ( AMReX_Config )
 configure_amrex ()
@@ -88,7 +48,6 @@
    add_subdirectory(Particle)
 endif ()
 
-<<<<<<< HEAD
 #
 # Optional external components
 # 
@@ -98,10 +57,6 @@
 
 if (ENABLE_PROFPARSER)
    add_subdirectory(Extern/ProfParser)
-=======
-if (ENABLE_FORTRAN_INTERFACES)
-   include (F_Interfaces/CMakeLists.txt)
->>>>>>> c797c1cc
 endif ()
 
 if (ENABLE_3D_NODAL_MLMG)
@@ -113,11 +68,7 @@
 endif ()
 
 if (ENABLE_SUNDIALS)
-<<<<<<< HEAD
-   add_subdirectory(Extern/SUNDIALS3)   
-=======
-   include(Extern/SUNDIALS4/CMakeLists.txt)
->>>>>>> c797c1cc
+   add_subdirectory(Extern/SUNDIALS4)   
 endif ()
 
 if (ENABLE_CONDUIT)
@@ -146,13 +97,8 @@
       OUTPUT AMReX_buildInfo.cpp
       WORKING_DIRECTORY ${CMAKE_CURRENT_BINARY_DIR}
       COMMENT "Generating AMReX_buildInfo.cpp" )
-<<<<<<< HEAD
-   
+  
    target_sources( amrex PRIVATE  ${CMAKE_CURRENT_BINARY_DIR}/AMReX_buildInfo.cpp )
-=======
-
-   target_sources ( amrex PRIVATE  ${CMAKE_CURRENT_BINARY_DIR}/AMReX_buildInfo.cpp )
->>>>>>> c797c1cc
 endif ()
 
 #
@@ -165,92 +111,18 @@
 set_target_properties( amrex PROPERTIES PUBLIC_HEADER "${AMREX_PUBLIC_HEADERS}")
 
 #
-<<<<<<< HEAD
 # If ENABLE_CUDA, make C++ files be compiled as CUDA sources 
 #
 if (ENABLE_CUDA)
    set(AMREX_CUDA_SOURCES ${AMREX_SOURCES})
    list(FILTER AMREX_CUDA_SOURCES INCLUDE REGEX "\\.cpp")
    set_source_files_properties(${AMREX_CUDA_SOURCES} PROPERTIES LANGUAGE CUDA )
-=======
-# Write and install configure file
-#
-include(CMakePackageConfigHelpers)
-
-# File for install tree
-configure_package_config_file (
-   ${AMREX_CMAKE_MODULES_PATH}/AMReXConfig.cmake.in
-   ${CMAKE_BINARY_DIR}/export/AMReXConfig.cmake
-   INSTALL_DESTINATION bin/cmake/AMReX )
-
-# # File for build tree
-# configure_package_config_file (
-#    ${AMREX_CMAKE_MODULES_PATH}/AMReXConfig.cmake.in
-#    ${CMAKE_BINARY_DIR}/AMReXConfig.cmake
-#    INSTALL_DESTINATION bin/cmake/AMReX )
-
-#
-# Package version is a modified form of AMREX_GIT_VERSION
-#
-if (AMREX_GIT_VERSION)
-   string (FIND "${AMREX_GIT_VERSION}" "-" IDX REVERSE)
-   string (SUBSTRING "${AMREX_GIT_VERSION}" 0 "${IDX}" AMREX_VERSION)
-   string (FIND "${AMREX_VERSION}" "-" IDX REVERSE)
-   string (SUBSTRING "${AMREX_VERSION}" 0 "${IDX}" AMREX_VERSION )
-   string (REPLACE "-" "." AMREX_VERSION "${AMREX_VERSION}")
->>>>>>> c797c1cc
 endif ()
 
 
-<<<<<<< HEAD
 #
 # Install amrex
 # 
 include(AMReXInstallHelpers)
 install_amrex()
-=======
 
-
-install ( FILES
-   ${CMAKE_BINARY_DIR}/export/AMReXConfig.cmake
-   ${CMAKE_BINARY_DIR}/AMReXConfigVersion.cmake
-   DESTINATION lib/cmake/AMReX )
-
-#
-# Define install
-#
-install ( TARGETS amrex
-   EXPORT        AMReXTargets
-   ARCHIVE       DESTINATION lib
-   LIBRARY       DESTINATION lib
-   INCLUDES      DESTINATION include # Adds proper directory to INTERFACE_INCLUDE_DIRECTORIES
-   PUBLIC_HEADER DESTINATION include )
-
-install ( EXPORT AMReXTargets
-   NAMESPACE AMReX::
-   DESTINATION lib/cmake/AMReX )
-
-# Install fortran modules
-get_target_property (AMREX_Fortran_MODULE_DIR amrex Fortran_MODULE_DIRECTORY )
-install ( DIRECTORY ${AMREX_Fortran_MODULE_DIR}/ # Trailing backslash is crucial here!
-   DESTINATION include )
-
-# This header in a weird path has to be copied to install includes
-install ( FILES ${PROJECT_SOURCE_DIR}/Tools/C_scripts/AMReX_buildInfo.H
-   DESTINATION include )
-
-# Install Tools directory
-install (DIRECTORY ${PROJECT_SOURCE_DIR}/Tools/
-   DESTINATION Tools
-   USE_SOURCE_PERMISSIONS )
-
-
-
-# #Export targets in build-tree ( so third-party can use amrex without installing???)
-# #Check this
-
-# export ( TARGETS
-#          amrex
-# 	 NAMESPACE AMReX::
-# 	 FILE "${CMAKE_BINARY_DIR}/AMReXTargets.cmake" )
->>>>>>> c797c1cc
