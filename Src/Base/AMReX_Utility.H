
#ifndef BL_UTILITY_H
#define BL_UTILITY_H

#include <cstdlib>
#include <iostream>
#include <string>
#include <map>
#include <chrono>
#include <type_traits>

#include <sys/types.h>
#include <unistd.h>
#include <sys/wait.h>

#include <AMReX_BLassert.H>
#include <AMReX_REAL.H>
#include <AMReX_Array.H>
#include <AMReX_Vector.H>
#include <AMReX_Box.H>
#include <AMReX_BoxArray.H>
#include <AMReX_DistributionMapping.H>
#include <AMReX_ParallelDescriptor.H>



namespace amrex
{
/**
* \brief Useful C++ Utility Functions
*/

    //! This shuts up the compiler about unused variables
    template<class T> void ignore_unused( const T& ) { }

    //! Return true if argument is a non-zero length string of digits.
    bool is_integer (const char* str);
    //! Splits "instr" into separate pieces based on "separators".
    const std::vector<std::string>& Tokenize (const std::string& instr,
                                              const std::string& separators);

    //! Converts all characters of the string into lower or uppercase based on std::locale 
    std::string toLower (std::string s);
    std::string toUpper (std::string s);

    //! Returns rootNNNN where NNNN == num.
    std::string Concatenate (const std::string& root,
                             int                num,
                             int                mindigits = 5);
    /**
    *  \brief Creates the specified directories.  path may be either a full pathname
    *  or a relative pathname.  It will create all the directories in the
    *  pathname, if they don't already exist, so that on successful return the
    *  pathname refers to an existing directory.  Returns true or false
    *  depending upon whether or not it was successful.  Also returns true
    *  if path is NULL or "/".  mode is the mode passed to mkdir() for
    *  any directories that must be created (for example:  0755).
    *  verbose will print out the directory creation steps.
    * 
    *  For example, if it is passed the string "/a/b/c/d/e/f/g", it
    *  will return successfully when all the directories in the pathname
    *  exist; i.e. when the full pathname is a valid directory.
    *
    *  In a Windows environment, the path separator is a '\', so that if using
    *  the example given above you must pass the string  
    *  "\\a\\b\\c\\d\\e\\f\\g"  (Note that you must escape the backslash in a
    *  character string), 
    *
    *  Only the last mkdir return value is checked for success as errno may not
    *  be set to EEXIST if a directory exists but mkdir has other reasons
    *  to fail such as part of the path being a read-only filesystem (EROFS).
    *  If this function fails, it will print out an error stack.
    */
    bool UtilCreateDirectory (const std::string& path,
                              mode_t             mode,
			      bool               verbose = false);
    //! Output a message and abort when couldn't create the directory.
    void CreateDirectoryFailed (const std::string& dir);
    //! Output a message and abort when couldn't open the file.
    void FileOpenFailed (const std::string& dir);
    //! Attempt to unlink the file.  Ignore any errors.
    void UnlinkFile (const std::string& file);
    /**
    * \brief Check if a file already exists.
    *   Return true if the filename is an existing file, directory,
    *   or link.  For links, this operates on the link and not what
    *   the link points to.
    */
    bool FileExists(const std::string &filename);
    //! Create a (probably) unique string
    std::string UniqueString();
    //! Create a new directory, renaming the old one if it exists
    void UtilCreateCleanDirectory (const std::string &path,
                                   bool callbarrier = true);

    ///
    /**
       Create a new directory, removing old one if it exists.
       This will only work on unix systems, as it has a system call.
     */
    void UtilCreateDirectoryDestructive(const std::string &path,
                                        bool callbarrier = true);

    //! Rename a current directory if it exists
    void UtilRenameDirectoryToOld (const std::string &path,
                                   bool callbarrier = true);
    /**
    * \brief Aborts after printing message indicating out-of-memory;
    * i.e. operator new has failed. This is the "supported"
    * set_new_handler() function for AMReX applications.
    */
    void OutOfMemory ();
    /**
    *  \brief This function returns an approximation of the inverse cumulative
    *  standard normal distribution function.  I.e., given P, it returns
    *  an approximation to the X satisfying P = Pr{Z <= X} where Z is a
    *  random variable from the standard normal distribution.

    *  The algorithm uses a minimax approximation by rational functions
    *  and the result has a relative error whose absolute value is less
    *  than 1.15e-9.

    *  \author      Peter J. Acklam
    *  Time-stamp:  2002-06-09 18:45:44 +0200
    *  E-mail:      jacklam@math.uio.no
    *  WWW URL:     http://www.math.uio.no/~jacklam

    *  "p" MUST be in the open interval (0,1).

    *  Entry points for Fortran:

    *    REAL_T val
    *    call blinvnormdist(val)

    *  Internally, the Fortran entry point calls a static Mersenne Twister
    *  object (the same one called by blutilrand()) to get a random number in
    *  the open interval (0,1), and then sets "val" to the result of calling
    *  amrex::InvNormDist() with that random number.
    */
    double InvNormDist (double p);
    /**
    * \brief  This function returns an approximation of the inverse cumulative
    *  standard normal distribution function.  I.e., given P, it returns
    *  an approximation to the X satisfying P = Pr{Z <= X} where Z is a
    *  random variable from the standard normal distribution.
    *
    *  Original FORTRAN77 version by Michael Wichura.
    *
    *  Michael Wichura,
    *  The Percentage Points of the Normal Distribution,
    *  Algorithm AS 241,
    *  Applied Statistics,
    *  Volume 37, Number 3, pages 477-484, 1988.
    *
    *  Our version is based on the C++ version by John Burkardt.

    *  The algorithm uses a minimax approximation by rational functions
    *  and the result is good to roughly machine precision.  This routine
    *  is roughly 30% more costly than InvNormDist() above.
    *
    *  "p" MUST be in the open interval (0,1).
    *
    *  Entry points for Fortran:
    * 
    *    REAL_T val
    *    call blinvnormdistbest(val)
    *
    *  Internally, the Fortran entry point calls a static Mersenne Twister
    *  object (the same one called by blutilrand()) to get a random number in
    *  the open interval (0,1), and then sets "val" to the result of calling
    *  amrex::InvNormDist() with that random number.
    */
    double InvNormDistBest (double p);

    /**
    * \brief Generate a psuedo-random double using C++11's mt19937.
    *
    *  Generates one pseudorandom real number (double) from a normal
    *  distribution with mean 'mean' and standard deviation 'stddev'.
    *
    */
    double RandomNormal (double mean, double stddev);

    /**
    * \brief Generate a psuedo-random double using C++11's mt19937.
    *
    *  Generates one pseudorandom real number (double) which is
    *  uniformly distributed on [0,1)-interval for each call.
    *
    */
    AMREX_GPU_HOST_DEVICE double Random (); // [0,1)

    /**
    * \brief Generate a psuedo-random int using C++11's mt19937.
    *
    *  Generates one pseudorandom unsigned long integer which is
    *  uniformly distributed on [0,n-1]-interval for each call.
    *
    */
    unsigned long Random_int(unsigned long n); // [0,n-1]

    /** \brief Set the seed of the random number generator.
    *
    *  There is also an entry point for Fortran callable as:
    *
    *  INTEGER seed
    *  call blutilinitrand(seed)
    *
    *  or
    *
    *  INTEGER seed
    *  call blinitrand(seed)
    */
    void InitRandom (unsigned long seed, int nprocs=ParallelDescriptor::NProcs());

    void ResetRandomSeed(unsigned long seed);
    /**
    * \brief Save and restore random state.
    *
    */
    void SaveRandomState(std::ostream& os);

    void RestoreRandomState(std::istream& is, int nthreads_old, int nstep_old);

    /**
    * \brief Create a unique subset of random numbers from a pool
    *   of integers in the range [0, poolSize - 1]
    *   the set will be in the order they are found
    *   setSize must be <= poolSize
    *   uSet will be resized to setSize
    *   if you want all processors to have the same set,
    *   call this on one processor and broadcast the array
    */
    void UniqueRandomSubset (Vector<int> &uSet, int setSize, int poolSize,
                             bool printSet = false);

    /**
    * \brief Fill binCounts with the number of items for each bin.
    *   The remainder items are randomly assigned.
    */
    void NItemsPerBin (int totalItems, Vector<int> &binCounts);

    /* \brief cumulative refinement ratio between levels */
    int CRRBetweenLevels(int fromlevel, int tolevel,
                         const Vector<int> &refratios);

<<<<<<< HEAD
    /* \brief Create a semi-unique hash output to compare Distribution Maps.
              Use multiple hashes of different sizes to ensure uniqueness. */
    int HashDistributionMap(const DistributionMapping & dm, int hashSize);

    /* \brief Create a semi-unique hash output to compare BoxArrays
              Use multiple hashes of different sizes to ensure uniqueness. */
    int HashBoxArray(const BoxArray & ba, int hashSize);

    /**
    * \brief Set the seeds of the random number generator for each CUDA thread .
    *  An in-built CUDA library, curand_init is used here.
    *  The pseusorandom sequence currently implemented is obtained 
    *  from the XORWOW and MRG32k3a generator
    */
    void InitRandSeedOnDevice(int N); 
   

    /**
    * \brief Resize seed array and copy address to global symbol 
    */
    void ResizeRandomSeed(int N);

    void CheckSeedArraySizeAndResize (int N);

    void DeallocateRandomSeedDevArray();

=======
>>>>>>> cb68ed4e
    class expect;
    std::istream& operator>>(std::istream&, const expect& exp);
    
    class expect
    {
	friend std::istream& operator>>(std::istream&, const expect& exp);
    public:
	explicit expect(const std::string& str_);
	explicit expect(const char* istr_);
	explicit expect(char c);
	const std::string& the_string() const;
    private:
	std::string istr;
    };

    class StreamRetry
    {
      public:
        StreamRetry(std::ostream &os, const std::string &suffix,
	            const int maxtries);
        StreamRetry(const std::string &filename,
	            const bool abortonretryfailure,
	            const int maxtries);
	bool TryOutput();
	bool TryFileOutput();
        static int NStreamErrors()       { return nStreamErrors; }
        static void ClearStreamErrors()  { nStreamErrors = 0;    }

      private:
        int tries, maxTries;
	bool abortOnRetryFailure;
	std::string fileName;
	std::ostream &sros;
	std::ostream::pos_type spos;
	std::string suffix;

	static int nStreamErrors;
    };

    Vector<char> SerializeStringArray(const Vector<std::string> &stringArray);
    Vector<std::string> UnSerializeStringArray(const Vector<char> &charArray);
    void SyncStrings(const Vector<std::string> &localStrings,
                     Vector<std::string> &syncedStrings, bool &alreadySynced);

    //
    // Memory Usage Counting
    //
    // For gcc, there are extra 32 bytes for each map node.
    // For others, this number may be different.
    static const long gcc_map_node_extra_bytes = 32L;
    template <typename T> long bytesOf (const std::vector<T>& v);
    template <typename Key, typename T, class Compare> long bytesOf (const std::map<Key,T,Compare>& m);

    void BroadcastBool(bool &bBool, int myLocalId, int rootId, const MPI_Comm &localComm);

    void BroadcastString(std::string &bStr, int myLocalId, int rootId, const MPI_Comm &localComm);
    void BroadcastStringArray(Vector<std::string> &bSA, int myLocalId, int rootId, const MPI_Comm &localComm);

    template<class T> void BroadcastArray(Vector<T> &aT, int myLocalId, int rootId, const MPI_Comm &localComm);
    void USleep(double sleepsec);


    using MaxResSteadyClock = std::conditional<std::chrono::high_resolution_clock::is_steady,
                                               std::chrono::high_resolution_clock,
                                               std::chrono::steady_clock>::type;
    double second () noexcept;

    template<typename T> void hash_combine (uint64_t & seed, const T & val) noexcept;
    template<typename T> uint64_t hash_vector (const Vector<T> & vec, uint64_t seed = 0xDEADBEEFDEADBEEF) noexcept;

    template <class T>
    AMREX_GPU_HOST_DEVICE
    AMREX_INLINE const T& min (const T& a, const T& b) noexcept
    {
        return (b < a) ? b : a;
    }

    template <class T, class ... Ts>
    AMREX_GPU_HOST_DEVICE
    AMREX_INLINE const T& min (const T& a, const T& b, const Ts& ... c) noexcept
    {
        return min(min(a,b),c...);
    }

    template <class T>
    AMREX_GPU_HOST_DEVICE
    AMREX_INLINE const T& max (const T& a, const T& b) noexcept
    {
        return (a < b) ? b : a;
    }

    template <class T, class ... Ts>
    AMREX_GPU_HOST_DEVICE
    AMREX_INLINE const T& max (const T& a, const T& b, const Ts& ... c) noexcept
    {
        return max(max(a,b),c...);
    }
}

template<class T> void amrex::BroadcastArray(Vector<T> &aT, int myLocalId, int rootId, const MPI_Comm &localComm)
{
  int aT_Size(-2);
  if(myLocalId == rootId) {
    aT_Size = aT.size();
  }
  ParallelDescriptor::Bcast(&aT_Size, 1, rootId, localComm);
  BL_ASSERT(aT_Size >= 0);
  if(myLocalId != rootId) {
    aT.resize(aT_Size);
  }
  if(aT_Size > 0) {
    ParallelDescriptor::Bcast(aT.dataPtr(), aT.size(), rootId, localComm);
  }
}


//
// I'm going to document right here all the BL macros that aren't documented
// anywhere else.  Note that all these #ifdef ... #endif blocks are necessary
// to get doc++ to properly document the macros.
//

#ifdef BL_LANG_FORT
#undef BL_LANG_FORT
/*
  The macro BL_LANG_FORT indicates that Fortran code is being compiled.
*/
#define BL_LANG_FORT 1
#endif /*BL_LANG_FORT*/

#ifdef BL_FORT_USE_UNDERSCORE
#undef BL_FORT_USE_UNDERSCORE
/*
  The macro BL_FORT_USE_UNDERSCORE indicates that C++ code should call
  Fortran routines by appending an underscore to the name of the Fortran
  routine.  This is set automatically by the make subsystem.

  For example, if the Fortran routine is named abcxyx, then it will
  be called in C++ code as abcxyz_.
*/
#define BL_FORT_USE_UNDERSCORE 1
#endif /*BL_FORT_USE_UNDERSCORE*/

#ifdef BL_FORT_USE_UPPERCASE
#undef BL_FORT_USE_UPPERCASE
/*
  The macro BL_FORT_USE_UPPERCASE indicates that C++ code should call
  Fortran routines using uppercase letters for all the letters in the
  routine.  This is set automatically by the make subsystem.

  For example, if the Fortran routine is named abcxyx, then it will
  be called in C++ code as ABCXYZ.
*/
#define BL_FORT_USE_UPPERCASE 1
#endif /*BL_FORT_USE_UPPERCASE*/

#ifdef BL_FORT_USE_LOWERCASE
#undef BL_FORT_USE_LOWERCASE
/*
  The macro BL_FORT_USE_LOWERCASE indicates that C++ code should call
  Fortran routines using lowercase letters for all the letters in the
  routine.  This is set automatically by the make subsystem.  

  For example, if the Fortran routine is named abcxyx, then it will
  be called in C++ code as abcxyx.
*/
#define BL_FORT_USE_LOWERCASE 1
#endif /*BL_FORT_USE_LOWERCASE*/

/*
  BL_IGNORE_MAX is a macro that expands to the literal value 100000.  It is
  defined when compiling either Fortran or C++ code; i.e. when either
  BL_LANG_CC or BL_LANG_FORT is defined.  It is used in calls to
  istream::ignore() in the AMReX code when reading in characters from an
  istream.  We use this macro instead of the more proper INT_MAX from
  <limits> since at least one compiler didn't work properly when
  istream::ignore() was passed INT_MAX.
*/
#define BL_IGNORE_MAX 100000

template <typename T> 
long 
amrex::bytesOf (const std::vector<T>& v)
{
    return sizeof(v) + v.capacity()*sizeof(T);
}

template <typename Key, typename T, class Compare>
long
amrex::bytesOf (const std::map<Key,T,Compare>& m)
{
    return sizeof(m) + m.size()*(sizeof(Key)+sizeof(T)+gcc_map_node_extra_bytes);
}

extern "C" {
    void* amrex_malloc (std::size_t size);
    void amrex_free (void* p);
}

// hash combiner borrowed from Boost
/*
Boost Software License - Version 1.0 - August 17th, 2003

Permission is hereby granted, free of charge, to any person or organization
obtaining a copy of the software and accompanying documentation covered by
this license (the "Software") to use, reproduce, display, distribute,
execute, and transmit the Software, and to prepare derivative works of the
Software, and to permit third-parties to whom the Software is furnished to
do so, all subject to the following:

The copyright notices in the Software and this entire statement, including
the above license grant, this restriction and the following disclaimer,
must be included in all copies of the Software, in whole or in part, and
all derivative works of the Software, unless such copies or derivative
works are solely in the form of machine-executable object code generated by
a source language processor.

THE SOFTWARE IS PROVIDED "AS IS", WITHOUT WARRANTY OF ANY KIND, EXPRESS OR
IMPLIED, INCLUDING BUT NOT LIMITED TO THE WARRANTIES OF MERCHANTABILITY,
FITNESS FOR A PARTICULAR PURPOSE, TITLE AND NON-INFRINGEMENT. IN NO EVENT
SHALL THE COPYRIGHT HOLDERS OR ANYONE DISTRIBUTING THE SOFTWARE BE LIABLE
FOR ANY DAMAGES OR OTHER LIABILITY, WHETHER IN CONTRACT, TORT OR OTHERWISE,
ARISING FROM, OUT OF OR IN CONNECTION WITH THE SOFTWARE OR THE USE OR OTHER
DEALINGS IN THE SOFTWARE.
*/
template<typename T>
void
amrex::hash_combine (uint64_t & seed, const T & val) noexcept
{
    seed ^= std::hash<T>()(val) + 0x9e3779b9 + (seed<<6) + (seed>>2);
}

template<typename T>
uint64_t
amrex::hash_vector (const Vector<T> & vec, uint64_t seed) noexcept
{
    for (const auto & x: vec) {
        hash_combine(seed, x);
    }
    return seed;
}

#endif /*BL_UTILITY_H*/<|MERGE_RESOLUTION|>--- conflicted
+++ resolved
@@ -244,7 +244,6 @@
     int CRRBetweenLevels(int fromlevel, int tolevel,
                          const Vector<int> &refratios);
 
-<<<<<<< HEAD
     /* \brief Create a semi-unique hash output to compare Distribution Maps.
               Use multiple hashes of different sizes to ensure uniqueness. */
     int HashDistributionMap(const DistributionMapping & dm, int hashSize);
@@ -271,8 +270,6 @@
 
     void DeallocateRandomSeedDevArray();
 
-=======
->>>>>>> cb68ed4e
     class expect;
     std::istream& operator>>(std::istream&, const expect& exp);
     
