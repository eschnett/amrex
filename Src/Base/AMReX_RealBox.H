
#ifndef _RealBox_H_
#define _RealBox_H_ 

#include <iosfwd>
#include <array>

#include <AMReX_Array.H>
#include <AMReX_Vector.H>
#include <AMReX_REAL.H>
#include <AMReX_Box.H>
#include <AMReX_RealVect.H>

namespace amrex {

//!A Box with real dimensions.  A RealBox is OK iff volume > 0.

class RealBox
{
public:
    //! The default constructor.  Builds invalid RealBox.
    RealBox ();

    //! Construct region given diagonal points.
    RealBox (const Real* lo,
             const Real* hi);

    RealBox (const std::array<Real,BL_SPACEDIM>& lo,
             const std::array<Real,BL_SPACEDIM>& hi);

    /**
    * \brief Construct region given index box, cell spacing
    * and physical location of index (0,0,0).
    */
    RealBox (const Box&  bx,
             const Real* dx,
             const Real* base);
    //! Explicit dimension specific constructors.
    RealBox (AMREX_D_DECL(Real x0, Real y0, Real z0),
             AMREX_D_DECL(Real x1, Real y1, Real z1));

    void nullify_device_memory() const;
    void initialize_device_memory() const;
    void initialize_lo() const;
    void initialize_hi() const;
    void copy_device_memory() const;
    void copy_xlo() const;
    void copy_xhi() const;

    //! Returns lo side.
    const Real* lo () const& { return xlo; }

    const Real* loF () const&;

    const Real* lo () && = delete;
    //! Returns hide side.
    const Real* hi () const& { return xhi; }

    const Real* hiF () const&;

    const Real* hi () && = delete;
    //! Returns length in specified direction.
    Real lo (int dir) const { return xlo[dir]; }
    //! Returns hi side in specified direction.
    Real hi (int dir) const { return xhi[dir]; }
    //! Returns length in specified direction.
    Real length (int dir) const { return xhi[dir]-xlo[dir]; }
    //! Sets lo side.
    void setLo (const Real* a_lo) { initialize_device_memory(); AMREX_D_EXPR(xlo[0] = a_lo[0], xlo[1] = a_lo[1], xlo[2] = a_lo[2]); copy_device_memory(); }
    //! Sets lo side.
<<<<<<< HEAD
    void setLo (const Array<Real>& a_lo) { initialize_device_memory(); AMREX_D_EXPR(xlo[0] = a_lo[0], xlo[1] = a_lo[1], xlo[2] = a_lo[2]); copy_device_memory(); }
=======
    void setLo (const Vector<Real>& a_lo) { AMREX_D_EXPR(xlo[0] = a_lo[0], xlo[1] = a_lo[1], xlo[2] = a_lo[2]); }
>>>>>>> 945759d4
    //! Sets lo side in specified direction.
    void setLo (int dir, Real a_lo) { BL_ASSERT(dir >= 0 && dir < BL_SPACEDIM); initialize_device_memory(); xlo[dir] = a_lo; copy_device_memory(); }
    //! Sets hi side.
    void setHi (const Real* a_hi) { initialize_device_memory(); AMREX_D_EXPR(xhi[0] = a_hi[0], xhi[1] = a_hi[1], xhi[2] = a_hi[2]); copy_device_memory(); }
    //! Sets hi side.
<<<<<<< HEAD
    void setHi (const Array<Real>& a_hi) { initialize_device_memory(); AMREX_D_EXPR(xhi[0] = a_hi[0], xhi[1] = a_hi[1], xhi[2] = a_hi[2]); copy_device_memory(); }
=======
    void setHi (const Vector<Real>& a_hi) { AMREX_D_EXPR(xhi[0] = a_hi[0], xhi[1] = a_hi[1], xhi[2] = a_hi[2]); }
>>>>>>> 945759d4
    //! Sets hi side in specified direction.
    void setHi (int dir, Real a_hi) { BL_ASSERT(dir >= 0 && dir < BL_SPACEDIM); initialize_device_memory(); xhi[dir] = a_hi; copy_device_memory(); }
    //! Is the RealBox OK; i.e. does it have positive volume?
    bool ok () const;
    //! Is the specified point contained in the RealBox?
    bool contains (const Real* point, Real eps=0.0) const;
    bool contains (const RealVect& rv, Real eps=0.0) const { return contains(rv.dataPtr(), eps); }
    //! Is the specified RealBox contained in this RealBox?
    bool contains (const RealBox& bx, Real eps=0.0) const;

private:
    //
    // The data.
    //
    Real xlo[BL_SPACEDIM];
    Real xhi[BL_SPACEDIM];

#ifdef AMREX_USE_CUDA
    mutable std::shared_ptr<Real> xlo_d;
    mutable std::shared_ptr<Real> xhi_d;
#endif

};

//
// Nice ASCII output.
//
std::ostream& operator<< (std::ostream&, const RealBox&);
//
// Nice ASCII input.
//
std::istream& operator>> (std::istream&, RealBox&);

#ifdef AMREX_USE_CUDA
    // \cond CODEGEN
    class RealBox_init
    {
    public:
        RealBox_init ();
        ~RealBox_init ();
    private:
        static int m_cnt;
    };
    // \endcond
#endif

}

#ifdef AMREX_USE_CUDA
static amrex::RealBox_init file_scope_RealBox_init_object;
#endif

#endif /*_RealBox_H_*/<|MERGE_RESOLUTION|>--- conflicted
+++ resolved
@@ -68,21 +68,13 @@
     //! Sets lo side.
     void setLo (const Real* a_lo) { initialize_device_memory(); AMREX_D_EXPR(xlo[0] = a_lo[0], xlo[1] = a_lo[1], xlo[2] = a_lo[2]); copy_device_memory(); }
     //! Sets lo side.
-<<<<<<< HEAD
-    void setLo (const Array<Real>& a_lo) { initialize_device_memory(); AMREX_D_EXPR(xlo[0] = a_lo[0], xlo[1] = a_lo[1], xlo[2] = a_lo[2]); copy_device_memory(); }
-=======
-    void setLo (const Vector<Real>& a_lo) { AMREX_D_EXPR(xlo[0] = a_lo[0], xlo[1] = a_lo[1], xlo[2] = a_lo[2]); }
->>>>>>> 945759d4
+    void setLo (const Vector<Real>& a_lo) { initialize_device_memory(); AMREX_D_EXPR(xlo[0] = a_lo[0], xlo[1] = a_lo[1], xlo[2] = a_lo[2]); copy_device_memory(); }
     //! Sets lo side in specified direction.
     void setLo (int dir, Real a_lo) { BL_ASSERT(dir >= 0 && dir < BL_SPACEDIM); initialize_device_memory(); xlo[dir] = a_lo; copy_device_memory(); }
     //! Sets hi side.
     void setHi (const Real* a_hi) { initialize_device_memory(); AMREX_D_EXPR(xhi[0] = a_hi[0], xhi[1] = a_hi[1], xhi[2] = a_hi[2]); copy_device_memory(); }
     //! Sets hi side.
-<<<<<<< HEAD
-    void setHi (const Array<Real>& a_hi) { initialize_device_memory(); AMREX_D_EXPR(xhi[0] = a_hi[0], xhi[1] = a_hi[1], xhi[2] = a_hi[2]); copy_device_memory(); }
-=======
-    void setHi (const Vector<Real>& a_hi) { AMREX_D_EXPR(xhi[0] = a_hi[0], xhi[1] = a_hi[1], xhi[2] = a_hi[2]); }
->>>>>>> 945759d4
+    void setHi (const Vector<Real>& a_hi) { initialize_device_memory(); AMREX_D_EXPR(xhi[0] = a_hi[0], xhi[1] = a_hi[1], xhi[2] = a_hi[2]); copy_device_memory(); }
     //! Sets hi side in specified direction.
     void setHi (int dir, Real a_hi) { BL_ASSERT(dir >= 0 && dir < BL_SPACEDIM); initialize_device_memory(); xhi[dir] = a_hi; copy_device_memory(); }
     //! Is the RealBox OK; i.e. does it have positive volume?
