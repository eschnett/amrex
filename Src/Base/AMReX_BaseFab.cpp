

#include <cstring>
#include <cstdlib>

#include <AMReX_BaseFab.H>
#include <AMReX_BArena.H>
#include <AMReX_CArena.H>

#if !defined(BL_NO_FORT)
#include <AMReX_BaseFab_f.H>
#endif

#ifdef BL_MEM_PROFILING
#include <AMReX_MemProfiler.H>
#endif

namespace amrex {

long private_total_bytes_allocated_in_fabs     = 0L;
long private_total_bytes_allocated_in_fabs_hwm = 0L;
long private_total_cells_allocated_in_fabs     = 0L;
long private_total_cells_allocated_in_fabs_hwm = 0L;

int BF_init::m_cnt = 0;

namespace
{
    Arena* the_arena = 0;
#ifdef AMREX_USE_CUDA
    Arena* the_nvar_arena = 0;
#endif
}

BF_init::BF_init ()
{
    if (m_cnt++ == 0)
    {
        BL_ASSERT(the_arena == 0);

        the_arena = new BArena;

#ifdef AMREX_USE_CUDA
        the_arena->SetPreferred();
#endif

#ifdef AMREX_USE_CUDA
        const std::size_t hunk_size = 64 * 1024;
        the_nvar_arena = new CArena(hunk_size);
        the_nvar_arena->SetHostAlloc();
#endif

#ifdef _OPENMP
#pragma omp parallel
	{
	    amrex::private_total_bytes_allocated_in_fabs     = 0;
	    amrex::private_total_bytes_allocated_in_fabs_hwm = 0;
	    amrex::private_total_cells_allocated_in_fabs     = 0;
	    amrex::private_total_cells_allocated_in_fabs_hwm = 0;
	}
#endif

#ifdef BL_MEM_PROFILING
	MemProfiler::add("Fab", std::function<MemProfiler::MemInfo()>
			 ([] () -> MemProfiler::MemInfo {
			     return {amrex::TotalBytesAllocatedInFabs(),
				     amrex::TotalBytesAllocatedInFabsHWM()};
			 }));
#endif
    }
}

BF_init::~BF_init ()
{
    if (--m_cnt == 0) {
        delete the_arena;
#ifdef AMREX_USE_CUDA
        delete the_nvar_arena;
#endif
    }
}

long 
TotalBytesAllocatedInFabs()
{
#ifdef _OPENMP
    long r=0;
#pragma omp parallel reduction(+:r)
    {
	r += private_total_bytes_allocated_in_fabs;
    }
    return r;
#else
    return private_total_bytes_allocated_in_fabs;
#endif
}

long 
TotalBytesAllocatedInFabsHWM()
{
#ifdef _OPENMP
    long r=0;
#pragma omp parallel reduction(+:r)
    {
	r += private_total_bytes_allocated_in_fabs_hwm;
    }
    return r;
#else
    return private_total_bytes_allocated_in_fabs_hwm;
#endif
}

long 
TotalCellsAllocatedInFabs()
{
#ifdef _OPENMP
    long r=0;
#pragma omp parallel reduction(+:r)
    {
	r += private_total_cells_allocated_in_fabs;
    }
    return r;
#else
    return private_total_cells_allocated_in_fabs;
#endif
}

long 
TotalCellsAllocatedInFabsHWM()
{
#ifdef _OPENMP
    long r=0;
#pragma omp parallel reduction(+:r)
    {
	r += private_total_cells_allocated_in_fabs_hwm;
    }
    return r;
#else
    return private_total_cells_allocated_in_fabs_hwm;
#endif
}

void 
ResetTotalBytesAllocatedInFabsHWM()
{
#ifdef _OPENMP
#pragma omp parallel
#endif
    {
	private_total_bytes_allocated_in_fabs_hwm = 0;
    }
}

void
update_fab_stats (long n, long s, size_t szt)
{
    long tst = s*szt;
    amrex::private_total_bytes_allocated_in_fabs += tst;
    amrex::private_total_bytes_allocated_in_fabs_hwm 
	= std::max(amrex::private_total_bytes_allocated_in_fabs_hwm,
		   amrex::private_total_bytes_allocated_in_fabs);
	
    if(szt == sizeof(Real)) {
	amrex::private_total_cells_allocated_in_fabs += n;
	amrex::private_total_cells_allocated_in_fabs_hwm 
	    = std::max(amrex::private_total_cells_allocated_in_fabs_hwm,
		       amrex::private_total_cells_allocated_in_fabs);
    }
}

Arena*
The_Arena ()
{
    BL_ASSERT(the_arena != 0);

    return the_arena;
}

#ifdef AMREX_USE_CUDA
Arena*
The_Nvar_Arena ()
{
    BL_ASSERT(the_nvar_arena != 0);

    return the_nvar_arena;
}
#endif

#if !defined(BL_NO_FORT)
template<>
void
BaseFab<Real>::performCopy (const BaseFab<Real>& src,
                            const Box&           srcbox,
                            int                  srccomp,
                            const Box&           destbox,
                            int                  destcomp,
                            int                  numcomp)
{
    BL_ASSERT(destbox.ok());
    BL_ASSERT(src.box().contains(srcbox));
    BL_ASSERT(box().contains(destbox));
    BL_ASSERT(destbox.sameSize(srcbox));
    BL_ASSERT(srccomp >= 0 && srccomp+numcomp <= src.nComp());
    BL_ASSERT(destcomp >= 0 && destcomp+numcomp <= nComp());

    FORT_LAUNCH(destbox, fort_fab_copy,
                BL_TO_FORTRAN_BOX(destbox),
                BL_TO_FORTRAN_N_ANYD(*this,destcomp),
                BL_TO_FORTRAN_N_ANYD(src,srccomp), ARLIM_3D(srcbox.loVect()),
                numcomp);
}

template <>
std::size_t
BaseFab<Real>::copyToMem (const Box& srcbox,
                          int        srccomp,
                          int        numcomp,
                          void*      dst) const
{
    BL_ASSERT(box().contains(srcbox));
    BL_ASSERT(srccomp >= 0 && srccomp+numcomp <= nComp());

    if (srcbox.ok())
    {
	FORT_LAUNCH(srcbox, fort_fab_copytomem,
                    BL_TO_FORTRAN_BOX(srcbox),
                    static_cast<Real*>(dst),
                    BL_TO_FORTRAN_N_ANYD(*this,srccomp),
                    numcomp);
        return sizeof(Real) * srcbox.numPts() * numcomp;
    }
    else
    {
        return 0;
    }
}

template <>
std::size_t
BaseFab<Real>::copyFromMem (const Box&  dstbox,
                            int         dstcomp,
                            int         numcomp,
                            const void* src)
{
    BL_ASSERT(box().contains(dstbox));
    BL_ASSERT(dstcomp >= 0 && dstcomp+numcomp <= nComp());

    if (dstbox.ok()) 
    {
	FORT_LAUNCH(dstbox, fort_fab_copyfrommem,
                    BL_TO_FORTRAN_BOX(dstbox),
                    BL_TO_FORTRAN_N_ANYD(*this,dstcomp), numcomp,
                    static_cast<const Real*>(src));
        return sizeof(Real) * dstbox.numPts() * numcomp;
    }
    else
    {
        return 0;
    }
}

template<>
void
BaseFab<Real>::performSetVal (Real       val,
                              const Box& bx,
                              int        comp,
                              int        ncomp)
{
    BL_ASSERT(domain.contains(bx));
    BL_ASSERT(comp >= 0 && comp + ncomp <= nvar);

    FORT_LAUNCH(bx, fort_fab_setval,
                BL_TO_FORTRAN_BOX(bx),
                BL_TO_FORTRAN_N_ANYD(*this,comp), ncomp,
                val);
}

template<>
BaseFab<Real>&
BaseFab<Real>::invert (Real       val,
                       const Box& bx,
                       int        comp,
                       int        ncomp)
{
    BL_ASSERT(domain.contains(bx));
    BL_ASSERT(comp >= 0 && comp + ncomp <= nvar);

    FORT_LAUNCH(bx, fort_fab_invert,
                BL_TO_FORTRAN_BOX(bx),
                BL_TO_FORTRAN_N_ANYD(*this,comp), &ncomp,
                val);
    return *this;
}

template <>
Real
BaseFab<Real>::norminfmask (const Box& bx, const BaseFab<int>& mask, int comp, int ncomp) const
{
    BL_ASSERT(domain.contains(bx));
    BL_ASSERT(comp >= 0 && comp + ncomp <= nvar);
    
    return fort_fab_norminfmask(ARLIM_3D(bx.loVect()), ARLIM_3D(bx.hiVect()),
                                BL_TO_FORTRAN_ANYD(mask),
                                BL_TO_FORTRAN_N_3D(*this,comp), &ncomp);
}

template<>
Real
BaseFab<Real>::norm (const Box& bx,
                     int        p,
                     int        comp,
                     int        ncomp) const
{
    BL_ASSERT(domain.contains(bx));
    BL_ASSERT(comp >= 0 && comp + ncomp <= nvar);
    
    Real nrm = 0.0;
    
#ifdef AMREX_USE_CUDA
    std::shared_ptr<Real> sptr = Device::create_device_pointer<Real>();
    Real* nrm_f = sptr.get();
    CudaAPICheck(cudaMemset(nrm_f, 0, sizeof(Real)));
#else
    Real* nrm_f = &nrm;
#endif
    
    if (p == 0 || p == 1)
        {
            FORT_LAUNCH(bx, fort_fab_norm,
                        BL_TO_FORTRAN_BOX(bx),
                        BL_TO_FORTRAN_N_ANYD(*this,comp), ncomp,
                        p, nrm_f);
        }
    else
        {
            amrex::Error("BaseFab<Real>::norm(): only p == 0 or p == 1 are supported");
        }
    
#ifdef AMREX_USE_CUDA
    CudaAPICheck(cudaMemcpy(&nrm, nrm_f, sizeof(Real), cudaMemcpyDeviceToHost));
#endif
    
    return nrm;
}

template<>
Real
BaseFab<Real>::sum (const Box& bx,
                    int        comp,
                    int        ncomp) const
{
    BL_ASSERT(domain.contains(bx));
    BL_ASSERT(comp >= 0 && comp + ncomp <= nvar);
    
    Real sm = 0.0;
    
#ifdef AMREX_USE_CUDA
    std::shared_ptr<Real> sptr = Device::create_device_pointer<Real>();
    Real* sm_f = sptr.get();
    CudaAPICheck(cudaMemset(sm_f, 0, sizeof(Real)));
#else
    Real* sm_f = &sm;
#endif
    
    FORT_LAUNCH(bx, fort_fab_sum, BL_TO_FORTRAN_BOX(bx), BL_TO_FORTRAN_N_ANYD(*this,comp), ncomp, sm_f);
    
#ifdef AMREX_USE_CUDA
    CudaAPICheck(cudaMemcpy(&sm, sm_f, sizeof(Real), cudaMemcpyDeviceToHost));
#endif
    
    return sm;
}

template<>
BaseFab<Real>&
BaseFab<Real>::plus (const BaseFab<Real>& src,
                     const Box&           srcbox,
                     const Box&           destbox,
                     int                  srccomp,
                     int                  destcomp,
                     int                  numcomp)
{
    BL_ASSERT(destbox.ok());
    BL_ASSERT(src.box().contains(srcbox));
    BL_ASSERT(box().contains(destbox));
    BL_ASSERT(destbox.sameSize(srcbox));
    BL_ASSERT(srccomp >= 0 && srccomp+numcomp <= src.nComp());
    BL_ASSERT(destcomp >= 0 && destcomp+numcomp <= nComp());

    FORT_LAUNCH(destbox, fort_fab_plus,
                BL_TO_FORTRAN_BOX(destbox),
                BL_TO_FORTRAN_N_ANYD(*this,destcomp),
                BL_TO_FORTRAN_N_ANYD(src,srccomp), ARLIM_3D(srcbox.loVect()),
                numcomp);

    return *this;
}

template<>
BaseFab<Real>&
BaseFab<Real>::mult (const BaseFab<Real>& src,
                     const Box&           srcbox,
                     const Box&           destbox,
                     int                  srccomp,
                     int                  destcomp,
                     int                  numcomp)
{
    BL_ASSERT(destbox.ok());
    BL_ASSERT(src.box().contains(srcbox));
    BL_ASSERT(box().contains(destbox));
    BL_ASSERT(destbox.sameSize(srcbox));
    BL_ASSERT(srccomp >= 0 && srccomp+numcomp <= src.nComp());
    BL_ASSERT(destcomp >= 0 && destcomp+numcomp <= nComp());

    FORT_LAUNCH(destbox, fort_fab_mult,
                BL_TO_FORTRAN_BOX(destbox),
                BL_TO_FORTRAN_N_ANYD(*this,destcomp),
                BL_TO_FORTRAN_N_ANYD(src,srccomp), ARLIM_3D(srcbox.loVect()),
                numcomp);
    return *this;
}

template <>
BaseFab<Real>&
BaseFab<Real>::saxpy (Real a, const BaseFab<Real>& src,
                      const Box&        srcbox,
                      const Box&        destbox,
                      int               srccomp,
                      int               destcomp,
                      int               numcomp)
{
    BL_ASSERT(srcbox.ok());
    BL_ASSERT(src.box().contains(srcbox));
    BL_ASSERT(destbox.ok());
    BL_ASSERT(box().contains(destbox));
    BL_ASSERT(destbox.sameSize(srcbox));
    BL_ASSERT( srccomp >= 0 &&  srccomp+numcomp <= src.nComp());
    BL_ASSERT(destcomp >= 0 && destcomp+numcomp <=     nComp());

    FORT_LAUNCH(destbox, fort_fab_saxpy,
                BL_TO_FORTRAN_BOX(destbox),
                BL_TO_FORTRAN_N_ANYD(*this,destcomp),
                a,
                BL_TO_FORTRAN_N_ANYD(src,srccomp), ARLIM_3D(srcbox.loVect()),
                numcomp);
    return *this;
}

template <>
BaseFab<Real>&
BaseFab<Real>::xpay (Real a, const BaseFab<Real>& src,
		     const Box&        srcbox,
		     const Box&        destbox,
		     int               srccomp,
		     int               destcomp,
		     int               numcomp)
{
    BL_ASSERT(srcbox.ok());
    BL_ASSERT(src.box().contains(srcbox));
    BL_ASSERT(destbox.ok());
    BL_ASSERT(box().contains(destbox));
    BL_ASSERT(destbox.sameSize(srcbox));
    BL_ASSERT( srccomp >= 0 &&  srccomp+numcomp <= src.nComp());
    BL_ASSERT(destcomp >= 0 && destcomp+numcomp <=     nComp());

    FORT_LAUNCH(destbox, fort_fab_xpay,
                BL_TO_FORTRAN_BOX(destbox),
                BL_TO_FORTRAN_N_ANYD(*this,destcomp),
                a,
                BL_TO_FORTRAN_N_ANYD(src,srccomp), ARLIM_3D(srcbox.loVect()),
                numcomp);
    return *this;
}

template <>
BaseFab<Real>&
BaseFab<Real>::addproduct (const Box&           destbox,
			   int                  destcomp,
			   int                  numcomp,
			   const BaseFab<Real>& src1,
			   int                  comp1,
			   const BaseFab<Real>& src2,
			   int                  comp2)
{
    BL_ASSERT(destbox.ok());
    BL_ASSERT(box().contains(destbox));
    BL_ASSERT(   comp1 >= 0 &&    comp1+numcomp <= src1.nComp());
    BL_ASSERT(   comp2 >= 0 &&    comp2+numcomp <= src2.nComp());
    BL_ASSERT(destcomp >= 0 && destcomp+numcomp <=      nComp());

    FORT_LAUNCH(destbox, fort_fab_addproduct,
                BL_TO_FORTRAN_BOX(destbox),
                BL_TO_FORTRAN_N_ANYD(*this,destcomp),
                BL_TO_FORTRAN_N_ANYD(src1,comp1),
                BL_TO_FORTRAN_N_ANYD(src2,comp2),
                numcomp);
    return *this;
}

template<>
BaseFab<Real>&
BaseFab<Real>::minus (const BaseFab<Real>& src,
                      const Box&           srcbox,
                      const Box&           destbox,
                      int                  srccomp,
                      int                  destcomp,
                      int                  numcomp)
{
    BL_ASSERT(destbox.ok());
    BL_ASSERT(src.box().contains(srcbox));
    BL_ASSERT(box().contains(destbox));
    BL_ASSERT(destbox.sameSize(srcbox));
    BL_ASSERT(srccomp >= 0 && srccomp+numcomp <= src.nComp());
    BL_ASSERT(destcomp >= 0 && destcomp+numcomp <= nComp());

    FORT_LAUNCH(destbox, fort_fab_minus,
                BL_TO_FORTRAN_BOX(destbox),
                BL_TO_FORTRAN_N_ANYD(*this,destcomp),
                BL_TO_FORTRAN_N_ANYD(src,srccomp), ARLIM_3D(srcbox.loVect()),
                numcomp);
    return *this;
}

template<>
BaseFab<Real>&
BaseFab<Real>::divide (const BaseFab<Real>& src,
                       const Box&           srcbox,
                       const Box&           destbox,
                       int                  srccomp,
                       int                  destcomp,
                       int                  numcomp)
{
    BL_ASSERT(destbox.ok());
    BL_ASSERT(src.box().contains(srcbox));
    BL_ASSERT(box().contains(destbox));
    BL_ASSERT(destbox.sameSize(srcbox));
    BL_ASSERT(srccomp >= 0 && srccomp+numcomp <= src.nComp());
    BL_ASSERT(destcomp >= 0 && destcomp+numcomp <= nComp());

    FORT_LAUNCH(destbox, fort_fab_divide,
                BL_TO_FORTRAN_BOX(destbox),
                BL_TO_FORTRAN_N_ANYD(*this,destcomp),
                BL_TO_FORTRAN_N_ANYD(src,srccomp), ARLIM_3D(srcbox.loVect()),
                numcomp);
    return *this;
}

template<>
BaseFab<Real>&
BaseFab<Real>::protected_divide (const BaseFab<Real>& src,
                                 const Box&           srcbox,
                                 const Box&           destbox,
                                 int                  srccomp,
                                 int                  destcomp,
                                 int                  numcomp)
{
    BL_ASSERT(destbox.ok());
    BL_ASSERT(src.box().contains(srcbox));
    BL_ASSERT(box().contains(destbox));
    BL_ASSERT(destbox.sameSize(srcbox));
    BL_ASSERT(srccomp >= 0 && srccomp+numcomp <= src.nComp());
    BL_ASSERT(destcomp >= 0 && destcomp+numcomp <= nComp());

    FORT_LAUNCH(destbox, fort_fab_protdivide,
                BL_TO_FORTRAN_BOX(destbox),
                BL_TO_FORTRAN_N_ANYD(*this,destcomp),
                BL_TO_FORTRAN_N_ANYD(src,srccomp), ARLIM_3D(srcbox.loVect()),
                numcomp);
    return *this;
}

template <>
BaseFab<Real>&
BaseFab<Real>::linComb (const BaseFab<Real>& f1,
			const Box&           b1,
			int                  comp1,
			const BaseFab<Real>& f2,
			const Box&           b2,
			int                  comp2,
			Real                 alpha,
			Real                 beta,
			const Box&           b,
			int                  comp,
			int                  numcomp)
{
    BL_ASSERT(b1.ok());
    BL_ASSERT(f1.box().contains(b1));
    BL_ASSERT(b2.ok());
    BL_ASSERT(f2.box().contains(b2));
    BL_ASSERT(b.ok());
    BL_ASSERT(box().contains(b));
    BL_ASSERT(b.sameSize(b1));
    BL_ASSERT(b.sameSize(b2));
    BL_ASSERT(comp1 >= 0 && comp1+numcomp <= f1.nComp());
    BL_ASSERT(comp2 >= 0 && comp2+numcomp <= f2.nComp());
    BL_ASSERT(comp  >= 0 && comp +numcomp <=    nComp());

    FORT_LAUNCH(b, fort_fab_lincomb,
                BL_TO_FORTRAN_BOX(b),
                BL_TO_FORTRAN_N_ANYD(*this,comp),
                alpha, BL_TO_FORTRAN_N_ANYD(f1,comp1), ARLIM_3D(b1.loVect()),
                beta,  BL_TO_FORTRAN_N_ANYD(f2,comp2), ARLIM_3D(b2.loVect()),
                numcomp);
    return *this;
}

template <>
Real
BaseFab<Real>::dot (const Box& xbx, int xcomp, 
                    const BaseFab<Real>& y, const Box& ybx, int ycomp,
                    int numcomp) const
{
    BL_ASSERT(xbx.ok());
    BL_ASSERT(box().contains(xbx));
    BL_ASSERT(y.box().contains(ybx));
    BL_ASSERT(xbx.sameSize(ybx));
    BL_ASSERT(xcomp >= 0 && xcomp+numcomp <=   nComp());
    BL_ASSERT(ycomp >= 0 && ycomp+numcomp <= y.nComp());
    
    Real dp = 0.0;
    
#ifdef AMREX_USE_CUDA
    std::shared_ptr<Real> sptr = Device::create_device_pointer<Real>();
    Real* dp_f = sptr.get();
    CudaAPICheck(cudaMemset(dp_f, 0, sizeof(Real)));
#else
    Real* dp_f = &dp;
#endif
    
    FORT_LAUNCH(xbx, fort_fab_dot,
                BL_TO_FORTRAN_BOX(xbx),
                BL_TO_FORTRAN_N_ANYD(*this,xcomp),
                BL_TO_FORTRAN_N_ANYD(y,ycomp), ARLIM_3D(ybx.loVect()),
                numcomp, dp_f);
    
#ifdef AMREX_USE_CUDA
    CudaAPICheck(cudaMemcpy(&dp, dp_f, sizeof(Real), cudaMemcpyDeviceToHost));
#endif
    
    return dp;
}
<<<<<<< HEAD
    
=======

template <>
Real
BaseFab<Real>::dotmask (const BaseFab<int>& mask, const Box& xbx, int xcomp, 
                        const BaseFab<Real>& y, const Box& ybx, int ycomp,
                        int numcomp) const
{
    BL_ASSERT(xbx.ok());
    BL_ASSERT(box().contains(xbx));
    BL_ASSERT(y.box().contains(ybx));
    BL_ASSERT(xbx.sameSize(ybx));
    BL_ASSERT(xcomp >= 0 && xcomp+numcomp <=   nComp());
    BL_ASSERT(ycomp >= 0 && ycomp+numcomp <= y.nComp());

    return fort_fab_dot_mask(ARLIM_3D(xbx.loVect()), ARLIM_3D(xbx.hiVect()),
                             BL_TO_FORTRAN_N_3D(*this,xcomp),
                             BL_TO_FORTRAN_N_3D(y,ycomp), ARLIM_3D(ybx.loVect()),
                             BL_TO_FORTRAN_ANYD(mask),
                             &numcomp);
}

>>>>>>> 97411772
template<>
void
BaseFab<int>::performCopy (const BaseFab<int>& src,
                           const Box&          srcbox,
                           int                 srccomp,
                           const Box&          destbox,
                           int                 destcomp,
                           int                 numcomp)
{
    BL_ASSERT(destbox.ok());
    BL_ASSERT(src.box().contains(srcbox));
    BL_ASSERT(box().contains(destbox));
    BL_ASSERT(destbox.sameSize(srcbox));
    BL_ASSERT(srccomp >= 0 && srccomp+numcomp <= src.nComp());
    BL_ASSERT(destcomp >= 0 && destcomp+numcomp <= nComp());

    fort_ifab_copy(ARLIM_3D(destbox.loVect()), ARLIM_3D(destbox.hiVect()),
                   BL_TO_FORTRAN_N_3D(*this,destcomp),
                   BL_TO_FORTRAN_N_3D(src,srccomp), ARLIM_3D(srcbox.loVect()),
                   &numcomp);
}

template <>
std::size_t
BaseFab<int>::copyToMem (const Box& srcbox,
                         int        srccomp,
                         int        numcomp,
                         void*      dst) const
{
    BL_ASSERT(box().contains(srcbox));
    BL_ASSERT(srccomp >= 0 && srccomp+numcomp <= nComp());

    if (srcbox.ok())
    {
	long nints =  fort_ifab_copytomem(ARLIM_3D(srcbox.loVect()), ARLIM_3D(srcbox.hiVect()),
                                          static_cast<int*>(dst),
                                          BL_TO_FORTRAN_N_3D(*this,srccomp),
                                          &numcomp);
        return sizeof(int) * nints;
    }
    else
    {
        return 0;
    }
}

template <>
std::size_t
BaseFab<int>::copyFromMem (const Box&  dstbox,
                           int         dstcomp,
                           int         numcomp,
                           const void* src)
{
    BL_ASSERT(box().contains(dstbox));
    BL_ASSERT(dstcomp >= 0 && dstcomp+numcomp <= nComp());

    if (dstbox.ok()) 
    {
	long nints = fort_ifab_copyfrommem(ARLIM_3D(dstbox.loVect()), ARLIM_3D(dstbox.hiVect()),
                                           BL_TO_FORTRAN_N_3D(*this,dstcomp), &numcomp,
                                           static_cast<const int*>(src));
        return sizeof(int) * nints;
    }
    else
    {
        return 0;
    }
}

template<>
void
BaseFab<int>::performSetVal (int        val,
                             const Box& bx,
                             int        comp,
                             int        ncomp)
{
    BL_ASSERT(domain.contains(bx));
    BL_ASSERT(comp >= 0 && comp + ncomp <= nvar);

    fort_ifab_setval(ARLIM_3D(bx.loVect()), ARLIM_3D(bx.hiVect()),
                     BL_TO_FORTRAN_N_3D(*this,comp), &ncomp,
                     &val);
}

template<>
BaseFab<int>&
BaseFab<int>::plus (const BaseFab<int>& src,
                    const Box&           srcbox,
                    const Box&           destbox,
                    int                  srccomp,
                    int                  destcomp,
                    int                  numcomp)
{
    BL_ASSERT(destbox.ok());
    BL_ASSERT(src.box().contains(srcbox));
    BL_ASSERT(box().contains(destbox));
    BL_ASSERT(destbox.sameSize(srcbox));
    BL_ASSERT(srccomp >= 0 && srccomp+numcomp <= src.nComp());
    BL_ASSERT(destcomp >= 0 && destcomp+numcomp <= nComp());

    fort_ifab_plus(ARLIM_3D(destbox.loVect()), ARLIM_3D(destbox.hiVect()),
                   BL_TO_FORTRAN_N_3D(*this,destcomp),
                   BL_TO_FORTRAN_N_3D(src,srccomp), ARLIM_3D(srcbox.loVect()),
                   &numcomp);
    
    return *this;
}

template<>
BaseFab<int>&
BaseFab<int>::minus (const BaseFab<int>& src,
                     const Box&           srcbox,
                     const Box&           destbox,
                     int                  srccomp,
                     int                  destcomp,
                     int                  numcomp)
{
    BL_ASSERT(destbox.ok());
    BL_ASSERT(src.box().contains(srcbox));
    BL_ASSERT(box().contains(destbox));
    BL_ASSERT(destbox.sameSize(srcbox));
    BL_ASSERT(srccomp >= 0 && srccomp+numcomp <= src.nComp());
    BL_ASSERT(destcomp >= 0 && destcomp+numcomp <= nComp());

    fort_ifab_minus(ARLIM_3D(destbox.loVect()), ARLIM_3D(destbox.hiVect()),
		   BL_TO_FORTRAN_N_3D(*this,destcomp),
		   BL_TO_FORTRAN_N_3D(src,srccomp), ARLIM_3D(srcbox.loVect()),
		   &numcomp);
    return *this;
}

#endif

}<|MERGE_RESOLUTION|>--- conflicted
+++ resolved
@@ -639,9 +639,6 @@
     
     return dp;
 }
-<<<<<<< HEAD
-    
-=======
 
 template <>
 Real
@@ -663,7 +660,6 @@
                              &numcomp);
 }
 
->>>>>>> 97411772
 template<>
 void
 BaseFab<int>::performCopy (const BaseFab<int>& src,
