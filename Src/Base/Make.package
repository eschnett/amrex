
AMREX_BASE=EXE

C$(AMREX_BASE)_headers += AMReX_ccse-mpi.H AMReX_Array.H AMReX_BaseIndex.H

#
# Utility classes.
#
C$(AMREX_BASE)_headers += AMReX.H
C$(AMREX_BASE)_sources += AMReX.cpp AMReX_error_fi.cpp

C$(AMREX_BASE)_sources += AMReX_ParmParse.cpp AMReX_parmparse_fi.cpp AMReX_Utility.cpp
C$(AMREX_BASE)_headers += AMReX_ParmParse.H AMReX_Utility.H AMReX_BLassert.H AMReX_ArrayLim.H

C$(AMREX_BASE)_headers += AMReX_REAL.H AMReX_CONSTANTS.H AMReX_SPACE.H AMReX_SPACE_F.H

C$(AMREX_BASE)_sources += AMReX_DistributionMapping.cpp AMReX_ParallelDescriptor.cpp
C$(AMREX_BASE)_headers += AMReX_DistributionMapping.H AMReX_ParallelDescriptor.H

C$(AMREX_BASE)_sources += AMReX_VisMF.cpp AMReX_Arena.cpp AMReX_BArena.cpp AMReX_CArena.cpp
C$(AMREX_BASE)_headers += AMReX_VisMF.H AMReX_Arena.H AMReX_BArena.H AMReX_CArena.H

C$(AMREX_BASE)_headers += AMReX_BLProfiler.H

C$(AMREX_BASE)_headers += AMReX_BLBackTrace.H

C$(AMREX_BASE)_headers += AMReX_BLFort.H

C$(AMREX_BASE)_sources += AMReX_NFiles.cpp
C$(AMREX_BASE)_headers += AMReX_NFiles.H


C$(AMREX_BASE)_headers += AMReX_SPMD.H AMReX_SPMDI.H 
C$(AMREX_BASE)_sources += AMReX_SPMD.cpp

C$(AMREX_BASE)_headers += AMReX_parstream.H
C$(AMREX_BASE)_sources += AMReX_parstream.cpp

#
# FAB I/O stuff.
#
C${AMREX_BASE}_headers += AMReX_FabConv.H AMReX_FPC.H AMReX_Print.H
C${AMREX_BASE}_sources += AMReX_FabConv.cpp AMReX_FPC.cpp

#
# Index space.
#
C$(AMREX_BASE)_sources += AMReX_Box.cpp AMReX_BoxIterator.cpp AMReX_IntVect.cpp AMReX_IndexType.cpp AMReX_Orientation.cpp AMReX_Periodicity.cpp
C$(AMREX_BASE)_headers += AMReX_Box.H AMReX_BoxIterator.H AMReX_IntVect.H AMReX_IndexType.H AMReX_Orientation.H AMReX_Periodicity.H

#
# Real space.
#
C$(AMREX_BASE)_sources += AMReX_RealBox.cpp AMReX_RealVect.cpp
C$(AMREX_BASE)_headers += AMReX_RealBox.H   AMReX_RealVect.H

#
# Unions of rectangles.
#
C$(AMREX_BASE)_sources += AMReX_BoxList.cpp AMReX_BoxArray.cpp AMReX_BoxDomain.cpp
C$(AMREX_BASE)_headers += AMReX_BoxList.H AMReX_BoxArray.H AMReX_BoxDomain.H

#
# FORTRAN array data.
#
C$(AMREX_BASE)_sources += AMReX_FArrayBox.cpp
C$(AMREX_BASE)_headers += AMReX_FArrayBox.H

C$(AMREX_BASE)_sources += AMReX_IArrayBox.cpp
C$(AMREX_BASE)_headers += AMReX_IArrayBox.H

C$(AMREX_BASE)_headers += AMReX_Looping.H

C$(AMREX_BASE)_headers += AMReX_MakeType.H
C$(AMREX_BASE)_headers += AMReX_TypeTraits.H

C$(AMREX_BASE)_sources += AMReX_BaseFab.cpp
C$(AMREX_BASE)_headers += AMReX_BaseFab.H
C$(AMREX_BASE)_headers += AMReX_FabFactory.H

#
# FORTRAN data defined on unions of rectangles.
#
C$(AMREX_BASE)_sources += AMReX_MultiFab.cpp AMReX_MFCopyDescriptor.cpp
C$(AMREX_BASE)_headers += AMReX_MultiFab.H AMReX_MFCopyDescriptor.H

C$(AMREX_BASE)_sources += AMReX_iMultiFab.cpp
C$(AMREX_BASE)_headers += AMReX_iMultiFab.H

C$(AMREX_BASE)_sources += AMReX_FabArrayBase.cpp AMReX_MFIter.cpp
C$(AMREX_BASE)_headers += AMReX_FabArray.H AMReX_FACopyDescriptor.H AMReX_FabArrayBase.H AMReX_MFIter.H

#
# Geometry / Coordinate system routines.
#
ifneq ($(BL_NO_FORT),TRUE)
  C$(AMREX_BASE)_sources += AMReX_CoordSys.cpp AMReX_Geometry.cpp AMReX_MultiFabUtil.cpp
  C$(AMREX_BASE)_headers += AMReX_CoordSys.H AMReX_Geometry.H AMReX_MultiFabUtil.H
endif

#
# Boundary-related 
#
C$(AMREX_BASE)_sources += AMReX_BCRec.cpp AMReX_PhysBCFunct.cpp AMReX_BCUtil.cpp
C$(AMREX_BASE)_headers += AMReX_BCRec.H AMReX_PhysBCFunct.H
C$(AMREX_BASE)_headers += AMReX_BC_TYPES.H AMReX_BCUtil.H

#
# Plotfile
#
C$(AMREX_BASE)_sources += AMReX_PlotFileUtil.cpp
C$(AMREX_BASE)_headers += AMReX_PlotFileUtil.H

#
# Misc
#
C$(AMREX_BASE)_headers += AMReX_BaseUmap.H

#
# Fortran interface routines.
#
ifneq ($(BL_NO_FORT),TRUE)
  F$(AMREX_BASE)_sources += AMReX_COORDSYS_$(DIM)D.F
  F$(AMREX_BASE)_headers += AMReX_COORDSYS_F.H
  F$(AMREX_BASE)_sources += AMReX_FILCC_${DIM}D.F
  F90$(AMREX_BASE)_headers += AMReX_filcc_f.H

  f$(AMREX_BASE)_sources += AMReX_BLutil_F.f
  f$(AMREX_BASE)_sources += AMReX_BLParmParse_F.f
  f$(AMREX_BASE)_sources += AMReX_BLBoxLib_F.f
  f$(AMREX_BASE)_sources += AMReX_BLProfiler_F.f

  f90$(AMREX_BASE)_sources += AMReX_BaseFab_nd.f90
  f90$(AMREX_BASE)_headers += AMReX_BaseFab_f.H

  f90$(AMREX_BASE)_sources += AMReX_MultiFabUtil_$(DIM)d.f90
  f90$(AMREX_BASE)_headers += AMReX_MultiFabUtil_F.H

  F90$(AMREX_BASE)_sources += AMReX_filcc_mod.F90
  F90$(AMREX_BASE)_sources += AMReX_omp_mod.F90
  F90$(AMREX_BASE)_sources += AMReX_fort_mod.F90 AMReX_error_mod.F90
  F90$(AMREX_BASE)_sources += AMReX_parmparse_mod.F90 AMReX_string_mod.F90

  F90$(AMREX_BASE)_sources += AMReX_bc_types_mod.F90
endif

C$(AMREX_BASE)_sources += AMReX_BLProfiler.cpp
C$(AMREX_BASE)_sources += AMReX_BLBackTrace.cpp

ifeq ($(LAZY),TRUE)
  C$(AMREX_BASE)_sources += AMReX_Lazy.cpp
  C$(AMREX_BASE)_headers += AMReX_Lazy.H
endif

# Memory pool
C$(AMREX_BASE)_headers += AMReX_MemPool.H
C$(AMREX_BASE)_sources += AMReX_MemPool.cpp
ifneq ($(BL_NO_FORT),TRUE)
  f90$(AMREX_BASE)_sources += AMReX_mempool_f.f90
endif

# UPCXX
ifeq ($(USE_UPCXX),TRUE)
  C$(AMREX_BASE)_sources += AMReX_BLPgas.cpp
  C$(AMREX_BASE)_headers += AMReX_BLPgas.H
endif

# Memory Profiler
ifeq ($(MEM_PROFILE),TRUE)
  C$(AMREX_BASE)_sources += AMReX_MemProfiler.cpp
  C$(AMREX_BASE)_headers += AMReX_MemProfiler.H
endif

# Basic Profiler
ifeq ($(TINY_PROFILE),TRUE)
  C$(AMREX_BASE)_headers += AMReX_TinyProfiler.H
  C$(AMREX_BASE)_sources += AMReX_TinyProfiler.cpp
endif

ifeq ($(USE_EB),TRUE)
  C$(AMREX_BASE)_headers += AMReX_EBFArrayBox.H
  C$(AMREX_BASE)_sources += AMReX_EBFArrayBox.cpp
  C$(AMREX_BASE)_headers += AMReX_EBFabFactory.H
  C$(AMREX_BASE)_sources += AMReX_EBFabFactory.cpp
  C$(AMREX_BASE)_headers += AMReX_EBMultiFabUtil.H
  C$(AMREX_BASE)_sources += AMReX_EBMultiFabUtil.cpp
  C$(AMREX_BASE)_headers += AMReX_EBCellFlag.H
  C$(AMREX_BASE)_sources += AMReX_EBCellFlag.cpp
<<<<<<< HEAD
=======
  C$(AMREX_BASE)_headers += AMReX_EBFaceFlag.H
  C$(AMREX_BASE)_sources += AMReX_EBFaceFlag.cpp
>>>>>>> d1a8abdb
  C$(AMREX_BASE)_headers += AMReX_EBLevel.H
  C$(AMREX_BASE)_sources += AMReX_EBLevel.cpp
  F90$(AMREX_BASE)_sources += AMReX_ebcellflag_mod.F90
  F90$(AMREX_BASE)_sources += AMReX_EBMultiFabUtil_nd.F90
<<<<<<< HEAD
=======
  F90$(AMREX_BASE)_sources += AMReX_EBMultiFabUtil_$(DIM)d.F90
>>>>>>> d1a8abdb
endif

VPATH_LOCATIONS += $(AMREX_HOME)/Src/Base
INCLUDE_LOCATIONS += $(AMREX_HOME)/Src/Base
<|MERGE_RESOLUTION|>--- conflicted
+++ resolved
@@ -186,19 +186,13 @@
   C$(AMREX_BASE)_sources += AMReX_EBMultiFabUtil.cpp
   C$(AMREX_BASE)_headers += AMReX_EBCellFlag.H
   C$(AMREX_BASE)_sources += AMReX_EBCellFlag.cpp
-<<<<<<< HEAD
-=======
   C$(AMREX_BASE)_headers += AMReX_EBFaceFlag.H
   C$(AMREX_BASE)_sources += AMReX_EBFaceFlag.cpp
->>>>>>> d1a8abdb
   C$(AMREX_BASE)_headers += AMReX_EBLevel.H
   C$(AMREX_BASE)_sources += AMReX_EBLevel.cpp
   F90$(AMREX_BASE)_sources += AMReX_ebcellflag_mod.F90
   F90$(AMREX_BASE)_sources += AMReX_EBMultiFabUtil_nd.F90
-<<<<<<< HEAD
-=======
   F90$(AMREX_BASE)_sources += AMReX_EBMultiFabUtil_$(DIM)d.F90
->>>>>>> d1a8abdb
 endif
 
 VPATH_LOCATIONS += $(AMREX_HOME)/Src/Base
