#include <cstdlib>
#include <cstring>
#include <cctype>
#include <cmath>
#include <cstdio>
#include <ctime>
#include <iostream>
#include <sstream>
#include <iomanip>
#include <set>
#include <random>

#include <sys/stat.h>
#include <sys/types.h>
#include <errno.h>

#include <AMReX_BLFort.H>
#include <AMReX_REAL.H>
#include <AMReX.H>
#include <AMReX_Utility.H>
#include <AMReX_BLassert.H>
#include <AMReX_BLProfiler.H>
#include <AMReX_Print.H>

#include <AMReX_ParallelDescriptor.H>
#include <AMReX_BoxArray.H>
#include <AMReX_Print.H>

#ifdef _OPENMP
#include <omp.h>
#endif

#include <sys/types.h>
#include <sys/times.h>
#include <sys/time.h>
#include <sys/param.h>
#include <unistd.h>





using std::ostringstream;


namespace {
    const char* path_sep_str = "/";
}

//
// Return true if argument is a non-zero length string of digits.
//

bool
amrex::is_integer (const char* str)
{
    int len = 0;

    if (str == 0 || (len = strlen(str)) == 0)
        return false;

    for (int i = 0; i < len; i++)
        if (!isdigit(str[i]))
            return false;

    return true;
}

namespace {
    bool tokenize_initialized = false;
    char* line = 0;
    void CleanupTokenizeStatics ()
    {
        delete [] line;
    }
}

const std::vector<std::string>&
amrex::Tokenize (const std::string& instr,
                  const std::string& separators)
{
    if (!tokenize_initialized) {
        amrex::ExecOnFinalize(CleanupTokenizeStatics);
        tokenize_initialized = true;
    }

    static std::vector<char*>       ptr;
    static std::vector<std::string> tokens;
    static int                      linelen = 0;
    //
    // Make copy of line that we can modify.
    //
    const int len = instr.size() + 1;

    if (len > linelen)
    {
        delete [] line;
        line = new char[len];
        linelen = len;
    }

    (void) std::strcpy(line, instr.c_str());

    char* token = 0;

    if (!((token = std::strtok(line, separators.c_str())) == 0))
    {
        ptr.push_back(token);
        while (!((token = strtok(0, separators.c_str())) == 0))
            ptr.push_back(token);
    }

    tokens.resize(ptr.size());

    for (int i = 1, N = ptr.size(); i < N; i++)
    {
        char* p = ptr[i];

        while (strchr(separators.c_str(), *(p-1)) != 0)
            *--p = 0;
    }

    for (int i = 0, N = ptr.size(); i < N; i++)
        tokens[i] = ptr[i];

    ptr.clear();
    return tokens;
}

std::string
amrex::toLower (std::string s)
{
    std::transform(s.begin(), s.end(), s.begin(),
                   [](unsigned char c) { return std::tolower(c); });
    return s;
}

std::string
amrex::toUpper (std::string s)
{
    std::transform(s.begin(), s.end(), s.begin(),
                   [](unsigned char c) { return std::toupper(c); });
    return s;
}


std::string
amrex::Concatenate (const std::string& root,
                     int                num,
                     int                mindigits)
{
    BL_ASSERT(mindigits >= 0);
    std::stringstream result;
    result << root << std::setfill('0') << std::setw(mindigits) << num;
    return result.str();
}


bool
amrex::UtilCreateDirectory (const std::string& path,
			    mode_t mode, bool verbose)
{
    bool retVal(false);
    Vector<std::pair<std::string, int> > pathError;

    if (path.length() == 0 || path == path_sep_str) {
        return true;
    }

    errno = 0;

    if(strchr(path.c_str(), *path_sep_str) == 0) {
        //
        // No slashes in the path.
        //
        errno = 0;
        if(mkdir(path.c_str(), mode) < 0 && errno != EEXIST) {
	  retVal = false;
	} else {
	  retVal = true;
	}
	pathError.push_back(std::make_pair(path, errno));
    } else {
        //
        // Make copy of the directory pathname so we can write to it.
        //
        char *dir = new char[path.length() + 1];
        (void) strcpy(dir, path.c_str());

        char *slash = strchr(dir, *path_sep_str);

        if(dir[0] == *path_sep_str) {  // full pathname.
            do {
                if(*(slash+1) == 0) {
                    break;
		}
                if((slash = strchr(slash+1, *path_sep_str)) != 0) {
                    *slash = 0;
		}
                errno = 0;
                if(mkdir(dir, mode) < 0 && errno != EEXIST) {
	          retVal = false;
		} else {
	          retVal = true;
		}
	        pathError.push_back(std::make_pair(dir, errno));
                if(slash) {
                  *slash = *path_sep_str;
		}
            } while(slash);

        } else {  // relative pathname.

            do {
                *slash = 0;
                errno = 0;
                if(mkdir(dir, mode) < 0 && errno != EEXIST) {
	          retVal = false;
		} else {
	          retVal = true;
		}
	        pathError.push_back(std::make_pair(dir, errno));
                *slash = *path_sep_str;
            } while((slash = strchr(slash+1, *path_sep_str)) != 0);

            errno = 0;
            if(mkdir(dir, mode) < 0 && errno != EEXIST) {
	      retVal = false;
	    } else {
	      retVal = true;
	    }
	    pathError.push_back(std::make_pair(dir, errno));
        }

        delete [] dir;
    }

    if(retVal == false  || verbose == true) {
      for(int i(0); i < pathError.size(); ++i) {
          amrex::AllPrint()<< "amrex::UtilCreateDirectory:: path errno:  " 
                           << pathError[i].first << " :: "
                           << strerror(pathError[i].second)
                           << std::endl;
      }
    }

    return retVal;
}

void
amrex::CreateDirectoryFailed (const std::string& dir)
{
    std::string msg("Couldn't create directory: ");
    msg += dir;
    amrex::Error(msg.c_str());
}

void
amrex::FileOpenFailed (const std::string& file)
{
    std::string msg("Couldn't open file: ");
    msg += file;
    amrex::Error(msg.c_str());
}

void
amrex::UnlinkFile (const std::string& file)
{
    unlink(file.c_str());
}

bool
amrex::FileExists(const std::string &filename)
{
  struct stat statbuff;
  return(::lstat(filename.c_str(), &statbuff) != -1);
}

std::string
amrex::UniqueString()
{
  std::stringstream tempstring;
  tempstring << std::setprecision(11) << std::fixed << ParallelDescriptor::second();
  int tsl(tempstring.str().length());
  return(tempstring.str().substr(tsl/2, tsl));
}

void
amrex::UtilCreateCleanDirectory (const std::string &path, bool callbarrier)
{
  if(ParallelContext::IOProcessorSub()) {
    if(amrex::FileExists(path)) {
      std::string newoldname(path + ".old." + amrex::UniqueString());
      if (amrex::system::verbose > 1) {
          amrex::Print() << "amrex::UtilCreateCleanDirectory():  " << path
                         << " exists.  Renaming to:  " << newoldname << std::endl;
      }
      std::rename(path.c_str(), newoldname.c_str());
    }
    if( ! amrex::UtilCreateDirectory(path, 0755)) {
      amrex::CreateDirectoryFailed(path);
    }
  }
  if(callbarrier) {
    // Force other processors to wait until directory is built.
    ParallelDescriptor::Barrier("amrex::UtilCreateCleanDirectory");
  }
}


void
amrex::UtilCreateDirectoryDestructive(const std::string &path, bool callbarrier)
{
  if(ParallelContext::IOProcessorSub()) 
  {
    if(amrex::FileExists(path)) 
    {
      if (amrex::Verbose() > 1) {
          amrex::Print() << "amrex::UtilCreateCleanDirectoryDestructive():  " << path
                         << " exists.  I am destroying it.  " << std::endl;
      }
      char command[2000];
      sprintf(command, "\\rm -rf %s", path.c_str());;
      int retVal = std::system(command);
      if (retVal == -1 || WEXITSTATUS(retVal) != 0) {
          amrex::Error("Removing old directory failed.");
      }
    }
    if( ! amrex::UtilCreateDirectory(path, 0755)) 
    {
      amrex::CreateDirectoryFailed(path);
    }
  }
  if(callbarrier) 
  {
    // Force other processors to wait until directory is built.
    ParallelDescriptor::Barrier("amrex::UtilCreateCleanDirectoryDestructive");
  }
}

void
amrex::UtilRenameDirectoryToOld (const std::string &path, bool callbarrier)
{
  if(ParallelContext::IOProcessorSub()) {
    if(amrex::FileExists(path)) {
      std::string newoldname(path + ".old." + amrex::UniqueString());
      if (amrex::Verbose() > 1) {
          amrex::Print() << "amrex::UtilRenameDirectoryToOld():  " << path
                         << " exists.  Renaming to:  " << newoldname << std::endl;
      }
      std::rename(path.c_str(), newoldname.c_str());
    }
  }
  if(callbarrier) {
    // Force other processors to wait until directory is renamed.
    ParallelDescriptor::Barrier("amrex::UtilRenameDirectoryToOld");
  }
}

void
amrex::OutOfMemory ()
{
    amrex::Error("Sorry, out of memory, bye ...");
}

namespace
{
    int nthreads;

    amrex::Vector<std::mt19937> generators;

#ifdef AMREX_USE_CUDA
    /**
    * \brief The random seed array is allocated with an extra buffer space to 
    *        reduce the computational cost of dynamic memory allocation and 
    *        random seed generation. 
    */
<<<<<<< HEAD
  __device__ curandState_t *glo_RandStates;
  amrex::Gpu::DeviceVector<curandState_t> dev_RandStates_Seed;
  __device__ int *glo_mutex;
  amrex::Gpu::DeviceVector<int> dev_mutex;
  __device__ int glo_size;
  amrex::Gpu::DeviceVector<int>  dev_size;
=======
    __device__ curandState_t *glo_RandStates;
    curandState_t* dev_RandStates_Seed;
    int nstates;
>>>>>>> 652be8ca
#endif

}

void
amrex::InitRandom (unsigned long seed, int nprocs)
{

#ifdef _OPENMP
    nthreads = omp_get_max_threads();
#else
    nthreads = 1;
#endif
    generators.resize(nthreads);

#ifdef _OPENMP
#pragma omp parallel
    {
        int tid = omp_get_thread_num();
        unsigned long init_seed = seed + tid*nprocs;
        generators[tid].seed(init_seed);
    }
#else
    generators[0].seed(seed);
#endif

<<<<<<< HEAD
=======
#ifdef AMREX_USE_CUDA
    if (dev_RandStates_Seed != nullptr)
    {
        cudaFree(dev_RandStates_Seed);
        dev_RandStates_Seed = nullptr;    
    }
    nstates = 0;
#endif
>>>>>>> 652be8ca
}

void amrex::ResetRandomSeed(unsigned long seed)
{
    InitRandom(seed);
}

AMREX_GPU_HOST_DEVICE double
amrex::RandomNormal (double mean, double stddev)
{

    double rand;

#ifdef __CUDA_ARCH__

    int blockId = blockIdx.x + blockIdx.y * gridDim.x + gridDim.x * gridDim.y * blockIdx.z;

    int tid = blockId * (blockDim.x * blockDim.y * blockDim.z)
              + (threadIdx.z * (blockDim.x * blockDim.y)) 
              + (threadIdx.y * blockDim.x) + threadIdx.x ;

    rand = stddev * curand_normal_double(&glo_RandStates[tid]) + mean; 

#else

#ifdef _OPENMP
    int tid = omp_get_thread_num();
#else
    int tid = 0;
#endif
    std::normal_distribution<double> distribution(mean, stddev);
    rand = distribution(generators[tid]);

#endif

    return rand;
}

AMREX_GPU_HOST_DEVICE double
amrex::Random ()
{
    double rand;

#ifdef __CUDA_ARCH__

    int blockId = blockIdx.x + blockIdx.y * gridDim.x + gridDim.x * gridDim.y * blockIdx.z;

    int tid = blockId * (blockDim.x * blockDim.y * blockDim.z)
              + (threadIdx.z * (blockDim.x * blockDim.y)) 
              + (threadIdx.y * blockDim.x) + threadIdx.x ;
    rand = curand_uniform_double(&glo_RandStates[tid]); 

#else

#ifdef _OPENMP
    int tid = omp_get_thread_num();
#else
    int tid = 0;
#endif
    std::uniform_real_distribution<double> distribution(0.0, 1.0);
    rand = distribution(generators[tid]);
    
#endif

    return rand;
}



AMREX_GPU_DEVICE int
get_state(int tid)
{

  int i =tid % glo_size;
  while (amrex::Gpu::Atomic::CAS(&glo_mutex[i], 0, 1))
    {
      continue;
    }
  return i;

}
 

AMREX_GPU_HOST_DEVICE double
amrex::gpusafe_Random ()
{
  double rand;
  
#ifdef __CUDA_ARCH__

  
  int blockId = blockIdx.x + blockIdx.y * gridDim.x + gridDim.x * gridDim.y * blockIdx.z;

  int tid = blockId * (blockDim.x * blockDim.y * blockDim.z)
    + (threadIdx.z * (blockDim.x * blockDim.y))
    + (threadIdx.y * blockDim.x) + threadIdx.x ;
  
  int i = get_state(tid);
  rand = curand_uniform_double(&glo_RandStates[i]);
  amrex::Gpu::Atomic::CAS(&glo_mutex[i],1,0); // free state
 #else

#ifdef _OPENMP
  int tid = omp_get_thread_num();
#else
  int tid = 0;
#endif
  std::uniform_real_distribution<double> distribution(0.0, 1.0);
  rand = distribution(generators[tid]);
#endif
  return rand;
}





unsigned long
amrex::Random_int(unsigned long n)
{
#ifdef _OPENMP
    int tid = omp_get_thread_num();
#else
    int tid = 0;
#endif
    std::uniform_int_distribution<unsigned long> distribution(0, n-1);
    return distribution(generators[tid]);
}

void
amrex::SaveRandomState(std::ostream& os)
{
    for (int i = 0; i < nthreads; i++) {
        os << generators[i] << "\n";
    }
}

void
amrex::RestoreRandomState(std::istream& is, int nthreads_old, int nstep_old)
{
    int N = std::min(nthreads, nthreads_old);
    for (int i = 0; i < N; i++)
        is >> generators[i];
    if (nthreads > nthreads_old) {
        const int NProcs = ParallelDescriptor::NProcs();
        const int MyProc = ParallelDescriptor::MyProc();
        for (int i = nthreads_old; i < nthreads; i++) {
	    unsigned long seed = MyProc+1 + i*NProcs;
	    if (ULONG_MAX/(unsigned long)(nstep_old+1) >static_cast<unsigned long>(nthreads*NProcs)) { // avoid overflow
		seed += nstep_old*nthreads*NProcs;
	    }

            generators[i].seed(seed);
        }
    }
}

void
amrex::UniqueRandomSubset (Vector<int> &uSet, int setSize, int poolSize,
                           bool printSet)
{
  if(setSize > poolSize) {
    amrex::Abort("**** Error in UniqueRandomSubset:  setSize > poolSize.");
  }
  std::set<int> copySet;
  Vector<int> uSetTemp;
  while(static_cast<int>(copySet.size()) < setSize) {
    int r(amrex::Random_int(poolSize));
    if(copySet.find(r) == copySet.end()) {
      copySet.insert(r);
      uSetTemp.push_back(r);
    }
  }
  uSet = uSetTemp;
  if(printSet) {
    for(int i(0); i < uSet.size(); ++i) {
        amrex::AllPrint() << "uSet[" << i << "]  = " << uSet[i] << std::endl;
    }
  }
}


void 
amrex::InitRandSeedOnDevice (int N)
{
  ResizeRandomSeed(N);
}

void 
amrex::CheckSeedArraySizeAndResize (int N)
{
#ifdef AMREX_USE_CUDA
  if ( nstates < N) {
     ResizeRandomSeed(N);
  }
#endif
}

void 
amrex::ResizeRandomSeed (int N)
{

#ifdef AMREX_USE_CUDA  

<<<<<<< HEAD
  int Nbuffer = N*2;

  int PrevSize = dev_RandStates_Seed.size();

  const int MyProc = amrex::ParallelDescriptor::MyProc();
  int SizeDiff = Nbuffer - PrevSize;

  dev_RandStates_Seed.resize(Nbuffer);
  dev_mutex.resize(N);
  curandState_t *d_RS_Seed = dev_RandStates_Seed.dataPtr();
  int * dp_mutex = dev_mutex.dataPtr();
  int * d_size = dev_size.dataPtr();

  int temp_v = N;

  
  cudaMemcpyToSymbol(glo_RandStates,&d_RS_Seed,sizeof(curandState_t *));
  cudaMemcpyToSymbol(glo_mutex, &dp_mutex, sizeof(int *));
  cudaMemcpyToSymbol(glo_size, &temp_v, sizeof(int));
                    
  AMREX_PARALLEL_FOR_1D (SizeDiff, idx,
  {
     unsigned long seed = MyProc*1234567UL + 12345UL ;
     int seqstart = idx + 10 * idx ; 
     int loc = idx + PrevSize;
     curand_init(seed, seqstart, 0, &glo_RandStates[loc]);
  }); 




=======
    if (N <= nstates) return;

    int PrevSize = nstates;
    int SizeDiff = N - PrevSize;

    curandState_t * new_data;
    AMREX_CUDA_SAFE_CALL(cudaMalloc(&new_data, N*sizeof(curandState_t))); 
    if (dev_RandStates_Seed != nullptr) {
        AMREX_CUDA_SAFE_CALL(cudaMemcpy(new_data, dev_RandStates_Seed, 
                                        PrevSize*sizeof(curandState_t), 
                                        cudaMemcpyDeviceToDevice));
        AMREX_CUDA_SAFE_CALL(cudaFree(dev_RandStates_Seed));
    }
    
    dev_RandStates_Seed = new_data;
    
    AMREX_CUDA_SAFE_CALL(cudaMemcpyToSymbol(glo_RandStates,
                                            &dev_RandStates_Seed,
                                            sizeof(curandState_t *)));

    const int MyProc = amrex::ParallelDescriptor::MyProc();
    AMREX_PARALLEL_FOR_1D (SizeDiff, idx,
    {
        unsigned long seed = MyProc*1234567UL + 12345UL ;
        int seqstart = idx + 10 * idx ; 
        int loc = idx + PrevSize;
        curand_init(seed, seqstart, 0, &glo_RandStates[loc]);
    }); 
>>>>>>> 652be8ca
#endif

}

void 
amrex::DeallocateRandomSeedDevArray()
{
#ifdef AMREX_USE_CUDA  
    if (dev_RandStates_Seed != nullptr)
    {
        cudaFree(dev_RandStates_Seed);
        dev_RandStates_Seed = nullptr;    
    }
    int nstates = 0;
#endif
}



void
amrex::NItemsPerBin (int totalItems, Vector<int> &binCounts)
{
  if(binCounts.size() == 0) {
    return;
  }
  bool verbose(false);
  int countForAll(totalItems / binCounts.size());
  int remainder(totalItems % binCounts.size());
  if(verbose) {
      amrex::Print() << "amrex::NItemsPerBin:  countForAll remainder = " << countForAll
                     << "  " << remainder << std::endl;
  }
  for(int i(0); i < binCounts.size(); ++i) {
    binCounts[i] = countForAll;
  }
  for(int i(0); i < remainder; ++i) {
    ++binCounts[i];
  }
  for(int i(0); i < binCounts.size(); ++i) {
    if(verbose) {
        amrex::Print() << "amrex::NItemsPerBin::  binCounts[" << i << "] = " << binCounts[i] << std::endl;
    }
  }
}

// -------------------------------------------------------------------
int amrex::CRRBetweenLevels(int fromlevel, int tolevel,
                            const Vector<int> &refratios)
{
  BL_ASSERT(fromlevel >= 0);
  BL_ASSERT(tolevel >= fromlevel);
  BL_ASSERT(tolevel <= refratios.size());
  int level, rr = 1;
  for(level = fromlevel; level < tolevel; ++level) {
    rr *= refratios[level];
  }
  return rr;
}

//
// Fortran entry points for amrex::Random().
//

#ifndef AMREX_XSDK
BL_FORT_PROC_DECL(BLUTILINITRAND,blutilinitrand)(const int* sd)
{
    unsigned long seed = *sd;
    amrex::InitRandom(seed);
}

BL_FORT_PROC_DECL(BLINITRAND,blinitrand)(const int* sd)
{
    unsigned long seed = *sd;
    amrex::InitRandom(seed);
}

BL_FORT_PROC_DECL(BLUTILRAND,blutilrand)(amrex::Real* rn)
{
    *rn = amrex::Random();
}
#endif

//
// Lower tail quantile for standard normal distribution function.
//
// This function returns an approximation of the inverse cumulative
// standard normal distribution function.  I.e., given P, it returns
// an approximation to the X satisfying P = Pr{Z <= X} where Z is a
// random variable from the standard normal distribution.
//
// The algorithm uses a minimax approximation by rational functions
// and the result has a relative error whose absolute value is less
// than 1.15e-9.
//
// Author:      Peter J. Acklam
// Time-stamp:  2002-06-09 18:45:44 +0200
// E-mail:      jacklam@math.uio.no
// WWW URL:     http://www.math.uio.no/~jacklam
//
// C implementation adapted from Peter's Perl version
//

double
amrex::InvNormDist (double p)
{
    if (p <= 0 || p >= 1)
        amrex::Error("amrex::InvNormDist(): p MUST be in (0,1)");
    //
    // Coefficients in rational approximations.
    //
    static const double a[6] =
    {
	-3.969683028665376e+01,
        2.209460984245205e+02,
	-2.759285104469687e+02,
        1.383577518672690e+02,
	-3.066479806614716e+01,
        2.506628277459239e+00
    };
    static const double b[5] =
    {
	-5.447609879822406e+01,
        1.615858368580409e+02,
	-1.556989798598866e+02,
        6.680131188771972e+01,
	-1.328068155288572e+01
    };
    static const double c[6] =
    {
	-7.784894002430293e-03,
	-3.223964580411365e-01,
	-2.400758277161838e+00,
	-2.549732539343734e+00,
        4.374664141464968e+00,
        2.938163982698783e+00
    };
    static const double d[4] =
    {
	7.784695709041462e-03,
	3.224671290700398e-01,
	2.445134137142996e+00,
	3.754408661907416e+00
    };

    static const double lo = 0.02425;
    static const double hi = 0.97575;

    double x;

    if (p < lo)
    {
        //
        // Rational approximation for lower region.
        //
        double q = std::sqrt(-2*std::log(p));

        x = (((((c[0]*q+c[1])*q+c[2])*q+c[3])*q+c[4])*q+c[5]) /
            ((((d[0]*q+d[1])*q+d[2])*q+d[3])*q+1);
    }
    else if (p > hi)
    {
        //
        // Rational approximation for upper region.
        //
        double q = std::sqrt(-2*std::log(1-p));

        x = -(((((c[0]*q+c[1])*q+c[2])*q+c[3])*q+c[4])*q+c[5]) /
            ((((d[0]*q+d[1])*q+d[2])*q+d[3])*q+1);
    }
    else
    {
        //
        // Rational approximation for central region.
        //
        double q = p - 0.5;
        double r = q*q;

        x = (((((a[0]*r+a[1])*r+a[2])*r+a[3])*r+a[4])*r+a[5])*q /
            (((((b[0]*r+b[1])*r+b[2])*r+b[3])*r+b[4])*r+1);
    }

    return x;
}

#ifndef AMREX_XSDK
BL_FORT_PROC_DECL(BLINVNORMDIST,blinvnormdist)(amrex::Real* result)
{
    //
    // Convert from [0, 1) to (0,1)
    // 
    double val = 0.0;
    while (val == 0.0) {
        val = amrex::Random();
    }

    *result = amrex::InvNormDist(val);
}
#endif


//
//****************************************************************************80
//
//  Purpose:
//
//    InvNormDistBest inverts the standard normal CDF.
//
//  Discussion:
//
//    The result is accurate to about 1 part in 10**16.
//
//  Modified:
//
//    27 December 2004
//
//  Author:
//
//    Original FORTRAN77 version by Michael Wichura.
//    C++ version by John Burkardt.
//
//  Reference:
//
//    Michael Wichura,
//    The Percentage Points of the Normal Distribution,
//    Algorithm AS 241,
//    Applied Statistics,
//    Volume 37, Number 3, pages 477-484, 1988.
//
//  Parameters:
//
//    Input, double P, the value of the cumulative probability 
//    densitity function.  0 < P < 1.  Fails if P is outside this range.
//
//    Output, the normal deviate value with the property that the
//    probability of a standard normal deviate being less than or equal
//    to this value is P.
//

double
amrex::InvNormDistBest (double p)

{
  static const double a[8] =
  { 
      3.3871328727963666080,     1.3314166789178437745e+2,
      1.9715909503065514427e+3,  1.3731693765509461125e+4,
      4.5921953931549871457e+4,  6.7265770927008700853e+4,
      3.3430575583588128105e+4,  2.5090809287301226727e+3
  };
  static const double b[8] =
  {
      1.0,                       4.2313330701600911252e+1,
      6.8718700749205790830e+2,  5.3941960214247511077e+3,
      2.1213794301586595867e+4,  3.9307895800092710610e+4,
      2.8729085735721942674e+4,  5.2264952788528545610e+3
  };
  static const double c[8] =
  {
      1.42343711074968357734,     4.63033784615654529590,
      5.76949722146069140550,     3.64784832476320460504,
      1.27045825245236838258,     2.41780725177450611770e-1,
      2.27238449892691845833e-2,  7.74545014278341407640e-4
  };

  static const double d[8] =
  {
      1.0,                        2.05319162663775882187,
      1.67638483018380384940,     6.89767334985100004550e-1,
      1.48103976427480074590e-1,  1.51986665636164571966e-2,
      5.47593808499534494600e-4,  1.05075007164441684324e-9
  };
  static const double e[8] =
  {
      6.65790464350110377720,     5.46378491116411436990,
      1.78482653991729133580,     2.96560571828504891230e-1,
      2.65321895265761230930e-2,  1.24266094738807843860e-3,
      2.71155556874348757815e-5,  2.01033439929228813265e-7
  };
  static const double f[8] =
  {
      1.0,                        5.99832206555887937690e-1,
      1.36929880922735805310e-1,  1.48753612908506148525e-2,
      7.86869131145613259100e-4,  1.84631831751005468180e-5,
      1.42151175831644588870e-7,  2.04426310338993978564e-15
  };

  static const double CONST1 = 0.180625;
  static const double CONST2 = 1.6;
  static const double SPLIT1 = 0.425;
  static const double SPLIT2 = 5.0;

  double r, value;

  if (p <= 0 || p >= 1)
      amrex::Error("InvNormDistBest(): p MUST be in (0,1)");

  double q = p - 0.5;

  if ( std::fabs ( q ) <= SPLIT1 )
  {
      r = CONST1 - q * q;

      double num = 0.0, den = 0.0;

      for (int i = 7; 0 <= i; i-- )
      {
          num = num * r + a[i];
          den = den * r + b[i];
      }

      value = q * num / den;
  }
  else
  {
      r = ( ( q < 0.0 ) ? p : (1.0 - p) );

      r = std::sqrt ( -std::log ( r ) );

      if ( r <= SPLIT2 )
      {
          r = r - CONST2;

          double num = 0.0, den = 0.0;

          for (int i = 7; 0 <= i; i-- )
          {
              num = num * r + c[i];
              den = den * r + d[i];
          }

          value = num / den;
      }
      else
      {
          r = r - SPLIT2;

          double num = 0.0, den = 0.0;

          for (int i = 7; 0 <= i; i-- )
          {
              num = num * r + e[i];
              den = den * r + f[i];
          }

          value = num / den;
      }

      if ( q < 0.0 ) value = -value;
  }

  return value;
}

#ifndef AMREX_XSDK
BL_FORT_PROC_DECL(BLINVNORMDISTBEST,blinvnormdistbest)(amrex::Real* result)
{
    //
    // Convert from [0, 1) to (0,1)
    // 
    double val = 0.0;
    while (val == 0.0) {
        val = amrex::Random();
    }

    *result = amrex::InvNormDistBest(val);
}
#endif

//
// Sugar for parsing IO
//

std::istream&
amrex::operator>>(std::istream& is, const expect& exp)
{
    int len = exp.istr.size();
    int n = 0;
    while ( n < len )
    {
	char c;
	is >> c;
	if ( !is ) break;
	if ( c != exp.istr[n++] )
	{
	    is.putback(c);
	    break;
	}
    }
    if ( n != len )
    {
	is.clear(std::ios::badbit|is.rdstate());
	std::string msg = "expect fails to find \"" + exp.the_string() + "\"";
	amrex::Error(msg.c_str());
    }
    return is;
}

amrex::expect::expect(const char* istr_)
    : istr(istr_)
{
}

amrex::expect::expect(const std::string& str_)
    : istr(str_)
{
}

amrex::expect::expect(char c)
{
    istr += c;
}

const std::string&
amrex::expect::the_string() const
{
    return istr;
}


//
// StreamRetry
//

int amrex::StreamRetry::nStreamErrors = 0;

amrex::StreamRetry::StreamRetry(std::ostream &a_os, const std::string &a_suffix,
                                 const int a_maxtries)
    : tries(0), maxTries(a_maxtries), sros(a_os), spos(a_os.tellp()), suffix(a_suffix)
{
}

amrex::StreamRetry::StreamRetry(const std::string &filename,
				 const bool abortonretryfailure,
                                 const int maxtries)
    : tries(0), maxTries(maxtries),
      abortOnRetryFailure(abortonretryfailure),
      fileName(filename),
      sros(amrex::ErrorStream())    // unused here, just to make the compiler happy
{
  nStreamErrors = 0;
}

bool amrex::StreamRetry::TryOutput()
{
  if(tries == 0) {
    ++tries;
    return true;
  } else {
    if(sros.fail()) {
      ++nStreamErrors;
      int myProc(ParallelDescriptor::MyProc());
      if(tries <= maxTries) {
          if (amrex::Verbose() > 1) {
              amrex::AllPrint() << "PROC: " << myProc << " :: STREAMRETRY_" << suffix << " # "
                                << tries << " :: gbfe:  "
                                << sros.good() << sros.bad() << sros.fail() << sros.eof()
                                << " :: sec = " << ParallelDescriptor::second()
                                << " :: os.tellp() = " << sros.tellp()
                                << " :: rewind spos = " << spos
                                << std::endl;
          }
        sros.clear();  // clear the bad bits
        if (amrex::Verbose() > 1) {
            amrex::AllPrint() << "After os.clear() : gbfe:  " << sros.good() << sros.bad()
                              << sros.fail() << sros.eof() << std::endl;
        }
        sros.seekp(spos, std::ios::beg);  // reset stream position
        ++tries;
        return true;
      } else {
        if (amrex::Verbose() > 1) {
            amrex::AllPrint() << "PROC: " << myProc << " :: STREAMFAILED_" << suffix << " # "
                              << tries << " :: File may be corrupt.  :: gbfe:  "
                              << sros.good() << sros.bad() << sros.fail() << sros.eof()
                              << " :: sec = " << ParallelDescriptor::second()
                              << " :: os.tellp() = " << sros.tellp()
                              << " :: rewind spos = " << spos
                              << std::endl;
        }
        sros.clear();  // clear the bad bits
        if (amrex::Verbose() > 1) {
            amrex::AllPrint() << "After os.clear() : gbfe:  " << sros.good() << sros.bad()
                              << sros.fail() << sros.eof() << std::endl;
        }
        return false;
      }
    } else {
      return false;
    }
  }
}


bool amrex::StreamRetry::TryFileOutput()
{
    bool bTryOutput(false);

    if(tries == 0) {
      bTryOutput = true;
    } else {

      int nWriteErrors(nStreamErrors);
      ParallelDescriptor::ReduceIntSum(nWriteErrors);

      if(nWriteErrors == 0) {  // wrote a good file
        bTryOutput = false;
      } else {                 // wrote a bad file, rename it
        if(ParallelDescriptor::IOProcessor()) {
          const std::string& badFileName = amrex::Concatenate(fileName + ".bad",
                                                               tries - 1, 2);
          if (amrex::Verbose() > 1) {
              amrex::Print() << nWriteErrors << " STREAMERRORS : Renaming file from "
                             << fileName << "  to  " << badFileName << std::endl;
          }
          std::rename(fileName.c_str(), badFileName.c_str());
        }
        ParallelDescriptor::Barrier("StreamRetry::TryFileOutput");  // wait for file rename

        // check for maxtries and abort pref
        if(tries < maxTries) {
          bTryOutput = true;
        } else {
          if(abortOnRetryFailure) {
            amrex::Abort("STREAMERROR : StreamRetry::maxTries exceeded.");
          }
          bTryOutput = false;
        }
      }
    }

    ++tries;
    nStreamErrors = 0;
    return bTryOutput;
}


void amrex::SyncStrings(const Vector<std::string> &localStrings,
                         Vector<std::string> &syncedStrings, bool &alreadySynced)
{
#ifdef BL_USE_MPI
  const int nProcs(ParallelDescriptor::NProcs());
  const int ioProcNumber(ParallelDescriptor::IOProcessorNumber());
  int nUnmatched(0);

  Vector<std::string> localStringsCopy = localStrings;

  // ---- broadcast ioproc strings
  int pfStringsSize(0);
  std::ostringstream pfStrings;
  if(ParallelDescriptor::IOProcessor()) {
    for(int i(0); i < localStringsCopy.size(); ++i) {
      pfStrings << localStringsCopy[i] << '\n';
    }
    pfStringsSize = pfStrings.str().size();
  }
  ParallelDescriptor::Bcast(&pfStringsSize, 1);

  Vector<char> pfCharArray(pfStringsSize + 1);
  if(ParallelDescriptor::IOProcessor()) {
    std::strcpy(pfCharArray.dataPtr(), pfStrings.str().c_str());  // null terminated
  }
  ParallelDescriptor::Bcast(pfCharArray.dataPtr(), pfCharArray.size());

  // ---- extract the ioproc strings
  Vector<std::string> ioprocStrings, sendStrings;
  if( ! ParallelDescriptor::IOProcessor()) {
    std::istringstream pfIn(pfCharArray.dataPtr());
    std::string pfName;
    while( ! pfIn.eof()) {
      std::getline(pfIn, pfName, '\n');
      if( ! pfIn.eof()) {
	ioprocStrings.push_back(pfName);
      }
    }
    // ---- now check if they match on non ioprocs
    for(int n(0); n < ioprocStrings.size(); ++n) {
      bool matched(false);
      for(int i(0); i < localStringsCopy.size(); ++i) {
        if(ioprocStrings[n] == localStringsCopy[i]) {
          matched = true;
        }
      }
      if( ! matched) {
        ++nUnmatched;
        localStringsCopy.push_back(ioprocStrings[n]);  // ---- add to local set
      }
    }
    for(int n(0); n < localStringsCopy.size(); ++n) {
      bool matched(false);
      for(int i(0); i < ioprocStrings.size(); ++i) {
        if(localStringsCopy[n] == ioprocStrings[i]) {
	  matched = true;
        }
      }
      if( ! matched) {
        ++nUnmatched;
        sendStrings.push_back(localStringsCopy[n]);  // ---- send these to the ioproc
      }
    }
  }

  ParallelDescriptor::ReduceIntMax(nUnmatched);
  if(nUnmatched == 0) {
    alreadySynced = true;
    syncedStrings = localStrings;
    return;
  }
  alreadySynced = false;


  int sendStringsSize(0);
  std::ostringstream ossSendStrings;
  Vector<char> sendCharArray(1);  // cannot be zero for gather call
  if( ! ParallelDescriptor::IOProcessor()) {
    for(int i(0); i < sendStrings.size(); ++i) {
      ossSendStrings << sendStrings[i] << '\n';
    }
    sendStringsSize = ossSendStrings.str().size();
    sendCharArray.resize(sendStringsSize + 1);
    std::strcpy(sendCharArray.dataPtr(), ossSendStrings.str().c_str());  // null terminated
  }

  Vector<int> nChars(nProcs, 0);
  ParallelDescriptor::Gather(&sendStringsSize, 1, nChars.dataPtr(), 1, ioProcNumber);

  int totalChars(0);
  Vector<char> recvStrings(1);
  Vector<int> offset(nProcs, 0);
  if(ParallelDescriptor::IOProcessor()) {
    for(int i(0); i < nChars.size(); ++i) {
      totalChars += nChars[i];
    }
    recvStrings.resize(totalChars + 1);

    int iOffset(0);
    for(int i(1); i < nChars.size(); ++i) {
      iOffset += nChars[i-1];
      offset[i] = iOffset;
    }
  }

  BL_MPI_REQUIRE( MPI_Gatherv(sendCharArray.dataPtr(),
                              sendStringsSize, 
                              ParallelDescriptor::Mpi_typemap<char>::type(),
                              recvStrings.dataPtr(),
                              nChars.dataPtr(),
                              offset.dataPtr(),
                              ParallelDescriptor::Mpi_typemap<char>::type(),
                              ioProcNumber,
                              ParallelDescriptor::Communicator()) );

  if(ParallelDescriptor::IOProcessor()) {
    std::istringstream pfIn(recvStrings.dataPtr());
    std::string pfName;
    syncedStrings = localStrings;
    while( ! pfIn.eof()) {
      std::getline(pfIn, pfName, '\n');
      if( ! pfIn.eof()) {
	syncedStrings.push_back(pfName);  // ---- add the gathered strings
      }
    }
  }

  // ---- broadcast synced ioproc strings
  int syncedStringsSize(0);
  std::ostringstream syncedStrStr;
  if(ParallelDescriptor::IOProcessor()) {
    for(int i(0); i < syncedStrings.size(); ++i) {
      syncedStrStr << syncedStrings[i] << '\n';
    }
    syncedStringsSize = syncedStrStr.str().size();
  }
  ParallelDescriptor::Bcast(&syncedStringsSize, 1);

  Vector<char> syncedCharArray(syncedStringsSize + 1);
  if(ParallelDescriptor::IOProcessor()) {
    std::strcpy(syncedCharArray.dataPtr(), syncedStrStr.str().c_str());  // null terminated
  }
  ParallelDescriptor::Bcast(syncedCharArray.dataPtr(), syncedCharArray.size());

  if( ! ParallelDescriptor::IOProcessor()) {
    std::istringstream syncedIn(syncedCharArray.dataPtr());
    std::string syncedName;
    while( ! syncedIn.eof()) {
      std::getline(syncedIn, syncedName, '\n');
      if( ! syncedIn.eof()) {
	syncedStrings.push_back(syncedName);
      }
    }
  }

#else
    alreadySynced = true;
    syncedStrings = localStrings;
#endif

}

amrex::Vector<char> amrex::SerializeStringArray(const Vector<std::string> &stringArray)
{
  std::ostringstream stringStream;
  for(int i(0); i < stringArray.size(); ++i) {
    stringStream << stringArray[i] << '\n';
  }

  Vector<char> charArray(stringStream.str().size() + 1);
  std::strcpy(charArray.dataPtr(), stringStream.str().c_str());  // null terminated

  return charArray;
}

amrex::Vector<std::string> amrex::UnSerializeStringArray(const Vector<char> &charArray)
{
  Vector<std::string> stringArray;
  std::istringstream stringStream(charArray.dataPtr());
  std::string sTemp;
  while( ! stringStream.eof()) {
    std::getline(stringStream, sTemp, '\n');
    if( ! stringStream.eof()) {
      stringArray.push_back(sTemp);
    }
  }

  return stringArray;
}

void amrex::BroadcastBool(bool &bBool, int myLocalId, int rootId, const MPI_Comm &localComm)
{
  int numBool;
  if (myLocalId == rootId) {
    numBool = bBool;
  }

  amrex::ParallelDescriptor::Bcast(&numBool, 1, rootId, localComm);

  if(myLocalId != rootId) {
    bBool = numBool;
  }
}


void amrex::BroadcastString(std::string &bStr, int myLocalId, int rootId, const MPI_Comm &localComm)
{
  Vector<std::string> vecString(1, bStr);
  Vector<char> serialString;
  if(myLocalId == rootId) {
    serialString = amrex::SerializeStringArray(vecString);
  }

  amrex::BroadcastArray(serialString, myLocalId, rootId, localComm);

  if(myLocalId != rootId) {
    vecString = amrex::UnSerializeStringArray(serialString);
    bStr = vecString[0];
  }
}

void amrex::BroadcastStringArray(Vector<std::string> &bSA, int myLocalId, int rootId, const MPI_Comm &localComm)
{
  Vector<char> serialStringArray;
  if(myLocalId == rootId) {
    serialStringArray = amrex::SerializeStringArray(bSA);
  }

  amrex::BroadcastArray(serialStringArray, myLocalId, rootId, localComm);

  if(myLocalId != rootId) {
    bSA = amrex::UnSerializeStringArray(serialStringArray);
  }
}

void amrex::USleep(double sleepsec) {
  constexpr unsigned int msps = 1000000;
  usleep(sleepsec * msps);
}


namespace {
    static auto clock_time_begin = amrex::MaxResSteadyClock::now();
}

double amrex::second () noexcept
{
    return std::chrono::duration_cast<std::chrono::duration<double> >
        (amrex::MaxResSteadyClock::now() - clock_time_begin).count();
}


extern "C" {
    void* amrex_malloc (std::size_t size)
    {
        return malloc(size);
    }


    void amrex_free (void* p)
    {
        std::free(p);
    }

    double amrex_random ()
    {
        return amrex::Random();
    }

    long amrex_random_int (long n)  // This is for Fortran, which doesn't have unsigned long.
    {
        return static_cast<long>(amrex::Random_int(static_cast<unsigned long>(n)));
    }
}<|MERGE_RESOLUTION|>--- conflicted
+++ resolved
@@ -375,18 +375,14 @@
     *        reduce the computational cost of dynamic memory allocation and 
     *        random seed generation. 
     */
-<<<<<<< HEAD
-  __device__ curandState_t *glo_RandStates;
-  amrex::Gpu::DeviceVector<curandState_t> dev_RandStates_Seed;
-  __device__ int *glo_mutex;
-  amrex::Gpu::DeviceVector<int> dev_mutex;
-  __device__ int glo_size;
-  amrex::Gpu::DeviceVector<int>  dev_size;
-=======
+
     __device__ curandState_t *glo_RandStates;
     curandState_t* dev_RandStates_Seed;
+    __device__ int *glo_mutex;
+    int * dev_mutex;
+    __device__ int glo_size;
     int nstates;
->>>>>>> 652be8ca
+
 #endif
 
 }
@@ -413,8 +409,6 @@
     generators[0].seed(seed);
 #endif
 
-<<<<<<< HEAD
-=======
 #ifdef AMREX_USE_CUDA
     if (dev_RandStates_Seed != nullptr)
     {
@@ -423,7 +417,6 @@
     }
     nstates = 0;
 #endif
->>>>>>> 652be8ca
 }
 
 void amrex::ResetRandomSeed(unsigned long seed)
@@ -628,58 +621,45 @@
 
 #ifdef AMREX_USE_CUDA  
 
-<<<<<<< HEAD
-  int Nbuffer = N*2;
-
-  int PrevSize = dev_RandStates_Seed.size();
-
-  const int MyProc = amrex::ParallelDescriptor::MyProc();
-  int SizeDiff = Nbuffer - PrevSize;
-
-  dev_RandStates_Seed.resize(Nbuffer);
-  dev_mutex.resize(N);
-  curandState_t *d_RS_Seed = dev_RandStates_Seed.dataPtr();
-  int * dp_mutex = dev_mutex.dataPtr();
-  int * d_size = dev_size.dataPtr();
-
-  int temp_v = N;
-
-  
-  cudaMemcpyToSymbol(glo_RandStates,&d_RS_Seed,sizeof(curandState_t *));
-  cudaMemcpyToSymbol(glo_mutex, &dp_mutex, sizeof(int *));
-  cudaMemcpyToSymbol(glo_size, &temp_v, sizeof(int));
-                    
-  AMREX_PARALLEL_FOR_1D (SizeDiff, idx,
-  {
-     unsigned long seed = MyProc*1234567UL + 12345UL ;
-     int seqstart = idx + 10 * idx ; 
-     int loc = idx + PrevSize;
-     curand_init(seed, seqstart, 0, &glo_RandStates[loc]);
-  }); 
-
-
-
-
-=======
     if (N <= nstates) return;
 
     int PrevSize = nstates;
     int SizeDiff = N - PrevSize;
 
     curandState_t * new_data;
-    AMREX_CUDA_SAFE_CALL(cudaMalloc(&new_data, N*sizeof(curandState_t))); 
+    int * new_mutex;
+    int * new_size;
+    
+    AMREX_CUDA_SAFE_CALL(cudaMalloc(&new_data, N*sizeof(curandState_t)));
+    AMREX_CUDA_SAFE_CALL(cudaMalloc(&new_mutex, N*sizeof(int)));
+
     if (dev_RandStates_Seed != nullptr) {
+
         AMREX_CUDA_SAFE_CALL(cudaMemcpy(new_data, dev_RandStates_Seed, 
                                         PrevSize*sizeof(curandState_t), 
                                         cudaMemcpyDeviceToDevice));
+	AMREX_CUDA_SAFE_CALL(cudaMemcpy(new_mutex, dev_mutex,
+					PrevSize*sizeof(int),
+					cudaMemcpyDeviceToDevice));
+
         AMREX_CUDA_SAFE_CALL(cudaFree(dev_RandStates_Seed));
-    }
-    
+	AMREX_CUDA_SAFE_CALL(cudaFree(dev_mutex));
+    }
+	  
     dev_RandStates_Seed = new_data;
-    
+    dev_mutex = new_mutex;
+    int temp_size = N;
+
     AMREX_CUDA_SAFE_CALL(cudaMemcpyToSymbol(glo_RandStates,
                                             &dev_RandStates_Seed,
                                             sizeof(curandState_t *)));
+    AMREX_CUDA_SAFE_CALL(cudaMemcpyToSymbol(glo_mutex,
+					    &dev_mutex,
+					    sizeof(int *)));
+     AMREX_CUDA_SAFE_CALL(cudaMemcpyToSymbol(glo_size, 
+					    &temp_size,
+					    sizeof(int)));
+
 
     const int MyProc = amrex::ParallelDescriptor::MyProc();
     AMREX_PARALLEL_FOR_1D (SizeDiff, idx,
@@ -689,7 +669,7 @@
         int loc = idx + PrevSize;
         curand_init(seed, seqstart, 0, &glo_RandStates[loc]);
     }); 
->>>>>>> 652be8ca
+
 #endif
 
 }
