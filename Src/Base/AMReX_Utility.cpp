--- conflicted
+++ resolved
@@ -479,12 +479,8 @@
 #else
     int tid = 0;
 #endif
-<<<<<<< HEAD
-
-    std::normal_distribution<double> distribution(mean, stddev);
-=======
+
     std::normal_distribution<amrex::Real> distribution(mean, stddev);
->>>>>>> a9c393f0
     rand = distribution(generators[tid]);
 
 #endif
@@ -516,15 +512,9 @@
 #else
     int tid = 0;
 #endif
-<<<<<<< HEAD
-
-    std::uniform_real_distribution<double> distribution(0.0, 1.0);
-    rand = distribution(generators[tid]);
-
-=======
+
     std::uniform_real_distribution<amrex::Real> distribution(0.0, 1.0);
     rand = distribution(generators[tid]);    
->>>>>>> a9c393f0
 #endif
 
     return rand;
