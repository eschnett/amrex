
#include <AMReX_Arena.H>
#include <AMReX_BArena.H>
#include <AMReX_CArena.H>
#include <AMReX_DArena.H>
#include <AMReX_EArena.H>

#include <AMReX.H>
#include <AMReX_Print.H>
#include <AMReX_ParallelDescriptor.H>
#include <AMReX_ParmParse.H>
#include <AMReX_Gpu.H>

namespace amrex {

namespace {
    bool initialized = false;

    Arena* the_arena = nullptr;
    Arena* the_device_arena = nullptr;
    Arena* the_managed_arena = nullptr;
    Arena* the_pinned_arena = nullptr;
    Arena* the_cpu_arena = nullptr;

    bool use_buddy_allocator = false;
    long buddy_allocator_size = 0L;
    long the_arena_init_size = 0L;
    bool abort_on_out_of_gpu_memory = false;
}

const unsigned int Arena::align_size;

Arena::~Arena () {}

std::size_t
Arena::align (std::size_t s)
{
    std::size_t x = s + (align_size-1);
    x -= x & (align_size-1);
    return x;
}

void*
Arena::allocate_system (std::size_t nbytes)
{
#ifdef AMREX_USE_CUDA
    void * p;
    if (arena_info.device_use_hostalloc)
    {
        AMREX_CUDA_SAFE_CALL(cudaHostAlloc(&p, nbytes, cudaHostAllocMapped));
    }
    else
    {
<<<<<<< HEAD
        AMREX_CUDA_SAFE_CALL(cudaMallocManaged(&p, nbytes));
        if (arena_info.device_set_readonly)
=======
        if (abort_on_out_of_gpu_memory) {
            std::size_t free_mem_avail = Gpu::Device::freeMemAvailable();
            if (nbytes >= free_mem_avail) {
                amrex::Abort("Out of gpu memory. Free: " + std::to_string(free_mem_avail)
                             + " Asked: " + std::to_string(nbytes));
            }
        }

        if (arena_info.device_use_managed_memory)
>>>>>>> a1fee8a5
        {
            AMREX_GPU_SAFE_CALL(cudaMallocManaged(&p, nbytes));
            if (arena_info.device_set_readonly)
            {
                Gpu::Device::mem_advise_set_readonly(p, nbytes);
            }
            if (arena_info.device_set_preferred)
            {
                const int device = Gpu::Device::deviceId();
                Gpu::Device::mem_advise_set_preferred(p, nbytes, device);
            }
        }
        else
        {
            AMREX_GPU_SAFE_CALL(cudaMalloc(&p, nbytes));
        }
    }
<<<<<<< HEAD
    else
    {
        AMREX_CUDA_SAFE_CALL(cudaMalloc(&p, nbytes));
    }
=======
>>>>>>> a1fee8a5
    return p;
#else
    return std::malloc(nbytes);
#endif
}

void
Arena::deallocate_system (void* p)
{
#ifdef AMREX_USE_CUDA
    if (arena_info.device_use_hostalloc)
    {
        AMREX_CUDA_SAFE_CALL(cudaFreeHost(p));
    }
    else
    {
        AMREX_CUDA_SAFE_CALL(cudaFree(p));
    }
#else
    std::free(p);
#endif
}

void
Arena::Initialize ()
{
    if (initialized) return;
    initialized = true;

    BL_ASSERT(the_arena == nullptr);
    BL_ASSERT(the_device_arena == nullptr);
    BL_ASSERT(the_managed_arena == nullptr);
    BL_ASSERT(the_pinned_arena == nullptr);
    BL_ASSERT(the_cpu_arena == nullptr);

    ParmParse pp("amrex");
    pp.query("use_buddy_allocator", use_buddy_allocator);
    pp.query("buddy_allocator_size", buddy_allocator_size);
    pp.query("the_arena_init_size", the_arena_init_size);
    pp.query("abort_on_out_of_gpu_memory", abort_on_out_of_gpu_memory);

#ifdef AMREX_USE_GPU
    if (use_buddy_allocator)
    {
        if (buddy_allocator_size <= 0) {
            buddy_allocator_size = Gpu::Device::totalGlobalMem() / 4 * 3;
        }
        std::size_t chunk = 512*1024*1024;
        buddy_allocator_size = (buddy_allocator_size/chunk) * chunk;
        the_arena = new DArena(buddy_allocator_size, 512, ArenaInfo().SetPreferred());
    }
    else
#endif
    {
#if defined(BL_COALESCE_FABS) || defined(AMREX_USE_GPU)
        the_arena = new CArena(0, ArenaInfo().SetPreferred());
#ifdef AMREX_USE_GPU
        if (the_arena_init_size <= 0) {
            the_arena_init_size = Gpu::Device::totalGlobalMem() / 4L * 3L;
        }
        void *p = the_arena->alloc(static_cast<std::size_t>(the_arena_init_size));
        the_arena->free(p);
#endif
#else
        the_arena = new BArena;
#endif
    }

#ifdef AMREX_USE_GPU
    the_device_arena = new CArena(0, ArenaInfo().SetDeviceMemory());
#else
    the_device_arena = new BArena;
#endif

#if defined(AMREX_USE_GPU)
    the_managed_arena = new CArena;
#else
    the_managed_arena = new BArena;
#endif

#if defined(AMREX_USE_GPU)
//    const std::size_t hunk_size = 64 * 1024;
//    the_pinned_arena = new CArena(hunk_size);
    the_pinned_arena = new CArena(0, ArenaInfo().SetHostAlloc());
#else
    the_pinned_arena = new BArena;
#endif

    std::size_t N = 1024UL*1024UL*8UL;

    void *p = the_device_arena->alloc(N);
    the_device_arena->free(p);

    p = the_managed_arena->alloc(N);
    the_managed_arena->free(p);

    p = the_pinned_arena->alloc(N);
    the_pinned_arena->free(p);

    the_cpu_arena = new BArena;
}

void
Arena::PrintUsage ()
{
    const int IOProc = ParallelDescriptor::IOProcessorNumber();
#ifdef AMREX_USE_GPU
    {
        long min_megabytes = Gpu::Device::totalGlobalMem() / (1024*1024);
        long max_megabytes = min_megabytes;
        ParallelDescriptor::ReduceLongMin(min_megabytes, IOProc);
        ParallelDescriptor::ReduceLongMax(max_megabytes, IOProc);
#ifdef AMREX_USE_MPI
        amrex::Print() << "Total GPU global memory (MB) spread across MPI: ["
                       << min_megabytes << " ... " << max_megabytes << "]\n";
#else
        amrex::Print() << "Total GPU global memory (MB): " << min_megabytes << "\n";
#endif
    }
    {
        long min_megabytes = Gpu::Device::freeMemAvailable() / (1024*1024);
        long max_megabytes = min_megabytes;
        ParallelDescriptor::ReduceLongMin(min_megabytes, IOProc);
        ParallelDescriptor::ReduceLongMax(max_megabytes, IOProc);
#ifdef AMREX_USE_MPI
        amrex::Print() << "Free  GPU global memory (MB) spread across MPI: ["
                       << min_megabytes << " ... " << max_megabytes << "]\n";
#else
        amrex::Print() << "Free  GPU global memory (MB): " << min_megabytes << "\n";
#endif
    }
#endif
    if (The_Arena()) {
        CArena* p = dynamic_cast<CArena*>(The_Arena());
        if (p) {
            long min_megabytes = p->heap_space_used() / (1024*1024);
            long max_megabytes = min_megabytes;
            ParallelDescriptor::ReduceLongMin(min_megabytes, IOProc);
            ParallelDescriptor::ReduceLongMax(max_megabytes, IOProc);
#ifdef AMREX_USE_MPI
            amrex::Print() << "[The         Arena] space (MB) used spread across MPI: ["
                           << min_megabytes << " ... " << max_megabytes << "]\n";
#else
            amrex::Print() << "[The         Arena] space (MB): " << min_megabytes << "\n";
#endif
        }
    }
    if (The_Device_Arena()) {
        CArena* p = dynamic_cast<CArena*>(The_Device_Arena());
        if (p) {
            long min_megabytes = p->heap_space_used() / (1024*1024);
            long max_megabytes = min_megabytes;
            ParallelDescriptor::ReduceLongMin(min_megabytes, IOProc);
            ParallelDescriptor::ReduceLongMax(max_megabytes, IOProc);
#ifdef AMREX_USE_MPI
            amrex::Print() << "[The  Device Arena] space (MB) used spread across MPI: ["
                           << min_megabytes << " ... " << max_megabytes << "]\n";
#else
            amrex::Print() << "[The  Device Arena] space (MB): " << min_megabytes << "\n";
#endif
        }
    }
    if (The_Managed_Arena()) {
        CArena* p = dynamic_cast<CArena*>(The_Managed_Arena());
        if (p) {
            long min_megabytes = p->heap_space_used() / (1024*1024);
            long max_megabytes = min_megabytes;
            ParallelDescriptor::ReduceLongMin(min_megabytes, IOProc);
            ParallelDescriptor::ReduceLongMax(max_megabytes, IOProc);
#ifdef AMREX_USE_MPI
            amrex::Print() << "[The Managed Arena] space (MB) used spread across MPI: ["
                           << min_megabytes << " ... " << max_megabytes << "]\n";
#else
            amrex::Print() << "[The Managed Arena] space (MB): " << min_megabytes << "\n";
#endif
        }
    }
    if (The_Pinned_Arena()) {
        CArena* p = dynamic_cast<CArena*>(The_Pinned_Arena());
        if (p) {
            long min_megabytes = p->heap_space_used() / (1024*1024);
            long max_megabytes = min_megabytes;
            ParallelDescriptor::ReduceLongMin(min_megabytes, IOProc);
            ParallelDescriptor::ReduceLongMax(max_megabytes, IOProc);
#ifdef AMREX_USE_MPI
            amrex::Print() << "[The  Pinned Arena] space (MB) used spread across MPI: ["
                           << min_megabytes << " ... " << max_megabytes << "]\n";
#else
            amrex::Print() << "[The  Pinned Arena] space (MB): " << min_megabytes << "\n";
#endif
        }
    }
}
    
void
Arena::Finalize ()
{
    if (amrex::Verbose() > 0) {
        PrintUsage();
    }
    
    initialized = false;
    
    delete the_arena;
    the_arena = nullptr;
    
    delete the_device_arena;
    the_device_arena = nullptr;
    
    delete the_managed_arena;
    the_managed_arena = nullptr;
    
    delete the_pinned_arena;
    the_pinned_arena = nullptr;

    delete the_cpu_arena;
    the_cpu_arena = nullptr;
}
    
Arena*
The_Arena ()
{
    BL_ASSERT(the_arena != nullptr);
    return the_arena;
}

Arena*
The_Device_Arena ()
{
    BL_ASSERT(the_device_arena != nullptr);
    return the_device_arena;
}

Arena*
The_Managed_Arena ()
{
    BL_ASSERT(the_managed_arena != nullptr);
    return the_managed_arena;
}

Arena*
The_Pinned_Arena ()
{
    BL_ASSERT(the_pinned_arena != nullptr);
    return the_pinned_arena;
}

Arena*
The_Cpu_Arena ()
{
    BL_ASSERT(the_cpu_arena != nullptr);
    return the_cpu_arena;
}

}<|MERGE_RESOLUTION|>--- conflicted
+++ resolved
@@ -51,10 +51,6 @@
     }
     else
     {
-<<<<<<< HEAD
-        AMREX_CUDA_SAFE_CALL(cudaMallocManaged(&p, nbytes));
-        if (arena_info.device_set_readonly)
-=======
         if (abort_on_out_of_gpu_memory) {
             std::size_t free_mem_avail = Gpu::Device::freeMemAvailable();
             if (nbytes >= free_mem_avail) {
@@ -62,11 +58,10 @@
                              + " Asked: " + std::to_string(nbytes));
             }
         }
-
+<
         if (arena_info.device_use_managed_memory)
->>>>>>> a1fee8a5
         {
-            AMREX_GPU_SAFE_CALL(cudaMallocManaged(&p, nbytes));
+            AMREX_CUDA_SAFE_CALL(cudaMallocManaged(&p, nbytes));
             if (arena_info.device_set_readonly)
             {
                 Gpu::Device::mem_advise_set_readonly(p, nbytes);
@@ -79,16 +74,9 @@
         }
         else
         {
-            AMREX_GPU_SAFE_CALL(cudaMalloc(&p, nbytes));
-        }
-    }
-<<<<<<< HEAD
-    else
-    {
-        AMREX_CUDA_SAFE_CALL(cudaMalloc(&p, nbytes));
-    }
-=======
->>>>>>> a1fee8a5
+            AMREX_CUDA_SAFE_CALL(cudaMalloc(&p, nbytes));
+        }
+    }
     return p;
 #else
     return std::malloc(nbytes);
