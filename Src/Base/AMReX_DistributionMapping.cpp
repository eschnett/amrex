
#include <AMReX_BoxArray.H>
#include <AMReX_MultiFab.H>
#include <AMReX_DistributionMapping.H>
#include <AMReX_ParmParse.H>
#include <AMReX_BLProfiler.H>
#include <AMReX_FArrayBox.H>
#if !defined(BL_NO_FORT)
#include <AMReX_Geometry.H>
#endif
#include <AMReX_VisMF.H>
#include <AMReX_Utility.H>

#include <iostream>
#include <fstream>
#include <sstream>
#include <cstdlib>
#include <list>
#include <map>
#include <vector>
#include <queue>
#include <algorithm>
#include <numeric>
#include <string>
#include <cstring>
#include <iomanip>

namespace amrex {

    bool initialized = false;
    std::map<int, int> rankPNumMap;       // [rank, procNumber]
    std::multimap<int, int> pNumRankMM;   // [procNumber, rank]
    std::map<int, IntVect> pNumTopIVMap;  // [procNumber, topological iv position]
    std::multimap<IntVect, int> topIVpNumMM;
                                          // [topological iv position, procNumber]
    std::vector<int> ranksSFC;

    //
    // Set default values for these in Initialize()!!!
    //
    int    verbose;
    int    sfc_threshold;
    Real   max_efficiency;
    int    node_size;

// We default to SFC.
DistributionMapping::Strategy DistributionMapping::m_Strategy = DistributionMapping::SFC;

DistributionMapping::PVMF DistributionMapping::m_BuildMap = 0;

long DistributionMapping::totalCells(0);
Real DistributionMapping::bytesPerCell(0.0);
Array<int> DistributionMapping::proximityMap;
Array<int> DistributionMapping::proximityOrder;
Array<long> DistributionMapping::totalBoxPoints;

int DistributionMapping::nDistMaps(0);


const Array<int>&
DistributionMapping::ProcessorMap () const
{
    return m_ref->m_pmap;
}

DistributionMapping::Strategy
DistributionMapping::strategy ()
{
    return DistributionMapping::m_Strategy;
}

void
DistributionMapping::strategy (DistributionMapping::Strategy how)
{
    DistributionMapping::m_Strategy = how;

    switch (how)
    {
    case ROUNDROBIN:
        m_BuildMap = &DistributionMapping::RoundRobinProcessorMap;
        break;
    case KNAPSACK:
        m_BuildMap = &DistributionMapping::KnapSackProcessorMap;
        break;
    case SFC:
        m_BuildMap = &DistributionMapping::SFCProcessorMap;
        break;
    case PFC:
        m_BuildMap = &DistributionMapping::PFCProcessorMap;
        break;
    case RRSFC:
        m_BuildMap = &DistributionMapping::RRSFCProcessorMap;
        break;
    default:
        amrex::Error("Bad DistributionMapping::Strategy");
    }
}

void
DistributionMapping::SFC_Threshold (int n)
{
    sfc_threshold = std::min(n,1);
}

int
DistributionMapping::SFC_Threshold ()
{
    return sfc_threshold;
}

bool
DistributionMapping::operator== (const DistributionMapping& rhs) const
{
    return m_ref == rhs.m_ref || m_ref->m_pmap == rhs.m_ref->m_pmap;
}

bool
DistributionMapping::operator!= (const DistributionMapping& rhs) const
{
    return !operator==(rhs);
}

void
DistributionMapping::Initialize ()
{
    if (initialized) return;
    //
    // Set defaults here!!!
    //
    verbose          = 0;
    sfc_threshold    = 0;
    max_efficiency   = 0.9;
    node_size        = 0;

    ParmParse pp("DistributionMapping");

    pp.query("v"      ,          verbose);
    pp.query("verbose",          verbose);
    pp.query("efficiency",       max_efficiency);
    pp.query("sfc_threshold",    sfc_threshold);
    pp.query("node_size",        node_size);

    std::string theStrategy;

    if (pp.query("strategy", theStrategy))
    {
        if (theStrategy == "ROUNDROBIN")
        {
            strategy(ROUNDROBIN);
        }
        else if (theStrategy == "KNAPSACK")
        {
            strategy(KNAPSACK);
        }
        else if (theStrategy == "SFC")
        {
            strategy(SFC);
        }
        else if (theStrategy == "PFC")
        {
            strategy(PFC);
	    DistributionMapping::InitProximityMap();
        }
        else if (theStrategy == "RRSFC")
        {
            strategy(RRSFC);
        }
        else
        {
            std::string msg("Unknown strategy: ");
            msg += theStrategy;
            amrex::Warning(msg.c_str());
        }
    }
    else
    {
        strategy(m_Strategy);  // default
    }

    if(proximityMap.size() != ParallelDescriptor::NProcs()) {
      proximityMap.resize(ParallelDescriptor::NProcs(), 0);
      proximityOrder.resize(ParallelDescriptor::NProcs(), 0);
      for(int i(0); i < proximityMap.size(); ++i) {
        proximityMap[i] = i;
      }
      for(int i(0); i < proximityOrder.size(); ++i) {
        proximityOrder[i] = i;
      }
    }
    totalBoxPoints.resize(ParallelDescriptor::NProcs(), 0);

    DistributionMapping::nDistMaps = 0;

    amrex::ExecOnFinalize(DistributionMapping::Finalize);

    initialized = true;
}

void
DistributionMapping::Finalize ()
{
    initialized = false;

    DistributionMapping::m_BuildMap = 0;
}

void
DistributionMapping::Sort (std::vector<LIpair>& vec,
                           bool                 reverse)
{
    if (vec.size() > 1)
    {
	if (reverse) {
	    std::stable_sort(vec.begin(), vec.end(), LIpairGT());
	}
	else {
	    std::stable_sort(vec.begin(), vec.end(), LIpairLT());
	}
    }
}

void
DistributionMapping::LeastUsedCPUs (int         nprocs,
                                    Array<int>& result)
{
    result.resize(nprocs);

#ifdef BL_USE_MPI
    BL_PROFILE("DistributionMapping::LeastUsedCPUs()");

    Array<long> bytes(ParallelDescriptor::NProcs());

    long thisbyte = amrex::TotalBytesAllocatedInFabs()/1024;

    BL_COMM_PROFILE(BLProfiler::Allgather, sizeof(long), BLProfiler::BeforeCall(),
                    BLProfiler::NoTag());
    MPI_Allgather(&thisbyte,
                  1,
                  ParallelDescriptor::Mpi_typemap<long>::type(),
                  bytes.dataPtr(),
                  1,
                  ParallelDescriptor::Mpi_typemap<long>::type(),
                  ParallelDescriptor::Communicator());
    BL_COMM_PROFILE(BLProfiler::Allgather, sizeof(long), BLProfiler::AfterCall(),
                    BLProfiler::NoTag());

    std::vector<LIpair> LIpairV;

    LIpairV.reserve(nprocs);

    for (int i(0); i < nprocs; ++i)
    {
	int globalrank = ParallelDescriptor::Translate(i,m_color);
        LIpairV.push_back(LIpair(bytes[globalrank],i));
    }

    bytes.clear();

    Sort(LIpairV, false);

    for (int i(0); i < nprocs; ++i)
    {
        result[i] = LIpairV[i].second;
    }
#else
    for (int i(0); i < nprocs; ++i)
    {
        result[i] = i;
    }
#endif
}

void
DistributionMapping::LeastUsedTeams (Array<int>        & rteam,
				     Array<Array<int> >& rworker,
				     int                 nteams, 
				     int                 nworkers)
{
#ifdef BL_USE_MPI
    BL_PROFILE("DistributionMapping::LeastUsedTeams()");

    Array<long> bytes(ParallelDescriptor::NProcs());

    long thisbyte = amrex::TotalBytesAllocatedInFabs()/1024;

    BL_COMM_PROFILE(BLProfiler::Allgather, sizeof(long), BLProfiler::BeforeCall(),
                    BLProfiler::NoTag());
    MPI_Allgather(&thisbyte,
                  1,
                  ParallelDescriptor::Mpi_typemap<long>::type(),
                  bytes.dataPtr(),
                  1,
                  ParallelDescriptor::Mpi_typemap<long>::type(),
                  ParallelDescriptor::Communicator());
    BL_COMM_PROFILE(BLProfiler::Allgather, sizeof(long), BLProfiler::AfterCall(),
                    BLProfiler::NoTag());

    std::vector<LIpair> LIpairV;
    std::vector<LIpair> LIworker;

    LIpairV.reserve(nteams);
    LIworker.resize(nworkers);

    rteam.resize(nteams);
    rworker.resize(nteams);

    for (int i(0); i < nteams; ++i)
    {
	rworker[i].resize(nworkers);

	long teambytes = 0;
	int offset = i*nworkers;
	for (int j = 0; j < nworkers; ++j)
	{
	    int globalrank = ParallelDescriptor::Translate(offset+j,m_color);
	    long b = bytes[globalrank];
	    teambytes += b;
	    LIworker[j] = LIpair(b,j);
	}

	Sort(LIworker, false);
	
	for (int j = 0; j < nworkers; ++j)
	{
	    rworker[i][j] = LIworker[j].second;
	}

        LIpairV.push_back(LIpair(teambytes,i));
    }

    bytes.clear();

    Sort(LIpairV, false);

    for (int i(0); i < nteams; ++i)
    {
        rteam[i] = LIpairV[i].second;
    }
#else
    rteam.clear();
    rteam.push_back(0);
    rworker.clear();
    rworker.push_back(Array<int>(1,0));
#endif
}

void
DistributionMapping::ReplaceCachedProcessorMap (const Array<int>& newProcmapArray)
{
    const int N(newProcmapArray.size());
    BL_ASSERT(m_ref->m_pmap.size() == N);
    BL_ASSERT(newProcmapArray.size() == N);

    for(int iA(0); iA < N; ++iA) {
      m_ref->m_pmap[iA] = newProcmapArray[iA];
    }

}

DistributionMapping::DistributionMapping ()
    :
    m_ref(std::make_shared<Ref>()),
    m_color(ParallelDescriptor::DefaultColor())
{
  dmID = nDistMaps++;
}

DistributionMapping::DistributionMapping (const DistributionMapping& rhs)
    :
    m_ref(rhs.m_ref),
    m_color(rhs.m_color)
{
  dmID = nDistMaps++;
}

DistributionMapping&
DistributionMapping::operator= (const DistributionMapping& rhs)
{
    m_ref = rhs.m_ref;
    m_color = rhs.m_color;

    return *this;
}

DistributionMapping::DistributionMapping (DistributionMapping&& rhs) noexcept
    :
    m_ref(std::move(rhs.m_ref)),
    m_color(rhs.m_color),
    dmID(rhs.dmID)
{
}


DistributionMapping::DistributionMapping (const Array<int>& pmap, 
					  ParallelDescriptor::Color a_color)
    :
    m_ref(std::make_shared<Ref>(pmap)),
    m_color(a_color)
{
    dmID = nDistMaps++;
}

DistributionMapping::DistributionMapping (const BoxArray& boxes,
					  int nprocs,
					  ParallelDescriptor::Color a_color)
    :
    m_ref(std::make_shared<Ref>(boxes.size())),
    m_color(a_color)
{
    dmID = nDistMaps++;
    define(boxes,nprocs,a_color);
}

DistributionMapping::DistributionMapping (const DistributionMapping& d1,
                                          const DistributionMapping& d2)
    :
    m_ref(std::make_shared<Ref>()),
    m_color(ParallelDescriptor::DefaultColor())
{
    dmID = nDistMaps++;
    m_ref->m_pmap = d1.ProcessorMap();
    const auto& p2 = d2.ProcessorMap();
    m_ref->m_pmap.insert(m_ref->m_pmap.end(), p2.begin(), p2.end());
}

void
DistributionMapping::define (const BoxArray& boxes,
			     int nprocs,
			     ParallelDescriptor::Color a_color)
{
    m_color = a_color;
    m_ref->m_pmap.resize(boxes.size());

    BL_ASSERT(m_BuildMap != 0);
	
    (this->*m_BuildMap)(boxes,nprocs);
}

void
DistributionMapping::define (const Array<int>& pmap)
{
    m_ref->m_pmap = pmap;
}

DistributionMapping::~DistributionMapping () { }

void
DistributionMapping::RoundRobinDoIt (int                  nboxes,
                                     int                 /* nprocs */,
                                     std::vector<LIpair>* LIpairV)
{
    int nprocs = ParallelDescriptor::NProcs(m_color);

    // If team is not use, we are going to treat it as a special case in which
    // the number of teams is nprocs and the number of workers is 1.

    int nteams = nprocs;
    int nworkers = 1;
#if defined(BL_USE_TEAM)
    nteams = ParallelDescriptor::NTeams();
    nworkers = ParallelDescriptor::TeamSize();
    if (ParallelDescriptor::NColors() > 1) 
	amrex::Abort("Team and color together are not supported yet");
#endif

    Array<int> ord;
    Array<Array<int> > wrkerord;

    if (nteams == nprocs)  {
	LeastUsedCPUs(nprocs,ord);
	wrkerord.resize(nprocs);
	for (int i = 0; i < nprocs; ++i) { 
	    wrkerord[i].resize(1);
	    wrkerord[i][0] = 0;
	}
    } else {
	LeastUsedTeams(ord,wrkerord,nteams,nworkers);
    }

    Array<int> w(nteams,0);

    if (LIpairV)
    {
	BL_ASSERT(static_cast<int>(LIpairV->size()) == nboxes);
	
	for (int i = 0; i < nboxes; ++i)
	{
	    int tid = ord[i%nteams];
	    int wid = (w[tid]++) % nworkers;
	    int rank = tid*nworkers + wrkerord[tid][wid];
	    m_ref->m_pmap[(*LIpairV)[i].second] = ParallelDescriptor::Translate(rank,m_color);
	}
    }
    else
    {
	for (int i = 0; i < nboxes; ++i)
	{
	    int tid = ord[i%nteams];
	    int wid = (w[tid]++) % nworkers;
	    int rank = tid*nworkers + wrkerord[tid][wid];
	    m_ref->m_pmap[i] = ParallelDescriptor::Translate(rank,m_color);
	}
    }
}

void
DistributionMapping::RoundRobinProcessorMap (int nboxes, int nprocs)
{
    BL_ASSERT(nboxes > 0);
    m_ref->m_pmap.resize(nboxes);

    RoundRobinDoIt(nboxes, nprocs);
}

void
DistributionMapping::RoundRobinProcessorMap (const BoxArray& boxes, int nprocs)
{
    BL_ASSERT(boxes.size() > 0);
    BL_ASSERT(m_ref->m_pmap.size() == boxes.size());
    //
    // Create ordering of boxes from largest to smallest.
    // When we round-robin the boxes we want to go from largest
    // to smallest box, starting from the CPU having the least
    // amount of FAB data to the one having the most.  This "should"
    // help even out the FAB data distribution when running on large
    // numbers of CPUs, where the lower levels of the calculation are
    // using RoundRobin to lay out fewer than NProc boxes across
    // the CPUs.
    //
    std::vector<LIpair> LIpairV;
 
    const int N = boxes.size();
 
    LIpairV.reserve(N);
 
    for (int i = 0; i < N; ++i)
    {
        LIpairV.push_back(LIpair(boxes[i].numPts(),i));
    }
 
    Sort(LIpairV, true);
 
    RoundRobinDoIt(boxes.size(), nprocs, &LIpairV);
}


void
DistributionMapping::RoundRobinProcessorMap (const std::vector<long>& wgts,
                                             int nprocs)
{
    BL_ASSERT(wgts.size() > 0);

    m_ref->m_pmap.resize(wgts.size());

    //
    // Create ordering of boxes from "heaviest" to "lightest".
    // When we round-robin the boxes we want to go from heaviest
    // to lightest box, starting from the CPU having the least
    // amount of FAB data to the one having the most.  This "should"
    // help even out the FAB data distribution when running on large
    // numbers of CPUs, where the lower levels of the calculation are
    // using RoundRobin to lay out fewer than NProc boxes across
    // the CPUs.
    //
    std::vector<LIpair> LIpairV;

    const int N = wgts.size();

    LIpairV.reserve(N);

    for (int i = 0; i < N; ++i)
    {
        LIpairV.push_back(LIpair(wgts[i],i));
    }

    Sort(LIpairV, true);

    RoundRobinDoIt(wgts.size(), nprocs, &LIpairV);
}

class WeightedBox
{
    int  m_boxid;
    long m_weight;
public:
    WeightedBox () {}
    WeightedBox (int b, int w) : m_boxid(b), m_weight(w) {}
    long weight () const { return m_weight; }
    int  boxid ()  const { return m_boxid;  }

    bool operator< (const WeightedBox& rhs) const
    {
        return weight() > rhs.weight();
    }
};

class WeightedBoxList
{
    std::list<WeightedBox>* m_lb;
    long                    m_weight;
public:
    WeightedBoxList (std::list<WeightedBox>* lb) : m_lb(lb), m_weight(0) {}
    long weight () const
    {
        return m_weight;
    }
    void erase (std::list<WeightedBox>::iterator& it)
    {
        m_weight -= it->weight();
        m_lb->erase(it);
    }
    void push_back (const WeightedBox& bx)
    {
        m_weight += bx.weight();
        m_lb->push_back(bx);
    }
    int size () const { return m_lb->size(); }
    std::list<WeightedBox>::const_iterator begin () const { return m_lb->begin(); }
    std::list<WeightedBox>::iterator begin ()             { return m_lb->begin(); }
    std::list<WeightedBox>::const_iterator end () const   { return m_lb->end();   }
    std::list<WeightedBox>::iterator end ()               { return m_lb->end();   }

    bool operator< (const WeightedBoxList& rhs) const
    {
        return weight() > rhs.weight();
    }
};

static
void
knapsack (const std::vector<long>&         wgts,
          int                              nprocs,
          std::vector< std::vector<int> >& result,
          Real&                            efficiency,
          bool                             do_full_knapsack,
	  int                              nmax)
{
    //
    // Sort balls by size largest first.
    //
    result.resize(nprocs);

    std::vector<WeightedBox> lb;
    lb.reserve(wgts.size());
    for (unsigned int i = 0, N = wgts.size(); i < N; ++i)
    {
        lb.push_back(WeightedBox(i, wgts[i]));
    }
    BL_ASSERT(lb.size() == wgts.size());
    std::sort(lb.begin(), lb.end());
    BL_ASSERT(lb.size() == wgts.size());
    //
    // For each ball, starting with heaviest, assign ball to the lightest box.
    //
    std::priority_queue<WeightedBoxList>   wblq;
    std::vector< std::list<WeightedBox>* > vbbs(nprocs);
    for (int i  = 0; i < nprocs; ++i)
    {
        vbbs[i] = new std::list<WeightedBox>;
        wblq.push(WeightedBoxList(vbbs[i]));
    }
    BL_ASSERT(int(wblq.size()) == nprocs);
    std::list<WeightedBoxList> wblqg;
    for (unsigned int i = 0, N = wgts.size(); i < N; ++i)
    {
        WeightedBoxList wbl = wblq.top();
        wblq.pop();
        wbl.push_back(lb[i]);
	if (wbl.size() < nmax) {
	    wblq.push(wbl);
	} else {
	    wblqg.push_back(wbl);
	}
    }
    while (!wblq.empty())
    {
        wblqg.push_back(wblq.top());
        wblq.pop();
    }
    BL_ASSERT(int(wblqg.size()) == nprocs);
    wblqg.sort();
    //
    // Compute the max weight and the sum of the weights.
    //
    Real max_weight = 0;
    Real sum_weight = 0;
    std::list<WeightedBoxList>::iterator it = wblqg.begin();
    for (std::list<WeightedBoxList>::const_iterator End =  wblqg.end(); it != End; ++it)
    {
        long wgt = (*it).weight();
        sum_weight += wgt;
        max_weight = (wgt > max_weight) ? wgt : max_weight;
    }

    efficiency = sum_weight/(nprocs*max_weight);

top:

    std::list<WeightedBoxList>::iterator it_top = wblqg.begin();

    WeightedBoxList wbl_top = *it_top;
    //
    // For each ball in the heaviest box.
    //
    std::list<WeightedBox>::iterator it_wb = wbl_top.begin();

    if (efficiency > max_efficiency || !do_full_knapsack) goto bottom;

    for ( ; it_wb != wbl_top.end(); ++it_wb )
    {
        //
        // For each ball not in the heaviest box.
        //
        std::list<WeightedBoxList>::iterator it_chk = it_top;
        it_chk++;
        for ( ; it_chk != wblqg.end(); ++it_chk)
        {
            WeightedBoxList wbl_chk = *it_chk;
            std::list<WeightedBox>::iterator it_owb = wbl_chk.begin();
            for ( ; it_owb != wbl_chk.end(); ++it_owb)
            {
                //
                // If exchanging these two balls reduces the load balance,
                // then exchange them and go to top.  The way we are doing
                // things, sum_weight cannot change.  So the efficiency will
                // increase if after we switch the two balls *it_wb and
                // *it_owb the max weight is reduced.
                //
                Real w_tb = (*it_top).weight() + (*it_owb).weight() - (*it_wb).weight();
                Real w_ob = (*it_chk).weight() + (*it_wb).weight() - (*it_owb).weight();
                //
                // If the other ball reduces the weight of the top box when
                // swapped, then it will change the efficiency.
                //
                if (w_tb < (*it_top).weight() && w_ob < (*it_top).weight())
                {
                    //
                    // Adjust the sum weight and the max weight.
                    //
                    WeightedBox wb = *it_wb;
                    WeightedBox owb = *it_owb;
                    wblqg.erase(it_top);
                    wblqg.erase(it_chk);
                    wbl_top.erase(it_wb);
                    wbl_chk.erase(it_owb);
                    wbl_top.push_back(owb);
                    wbl_chk.push_back(wb);
                    std::list<WeightedBoxList> tmp;
                    tmp.push_back(wbl_top);
                    tmp.push_back(wbl_chk);
                    tmp.sort();
                    wblqg.merge(tmp);
                    max_weight = (*wblqg.begin()).weight();
                    efficiency = sum_weight/(nprocs*max_weight);
                    goto top;
                }
            }
        }
    }

 bottom:
    //
    // Here I am "load-balanced".
    //
    std::list<WeightedBoxList>::const_iterator cit = wblqg.begin();

    for (int i = 0; i < nprocs; ++i)
    {
        const WeightedBoxList& wbl = *cit;

        result[i].reserve(wbl.size());

        for (std::list<WeightedBox>::const_iterator it1 = wbl.begin(), End = wbl.end();
            it1 != End;
              ++it1)
        {
            result[i].push_back((*it1).boxid());
        }
        ++cit;
    }

    for (int i  = 0; i < nprocs; ++i)
        delete vbbs[i];
}

void
DistributionMapping::KnapSackDoIt (const std::vector<long>& wgts,
                                   int                    /*  nprocs */,
                                   Real&                    efficiency,
                                   bool                     do_full_knapsack,
				   int                      nmax)
{
    BL_PROFILE("DistributionMapping::KnapSackDoIt()");

    int nprocs = ParallelDescriptor::NProcs(m_color);

    // If team is not use, we are going to treat it as a special case in which
    // the number of teams is nprocs and the number of workers is 1.

    int nteams = nprocs;
    int nworkers = 1;
#if defined(BL_USE_TEAM)
    nteams = ParallelDescriptor::NTeams();
    nworkers = ParallelDescriptor::TeamSize();
    if (ParallelDescriptor::NColors() > 1) 
	amrex::Abort("Team and color together are not supported yet");
#endif

    std::vector< std::vector<int> > vec;

    efficiency = 0;

    knapsack(wgts,nteams,vec,efficiency,do_full_knapsack,nmax);

    BL_ASSERT(static_cast<int>(vec.size()) == nteams);

    std::vector<LIpair> LIpairV;

    LIpairV.reserve(nteams);

    for (int i = 0; i < nteams; ++i)
    {
	long wgt = 0;
        for (std::vector<int>::const_iterator lit = vec[i].begin(), End = vec[i].end();
             lit != End; ++lit)
        {
            wgt += wgts[*lit];
        }

        LIpairV.push_back(LIpair(wgt,i));
    }

    Sort(LIpairV, true);

    Array<int> ord;
    Array<Array<int> > wrkerord;
    
    if (nteams == nprocs) {
	LeastUsedCPUs(nprocs,ord);
	wrkerord.resize(nprocs);
	for (int i = 0; i < nprocs; ++i) { 
	    wrkerord[i].resize(1);
	    wrkerord[i][0] = 0;
	}
    } else {
	LeastUsedTeams(ord,wrkerord,nteams,nworkers);
    }

    for (int i = 0; i < nteams; ++i)
    {
        const int idx = LIpairV[i].second;
        const int tid = ord[i];
	
	const std::vector<int>& vi = vec[idx];
	const int N = vi.size();
	
	if (nteams == nprocs) {
	    for (int j = 0; j < N; ++j)
	    {
		m_ref->m_pmap[vi[j]] = ParallelDescriptor::Translate(tid,m_color);
	    }
	} else {
#ifdef BL_USE_TEAM
	    int leadrank = tid * nworkers;
	    for (int w = 0; w < nworkers; ++w)
	    {
	        ParallelDescriptor::team_for(0, N, w, [&] (int j) {
		    m_ref->m_pmap[vi[j]] = ParallelDescriptor::Translate(leadrank + wrkerord[i][w], m_color);
                });
	    }
#endif
	}
    }

    if (verbose)
    {
	amrex::Print() << "KNAPSACK efficiency: " << efficiency << '\n';
    }

}

void
DistributionMapping::KnapSackProcessorMap (const std::vector<long>& wgts,
                                           int                      nprocs,
                                           Real*                    efficiency,
                                           bool                     do_full_knapsack,
					   int                      nmax)
{
    BL_ASSERT(wgts.size() > 0);

    m_ref->m_pmap.resize(wgts.size());

    if (static_cast<int>(wgts.size()) <= nprocs || nprocs < 2)
    {
        RoundRobinProcessorMap(wgts.size(),nprocs);

        if (efficiency) *efficiency = 1;
    }
    else
    {
        Real eff = 0;
        KnapSackDoIt(wgts, nprocs, eff, do_full_knapsack, nmax);
        if (efficiency) *efficiency = eff;
    }
}

void
DistributionMapping::KnapSackProcessorMap (const BoxArray& boxes,
					   int             nprocs)
{
    BL_ASSERT(boxes.size() > 0);
    BL_ASSERT(m_ref->m_pmap.size() == boxes.size());

    if (boxes.size() <= nprocs || nprocs < 2)
    {
        RoundRobinProcessorMap(boxes,nprocs);
    }
    else
    {
        std::vector<long> wgts(boxes.size());

        for (unsigned int i = 0, N = boxes.size(); i < N; ++i)
            wgts[i] = boxes[i].numPts();

        Real effi = 0;
        bool do_full_knapsack = true;
        KnapSackDoIt(wgts, nprocs, effi, do_full_knapsack);
    }
}

namespace
{
    struct SFCToken
    {
        class Compare
        {
        public:
            bool operator () (const SFCToken& lhs,
                              const SFCToken& rhs) const;
        };

        SFCToken (int box, const IntVect& idx, Real vol)
            :
            m_box(box), m_idx(idx), m_vol(vol) {}

        int     m_box;
        IntVect m_idx;
        Real    m_vol;

        static int MaxPower;
    };
}

int SFCToken::MaxPower = 64;

bool
SFCToken::Compare::operator () (const SFCToken& lhs,
                                const SFCToken& rhs) const
{
    for (int i = SFCToken::MaxPower - 1; i >= 0; --i)
    {
        const int N = (1<<i);

        for (int j = BL_SPACEDIM-1; j >= 0; --j)
        {
            const int il = lhs.m_idx[j]/N;
            const int ir = rhs.m_idx[j]/N;

            if (il < ir)
            {
                return true;
            }
            else if (il > ir)
            {
                return false;
            }
        }
    }
    return false;
}

static
void
Distribute (const std::vector<SFCToken>&     tokens,
            int                              nprocs,
            Real                             volpercpu,
            std::vector< std::vector<int> >& v)

{
    BL_ASSERT(static_cast<int>(v.size()) == nprocs);

    int  K        = 0;
    Real totalvol = 0;

    for (int i = 0; i < nprocs; ++i)
    {
        int  cnt = 0;
        Real vol = 0;

        for ( int TSZ = static_cast<int>(tokens.size());
              K < TSZ && (i == (nprocs-1) || vol < volpercpu);
              ++cnt, ++K)
        {
            vol += tokens[K].m_vol;

            v[i].push_back(tokens[K].m_box);
        }

        totalvol += vol;

        if ((totalvol/(i+1)) > volpercpu &&  // Too much for this bin.
            cnt > 1                      &&  // More than one box in this bin.
            i < nprocs-1)                    // Not the last bin, which has to take all.
        {
            --K;
            v[i].pop_back();
            totalvol -= tokens[K].m_vol;
        }
    }

#ifndef NDEBUG
    int cnt = 0;
    for (int i = 0; i < nprocs; ++i)
        cnt += v[i].size();
    BL_ASSERT(cnt == static_cast<int>(tokens.size()));
#endif
}

void
DistributionMapping::SFCProcessorMapDoIt (const BoxArray&          boxes,
                                          const std::vector<long>& wgts,
                                          int                   /*   nprocs */)
{
    BL_PROFILE("DistributionMapping::SFCProcessorMapDoIt()");

    int nprocs = ParallelDescriptor::NProcs(m_color);

    int nteams = nprocs;
    int nworkers = 1;
#if defined(BL_USE_TEAM)
    nteams = ParallelDescriptor::NTeams();
    nworkers = ParallelDescriptor::TeamSize();
    if (ParallelDescriptor::NColors() > 1) 
	amrex::Abort("Team and color together are not supported yet");
#else
    if (node_size > 0) {
	nteams = nprocs/node_size;
	nworkers = node_size;
	if (nworkers*nteams != nprocs) {
	    nteams = nprocs;
	    nworkers = 1;
	}
    }
#endif

    std::vector<SFCToken> tokens;

    const int N = boxes.size();

    tokens.reserve(N);

    int maxijk = 0;

    for (int i = 0; i < N; ++i)
    {
	const Box& bx = boxes[i];
        tokens.push_back(SFCToken(i,bx.smallEnd(),wgts[i]));

        const SFCToken& token = tokens.back();

        AMREX_D_TERM(maxijk = std::max(maxijk, token.m_idx[0]);,
                     maxijk = std::max(maxijk, token.m_idx[1]);,
                     maxijk = std::max(maxijk, token.m_idx[2]););
    }
    //
    // Set SFCToken::MaxPower for BoxArray.
    //
    int m = 0;
    for ( ; (1 << m) <= maxijk; ++m) {
        ;  // do nothing
    }
    SFCToken::MaxPower = m;
    //
    // Put'm in Morton space filling curve order.
    //
    std::sort(tokens.begin(), tokens.end(), SFCToken::Compare());
    //
    // Split'm up as equitably as possible per team.
    //
    Real volperteam = 0;
    for (const SFCToken& tok : tokens) {
        volperteam += tok.m_vol;
    }
    volperteam /= nteams;

    std::vector< std::vector<int> > vec(nteams);

    Distribute(tokens,nteams,volperteam,vec);

    // vec has a size of nteams and vec[] holds a vector of box ids.

    tokens.clear();

    std::vector<LIpair> LIpairV;

    LIpairV.reserve(nteams);

    for (int i = 0; i < nteams; ++i)
    {
	long wgt = 0;
        const std::vector<int>& vi = vec[i];
        for (int j = 0, M = vi.size(); j < M; ++j)
            wgt += wgts[vi[j]];

        LIpairV.push_back(LIpair(wgt,i));
    }

    Sort(LIpairV, true);

    // LIpairV has a size of nteams and LIpairV[] is pair whose first is weight
    // and second is an index into vec.  LIpairV is sorted by weight such that
    // LIpairV is the heaviest.

    Array<int> ord;
    Array<Array<int> > wrkerord;

    if (nteams == nprocs) {
	LeastUsedCPUs(nprocs,ord);
    } else {
	LeastUsedTeams(ord,wrkerord,nteams,nworkers);
    }

    // ord is a vector of process (or team) ids, sorted from least used to more heavily used.
    // wrkerord is a vector of sorted worker ids.

    for (int i = 0; i < nteams; ++i)
    {
        const int tid  = ord[i];                  // tid is team id 
        const int ivec = LIpairV[i].second;       // index into vec
        const std::vector<int>& vi = vec[ivec];   // this vector contains boxes assigned to this team
	const int Nbx = vi.size();                // # of boxes assigned to this team

	if (nteams == nprocs) { // In this case, team id is process id.
	    for (int j = 0; j < Nbx; ++j)
	    {
		m_ref->m_pmap[vi[j]] = ParallelDescriptor::Translate(tid,m_color);  
	    }
	} 
	else   // We would like to do knapsack within the team workers
	{
	    std::vector<long> local_wgts;
	    for (int j = 0; j < Nbx; ++j) {
		local_wgts.push_back(wgts[vi[j]]);
	    }

	    std::vector<std::vector<int> > kpres;
	    Real kpeff;
	    knapsack(local_wgts, nworkers, kpres, kpeff, true, N);

	    // kpres has a size of nworkers. kpres[] contains a vector of indices into vi. 

	    // sort the knapsacked chunks
	    std::vector<LIpair> ww;
	    for (int w = 0; w < nworkers; ++w) {
		long wgt = 0;
		for (std::vector<int>::const_iterator it = kpres[w].begin();
		     it != kpres[w].end(); ++it)
		{
		    wgt += local_wgts[*it];
		}
		ww.push_back(LIpair(wgt,w));
	    }
	    Sort(ww,true);

	    // ww is a sorted vector of pair whose first is the weight and second is a index
	    // into kpres.
	    
	    const Array<int>& sorted_workers = wrkerord[i];

	    const int leadrank = tid * nworkers;

	    for (int w = 0; w < nworkers; ++w)
	    {
		const int cpu = ParallelDescriptor::Translate(leadrank + sorted_workers[w], m_color);
		int ikp = ww[w].second;
		const std::vector<int>& js = kpres[ikp];
		for (std::vector<int>::const_iterator it = js.begin(); it!=js.end(); ++it)
		    m_ref->m_pmap[vi[*it]] = cpu;
	    }
	}
    }

    if (verbose && ParallelDescriptor::IOProcessor())
    {
        Real sum_wgt = 0, max_wgt = 0;
        for (int i = 0; i < nteams; ++i)
        {
            const long W = LIpairV[i].first;
            if (W > max_wgt)
                max_wgt = W;
            sum_wgt += W;
        }

        std::cout << "SFC efficiency: " << (sum_wgt/(nteams*max_wgt)) << '\n';
    }
}

void
DistributionMapping::SFCProcessorMap (const BoxArray& boxes,
                                      int             nprocs)
{
    BL_ASSERT(boxes.size() > 0);

    m_ref->m_pmap.resize(boxes.size());

    if (boxes.size() < sfc_threshold*nprocs)
    {
        KnapSackProcessorMap(boxes,nprocs);
    }
    else
    {
        std::vector<long> wgts;

        wgts.reserve(boxes.size());

	for (int i = 0, N = boxes.size(); i < N; ++i)
        {
            wgts.push_back(boxes[i].volume());
        }

        SFCProcessorMapDoIt(boxes,wgts,nprocs);
    }
}

void
DistributionMapping::SFCProcessorMap (const BoxArray&          boxes,
                                      const std::vector<long>& wgts,
                                      int                      nprocs)
{
    BL_ASSERT(boxes.size() > 0);
    BL_ASSERT(boxes.size() == static_cast<int>(wgts.size()));

    m_ref->m_pmap.resize(wgts.size());

    if (boxes.size() < sfc_threshold*nprocs)
    {
        KnapSackProcessorMap(wgts,nprocs);
    }
    else
    {
        SFCProcessorMapDoIt(boxes,wgts,nprocs);
    }
}

void
DistributionMapping::RRSFCDoIt (const BoxArray&          boxes,
				int                      nprocs)
{
    BL_PROFILE("DistributionMapping::RRSFCDoIt()");

#if defined (BL_USE_TEAM)
    amrex::Abort("Team support is not implemented yet in RRSFC");
#endif

    if (ParallelDescriptor::NColors() > 1) 
	amrex::Abort("RRSFCMap does not support multi colors");

    std::vector<SFCToken> tokens;

    const int nboxes = boxes.size();

    tokens.reserve(nboxes);

    int maxijk = 0;

    for (int i = 0; i < nboxes; ++i)
    {
	const Box& bx = boxes[i];
        tokens.push_back(SFCToken(i,bx.smallEnd(),0.0));

        const SFCToken& token = tokens.back();

        AMREX_D_TERM(maxijk = std::max(maxijk, token.m_idx[0]);,
               maxijk = std::max(maxijk, token.m_idx[1]);,
               maxijk = std::max(maxijk, token.m_idx[2]););
    }
    //
    // Set SFCToken::MaxPower for BoxArray.
    //
    int m = 0;
    for ( ; (1 << m) <= maxijk; ++m) {
        ;  // do nothing
    }
    SFCToken::MaxPower = m;
    //
    // Put'm in Morton space filling curve order.
    //
    std::sort(tokens.begin(), tokens.end(), SFCToken::Compare());

    Array<int> ord;

    LeastUsedCPUs(nprocs,ord);

    // Distribute boxes using roundrobin
    for (int i = 0; i < nboxes; ++i) {
	m_ref->m_pmap[i] = ord[i%nprocs];
    }
}

void
DistributionMapping::RRSFCProcessorMap (const BoxArray&          boxes,
                                        int                      nprocs)
{
    BL_ASSERT(boxes.size() > 0);
 
    m_ref->m_pmap.resize(boxes.size());

    RRSFCDoIt(boxes,nprocs);
}

namespace
{
    struct PFCToken
    {
        class Compare
        {
        public:
            bool operator () (const PFCToken& lhs,
                              const PFCToken& rhs) const;
        };

        PFCToken (int box, const IntVect& idx, Real vol)
            :
            m_box(box), m_idx(idx), m_vol(vol) {}

        int     m_box;
        IntVect m_idx;
        Real    m_vol;
    };
}



bool
PFCToken::Compare::operator () (const PFCToken& lhs,
                                const PFCToken& rhs) const
{
  return lhs.m_idx < rhs.m_idx;
}


void
DistributionMapping::CurrentBytesUsed (int nprocs, Array<long>& result)
{
    result.resize(nprocs);
    Array<long> bytes(nprocs, 0);

#ifdef BL_USE_MPI
    BL_PROFILE("DistributionMapping::CurrentBytesUsed()");

    long thisbyte = amrex::TotalBytesAllocatedInFabs();

    BL_COMM_PROFILE(BLProfiler::Allgather, sizeof(long), BLProfiler::BeforeCall(),
                    BLProfiler::NoTag());
    MPI_Allgather(&thisbyte,
                  1,
                  ParallelDescriptor::Mpi_typemap<long>::type(),
                  bytes.dataPtr(),
                  1,
                  ParallelDescriptor::Mpi_typemap<long>::type(),
                  ParallelDescriptor::Communicator());
    BL_COMM_PROFILE(BLProfiler::Allgather, sizeof(long), BLProfiler::AfterCall(),
                    BLProfiler::NoTag());
#endif

    for (int i(0); i < nprocs; ++i)
    {
        result[i] = bytes[i];
    }
if(ParallelDescriptor::IOProcessor()) {
  std::cout << "**********************************" << std::endl;
  for(int i(0); i < result.size(); ++i) {
    std::cout << "currentBytes[" << i << "] = " << result[i] << std::endl;
  }
  std::cout << "**********************************" << std::endl;
  static int count(0);
  std::stringstream dfss;
  dfss << "CurrentBytes.count_" << count++ << ".xgr";
  std::ofstream bos(dfss.str().c_str());
  for(int i(0); i < result.size(); ++i) {
    bos << i << ' ' << result[i] << '\n';
  }
  bos.close();
}

}


void
DistributionMapping::CurrentCellsUsed (int nprocs, Array<long>& result)
{
    result.resize(nprocs);
    Array<long> cells(nprocs, 0);

#ifdef BL_USE_MPI
    BL_PROFILE("DistributionMapping::CurrentCellsUsed()");

    long thiscell = amrex::TotalCellsAllocatedInFabs();

    BL_COMM_PROFILE(BLProfiler::Allgather, sizeof(long), BLProfiler::BeforeCall(),
                    BLProfiler::NoTag());
    MPI_Allgather(&thiscell,
                  1,
                  ParallelDescriptor::Mpi_typemap<long>::type(),
                  cells.dataPtr(),
                  1,
                  ParallelDescriptor::Mpi_typemap<long>::type(),
                  ParallelDescriptor::Communicator());
    BL_COMM_PROFILE(BLProfiler::Allgather, sizeof(long), BLProfiler::AfterCall(),
                    BLProfiler::NoTag());
#endif

    for(int i(0); i < nprocs; ++i) {
      result[i] = cells[i];
    }
}


void
DistributionMapping::PFCProcessorMapDoIt (const BoxArray&          boxes,
                                          const std::vector<long>& wgts,
                                          int                      nprocs)
{
    BL_PROFILE("DistributionMapping::PFCProcessorMapDoIt()");

#if defined (BL_USE_TEAM)
    amrex::Abort("Team support is not implemented yet in PFC");
#endif

    if (ParallelDescriptor::NColors() > 1) 
	amrex::Abort("PFCProcessorMap does not support multi colors");

    std::vector< std::vector<int> > vec(nprocs);
    std::vector<PFCToken> tokens;
    tokens.reserve(boxes.size());
    int maxijk(0);

    for(int i(0), N(boxes.size()); i < N; ++i) {
	const Box& bx = boxes[i];
        tokens.push_back(PFCToken(i, bx.smallEnd(), wgts[i]));
        const PFCToken &token = tokens.back();
        AMREX_D_TERM(maxijk = std::max(maxijk, token.m_idx[0]);,
               maxijk = std::max(maxijk, token.m_idx[1]);,
               maxijk = std::max(maxijk, token.m_idx[2]););
    }

    std::sort(tokens.begin(), tokens.end(), PFCToken::Compare());  // sfc order

    Real totC(0.0);
    Array<long> aCurrentCells;
    CurrentCellsUsed(nprocs, aCurrentCells);
    if(ParallelDescriptor::IOProcessor()) {
      for(int i(0); i < aCurrentCells.size(); ++i) {
        std::cout << "aCurrentCells[" << i << "] = " << aCurrentCells[i] << std::endl;
	totC += aCurrentCells[i];
      }
    }

    long totalCurrentCells(0);
    for(int i(0); i < nprocs; ++i) {
      totalCurrentCells += aCurrentCells[i];
    }

      int  K(0);
      Real totalvol(0.0), volpercpu(0.0), ccScale(1.0);
      const int Navg(tokens.size() / nprocs);
      long totalNewCells(0), totalNewCellsB(0);
      for(int i(0); i < static_cast<int>(tokens.size()); ++i) { // new cells to add
        totalNewCells  += tokens[i].m_vol;
        totalNewCellsB += boxes[i].numPts();
      }
      if(totalNewCells != totalNewCellsB) {
        amrex::Abort("tnc");
      }
      volpercpu = static_cast<Real>(totalNewCells) / nprocs;

      Array<long> scaledCurrentCells(aCurrentCells.size(), 0);
      if(totalCurrentCells > 0) {
        ccScale = static_cast<Real>(totalNewCells) / totalCurrentCells;
      }
      for(int i(0); i < aCurrentCells.size(); ++i) {
        scaledCurrentCells[i] = ccScale * aCurrentCells[i];
      }

      Array<long> newVolPerCPU(nprocs, 0);
      if(totalCurrentCells > 0) {
        for(int i(0); i < newVolPerCPU.size(); ++i) {
          newVolPerCPU[i] = (2.0 * volpercpu) - scaledCurrentCells[i];
        }
      } else {
        for(int i(0); i < newVolPerCPU.size(); ++i) {
          newVolPerCPU[i] = volpercpu;
        }
      }

      for(int i(0); i < nprocs; ++i) {
        int  cnt(0);
        Real vol(0.0);
	long accVol(0);
        vec[i].reserve(Navg + 2);

        for(int TSZ(tokens.size()); K < TSZ &&
	    //(i == (nprocs-1) || vol < (newVolPerCPU[i] - tokens[K].m_vol / 2));
	    (i == (nprocs-1) || vol < (newVolPerCPU[i] - 0));
            ++cnt, ++K)
        {
            vol += tokens[K].m_vol;
            accVol += tokens[K].m_vol;
            vec[i].push_back(tokens[K].m_box);
        }

        totalvol += vol;
        //if((totalvol / (i + 1)) > (newVolPerCPU[i] + tokens[K].m_vol / 2) &&
        if((totalvol / (i + 1)) > (newVolPerCPU[i] + 0) &&
	   cnt > 1 && K < static_cast<int>(tokens.size()))
	{
            --K;
            vec[i].pop_back();
            totalvol -= tokens[K].m_vol;
            accVol -= tokens[K].m_vol;
        }
      aCurrentCells[i] += accVol;

	int extra(newVolPerCPU[i] - accVol);
        if(extra != 0 && i < nprocs - 1) {  // add the difference to the rest
	  extra /= nprocs - (i + 1);
	  for(int ii(i+1); ii < nprocs; ++ii) {
	    newVolPerCPU[ii] += extra;
	  }
        }
      }


if(ParallelDescriptor::IOProcessor()) {
  long npoints(0);
  for(int i(0); i < boxes.size(); ++i) {
    npoints += boxes[i].numPts();
  }

  static int count(0);
  std::stringstream dfss;
  dfss << "CurrentCellsAcc.count_" << count++ << ".xgr";
  std::ofstream bos(dfss.str().c_str());
  for(int i(0); i < aCurrentCells.size(); ++i) {
    bos << i << ' ' << aCurrentCells[i] << '\n';
  }
  bos.close();
}

    tokens.clear();
    Array<long> wgts_per_cpu(nprocs, 0);
    for (unsigned int i(0), N(vec.size()); i < N; ++i) {
        const std::vector<int>& vi = vec[i];
        for (int j(0), M(vi.size()); j < M; ++j) {
            wgts_per_cpu[i] += wgts[vi[j]];
	}
    }

    for (int i(0); i < nprocs; ++i) {
        const std::vector<int> &vi = vec[i];

        for(int j(0), N(vi.size()); j < N; ++j) {
          m_ref->m_pmap[vi[j]] = ProximityMap(i);
        }
    }

    if(ParallelDescriptor::IOProcessor()) {
        Real sum_wgt = 0, max_wgt = 0;
        for(int i = 0, N = wgts_per_cpu.size(); i < N; ++i) {
            const long W = wgts_per_cpu[i];
            if(W > max_wgt) {
              max_wgt = W;
	    }
            sum_wgt += W;
        }
        std::cout << "PFC efficiency: " << (sum_wgt/(nprocs*max_wgt)) << '\n';
    }
}


void
DistributionMapping::PFCProcessorMap (const BoxArray& boxes,
                                      int             nprocs)
{
    BL_ASSERT(boxes.size() > 0);

    m_ref->m_pmap.resize(boxes.size());

    std::vector<long> wgts;
    wgts.reserve(boxes.size());

    for (int i = 0, N = boxes.size(); i < N; ++i)
    {
      wgts.push_back(boxes[i].numPts());
    }
    PFCProcessorMapDoIt(boxes,wgts,nprocs);
}


void
DistributionMapping::PFCProcessorMap (const BoxArray&          boxes,
                                      const std::vector<long>& wgts,
                                      int                      nprocs)
{
    BL_ASSERT(boxes.size() > 0);
    BL_ASSERT(boxes.size() == static_cast<int>(wgts.size()));

    m_ref->m_pmap.resize(wgts.size());

    PFCProcessorMapDoIt(boxes,wgts,nprocs);
}



namespace
{
    struct PFCMultiLevelToken
    {
        class Compare
        {
        public:
            bool operator () (const PFCMultiLevelToken& lhs,
                              const PFCMultiLevelToken& rhs) const;
        };

        PFCMultiLevelToken (int level, int idxAll, int idxLevel,
                            const IntVect &boxiv, const IntVect &fineiv,
                            Real vol)
            :
            m_level(level), m_idxAll(idxAll), m_idxLevel(idxLevel),
            m_boxiv(boxiv), m_fineiv(fineiv), m_vol(vol) {}

        int     m_level, m_idxAll, m_idxLevel;
        IntVect m_boxiv, m_fineiv;
        Real    m_vol;
    };
}


bool
PFCMultiLevelToken::Compare::operator () (const PFCMultiLevelToken& lhs,
                                          const PFCMultiLevelToken& rhs) const
{
  return lhs.m_fineiv < rhs.m_fineiv;
}




Array<Array<int> >
DistributionMapping::MultiLevelMapPFC (const Array<IntVect>  &refRatio,
                                       const Array<BoxArray> &allBoxes,
				       int maxgrid)
{
    BL_PROFILE("DistributionMapping::MultiLevelMapPFC()");

    using std::cout;
    using std::endl;

    int nProcs(ParallelDescriptor::NProcs());
    long totalCells(0);
    int nLevels(allBoxes.size());
    int finestLevel(nLevels - 1);
    int nBoxes(0);
    for(int level(0); level < nLevels; ++level) {
      nBoxes += allBoxes[level].size();
      totalCells += allBoxes[level].numPts();
    }

    std::vector< std::vector<int> > vec(nProcs);
    std::vector<PFCMultiLevelToken> tokens;
    tokens.reserve(nBoxes);
    int idxAll(0);
    IntVect cRR(IntVect::TheUnitVector());

    for(int level(finestLevel); level >= 0; --level) {
      for(int i(0), N(allBoxes[level].size()); i < N; ++i) {
	Box box(allBoxes[level][i]);
	Box fine(amrex::refine(box, cRR));
        tokens.push_back(PFCMultiLevelToken(level, idxAll, i,
	                 box.smallEnd(), fine.smallEnd(), box.numPts()));
      }
      if(level > 0) {
        cRR *= refRatio[level - 1];
      }
      ++idxAll;
    }

    std::sort(tokens.begin(), tokens.end(), PFCMultiLevelToken::Compare());  // sfc order

      int  K(0);
      Real totalvol(0.0), volpercpu(0.0);
      const int Navg(tokens.size() / nProcs);
      volpercpu = static_cast<Real>(totalCells) / nProcs;

      Array<long> newVolPerCPU(nProcs, volpercpu);

      for(int iProc(0); iProc < nProcs; ++iProc) {
        int  cnt(0);
        Real vol(0.0);
	long accVol(0);
        vec[iProc].reserve(Navg + 2);

        for(int TSZ(tokens.size()); K < TSZ &&
	    (iProc == (nProcs-1) || vol < (newVolPerCPU[iProc]));
            ++cnt, ++K)
        {
            vol += tokens[K].m_vol;
            accVol += tokens[K].m_vol;
            vec[iProc].push_back(K);
        }

        totalvol += vol;
        if((totalvol / (iProc + 1)) > (newVolPerCPU[iProc]) &&
	   cnt > 1 && K < static_cast<int>(tokens.size()))
	{
            --K;
            vec[iProc].pop_back();
            totalvol -= tokens[K].m_vol;
            accVol -= tokens[K].m_vol;
        }

	int extra(newVolPerCPU[iProc] - accVol);
        if(extra != 0 && iProc < nProcs - 1) {  // add the difference to the rest
	  extra /= nProcs - (iProc + 1);
	  for(int ip(iProc + 1); ip < nProcs; ++ip) {
	    newVolPerCPU[ip] += extra;
	  }
        }
      }

    Array<Array<int> > localPMaps(nLevels);
    for(int n(0); n < localPMaps.size(); ++n) {
      localPMaps[n].resize(allBoxes[n].size(), -1);
    }

    bool bStagger(false);
    if(bStagger) {
      int staggerOffset(12);
      Array<int> staggeredProxMap(proximityMap.size());

      int nSets(nProcs / staggerOffset);
      int nRemainder(nProcs % staggerOffset);
      int nCount(0);
      for(int iS(0); iS < staggerOffset; ++iS) {
        for(int nS(0); nS < nSets * staggerOffset; nS += staggerOffset) {
	  staggeredProxMap[nCount++] = nS + iS;
        }
      }
      for(int iR(0); iR < nRemainder; ++iR) {
        int index((staggerOffset * nSets) + iR);;
        staggeredProxMap[index] = index;;
      }
      for(int iProc(0); iProc < nProcs; ++iProc) {
        if(ParallelDescriptor::IOProcessor()) {
	  std::cout << "staggeredProxMap[" << iProc << "] = " << staggeredProxMap[iProc] << std::endl;
        }
        if(staggeredProxMap[iProc] >= nProcs) {
	  std::cout << "Stagger:  ERROR!" << std::endl;
          amrex::Abort("*****");
	}
      }

      for(int iProc(0); iProc < nProcs; ++iProc) {
        const std::vector<int> &vi = vec[iProc];
        for(int j(0), N(vi.size()); j < N; ++j) {
	  PFCMultiLevelToken &pt = tokens[vi[j]];
	  int level(pt.m_level);
	  int idxLevel(pt.m_idxLevel);
	  int staggeredProc(staggeredProxMap[iProc]);
	  localPMaps[level][idxLevel] = staggeredProc;
        }
      }
    } else {
      for(int iProc(0); iProc < nProcs; ++iProc) {
        const std::vector<int> &vi = vec[iProc];
        for(int j(0), N(vi.size()); j < N; ++j) {
	  PFCMultiLevelToken &pt = tokens[vi[j]];
	  int level(pt.m_level);
	  int idxLevel(pt.m_idxLevel);
	  localPMaps[level][idxLevel] = ProximityMap(iProc);
        }
      }
    }

    tokens.clear();

if(ParallelDescriptor::IOProcessor()) {
  Real maxGridPts(maxgrid * maxgrid * maxgrid);
  Array<Array<int> > boxesPerProc(nProcs);
  Array<Real> ncells(nProcs, 0);
  int ib(0), nb(0);
  for(int n(0); n < allBoxes.size(); ++n) {
    nb += allBoxes[n].size();
  }
  std::cout << "nb = " << nb << std::endl;
  Array<long> ncellsPerBox(nb, 0);
  for(int n(0); n < localPMaps.size(); ++n) {
    for(int i(0); i < localPMaps[n].size(); ++i) {
      int index(localPMaps[n][i]);
      ncells[index] += allBoxes[n][i].d_numPts() / maxGridPts;
      if(ib > ncellsPerBox.size()) {
        std::cout << "ib ncellsPerBox.size() = " << ib << "  " << ncellsPerBox.size() << std::endl;
      }
      ncellsPerBox[ib] = allBoxes[n][i].numPts();
      boxesPerProc[index].push_back(allBoxes[n][i].numPts());
      ++ib;
    }
  }
  static int count(0);
  std::stringstream dfss;
  dfss << "MLMB_" << count << ".xgr";
  std::ofstream bos(dfss.str().c_str());
  for(int i(0); i < ncells.size(); ++i) {
    bos << i << ' ' << std::setprecision(8) << ncells[i] << '\n';
  }
  bos.close();
  std::stringstream dfsspb;
  dfsspb << "MLMPERB_" << count << ".xgr";
  std::ofstream bospb(dfsspb.str().c_str());
  for(int i(0); i < ncellsPerBox.size(); ++i) {
    bospb << i << ' ' << std::setprecision(8) << ncellsPerBox[i] << '\n';
  }
  bospb.close();
  std::stringstream bpproc;
  bpproc << "BPPROC_" << count << ".xgr";
  std::ofstream sbpp(bpproc.str().c_str());
  for(int n(0); n < boxesPerProc.size(); ++n) {
    sbpp << n;
    for(int i(0); i < boxesPerProc[n].size(); ++i) {
      sbpp << ' ' << boxesPerProc[n][i];
    }
    sbpp << '\n';
  }
  sbpp.close();
  ++count;
}

    return localPMaps;
}




Array<Array<int> >
DistributionMapping::MultiLevelMapRandom (const Array<IntVect>  &refRatio,
                                          const Array<BoxArray> &allBoxes,
					  int maxgrid, int maxRank, int minRank)
{
    BL_PROFILE("DistributionMapping::MultiLevelMapRandom()");

    if(maxRank < 0) {
      maxRank = ParallelDescriptor::NProcs() - 1;
    }
    maxRank = std::min(maxRank, ParallelDescriptor::NProcs() - 1);
    minRank = std::max(0, minRank);
    minRank = std::min(minRank, maxRank);
    if(ParallelDescriptor::IOProcessor()) {
      std::cout << "_in DistributionMapping::MultiLevelMapRandom:  minRank maxRank = "
                << minRank << "  " << maxRank << std::endl;
    }

    Array<Array<int> > localPMaps(allBoxes.size());
    for(int n(0); n < localPMaps.size(); ++n) {
      localPMaps[n].resize(allBoxes[n].size(), -1);

      if(ParallelDescriptor::IOProcessor()) {
	int range(maxRank - minRank);
        for(int ir(0); ir < localPMaps[n].size(); ++ir) {
          //localPMaps[n][ir] = amrex::Random_int(maxRank + 1);
          localPMaps[n][ir] = minRank + amrex::Random_int(range + 1);
        }
      }
      ParallelDescriptor::Bcast(localPMaps[n].dataPtr(), localPMaps[n].size());
    }

    return localPMaps;
}


Array<Array<int> >
DistributionMapping::MultiLevelMapKnapSack (const Array<IntVect>  &refRatio,
                                            const Array<BoxArray> &allBoxes,
					    int maxgrid)
{
    BL_PROFILE("DistributionMapping::MultiLevelMapKnapSack()");

    int nProcs(ParallelDescriptor::NProcs());
    std::vector<std::vector<int> > weightsPerCPU;
    Real efficiency(0.0);
    bool doFullKnapSack(true);
    int nMax(std::numeric_limits<int>::max());

    Array<long> weights;
    for(int n(0); n < allBoxes.size(); ++n) {
      const BoxArray &aba = allBoxes[n];
      for(int b(0); b < aba.size(); ++b) {
        weights.push_back(aba[b].numPts());
      }
    }

    knapsack(weights, nProcs, weightsPerCPU, efficiency, doFullKnapSack, nMax);

    int count(0);
    for(int cpu(0); cpu < static_cast<int>(weightsPerCPU.size()); ++cpu) {
        for(int b(0); b < static_cast<int>(weightsPerCPU[cpu].size()); ++b) {
            //weights[count++] = weightsPerCPU[cpu][b];
            weights[weightsPerCPU[cpu][b]] = cpu;
        }
    }
    count = 0;

    Array<Array<int> > localPMaps(allBoxes.size());
    for(int n(0); n < localPMaps.size(); ++n) {
      localPMaps[n].resize(allBoxes[n].size(), -1);

      if(ParallelDescriptor::IOProcessor()) {
        for(int ir(0); ir < localPMaps[n].size(); ++ir) {
          localPMaps[n][ir] = weights[count++];
        }
      }
      ParallelDescriptor::Bcast(localPMaps[n].dataPtr(), localPMaps[n].size());
    }

    return localPMaps;
}


void
DistributionMapping::PFCMultiLevelMap (const Array<IntVect>  &refRatio,
                                       const Array<BoxArray> &allBoxes)
{
    BL_PROFILE("DistributionMapping::PFCMultiLevelMap()");

    bool IOP(ParallelDescriptor::IOProcessor());
    using std::cout;
    using std::endl;

    int nprocs(ParallelDescriptor::NProcs());
    long totalCells(0);
    int nLevels(allBoxes.size());
    int finestLevel(nLevels - 1);
    int nBoxes(0);
    for(int level(0); level < nLevels; ++level) {
      nBoxes += allBoxes[level].size();
      totalCells += allBoxes[level].numPts();
    }

    std::vector< std::vector<int> > vec(nprocs);
    std::vector<PFCMultiLevelToken> tokens;
    tokens.reserve(nBoxes);
    int idxAll(0);
    IntVect cRR(IntVect::TheUnitVector());

    for(int level(finestLevel); level >= 0; --level) {
      for(int i(0), N(allBoxes[level].size()); i < N; ++i) {
	Box box(allBoxes[level][i]);
	Box fine(amrex::refine(box, cRR));
        tokens.push_back(PFCMultiLevelToken(level, idxAll, i,
	                 box.smallEnd(), fine.smallEnd(), box.numPts()));
      }
      if(level > 0) {
        cRR *= refRatio[level - 1];
      }
      ++idxAll;
    }

if(IOP) cout << "==============" << endl;
ParallelDescriptor::Barrier();
    std::sort(tokens.begin(), tokens.end(), PFCMultiLevelToken::Compare());  // sfc order

    //long totalCurrentCells(0);

      int  K(0);
      Real totalvol(0.0), volpercpu(0.0);
      const int Navg(tokens.size() / nprocs);
      volpercpu = static_cast<Real>(totalCells) / nprocs;

      Array<long> newVolPerCPU(nprocs, volpercpu);

      for(int iProc(0); iProc < nprocs; ++iProc) {
        int  cnt(0);
        Real vol(0.0);
	long accVol(0);
        vec[iProc].reserve(Navg + 2);

        for(int TSZ(tokens.size()); K < TSZ &&
	    (iProc == (nprocs-1) || vol < (newVolPerCPU[iProc]));
            ++cnt, ++K)
        {
            vol += tokens[K].m_vol;
            accVol += tokens[K].m_vol;
            vec[iProc].push_back(K);
        }

        totalvol += vol;
        if((totalvol / (iProc + 1)) > (newVolPerCPU[iProc]) &&
	   cnt > 1 && K < static_cast<int>(tokens.size()))
	{
            --K;
            vec[iProc].pop_back();
            totalvol -= tokens[K].m_vol;
            accVol -= tokens[K].m_vol;
        }

	int extra(newVolPerCPU[iProc] - accVol);
        if(extra != 0 && iProc < nprocs - 1) {  // add the difference to the rest
	  extra /= nprocs - (iProc + 1);
	  for(int ip(iProc + 1); ip < nprocs; ++ip) {
	    newVolPerCPU[ip] += extra;
	  }
        }
      }

    Array<Array<int> > localPMaps(nLevels);
    for(int n(0); n < localPMaps.size(); ++n) {
      localPMaps[n].resize(allBoxes[n].size(), -1);
    }

    for(int iProc(0); iProc < nprocs; ++iProc) {
      const std::vector<int> &vi = vec[iProc];
      for(int j(0), N(vi.size()); j < N; ++j) {
	PFCMultiLevelToken &pt = tokens[vi[j]];
	int level(pt.m_level);
	int idxLevel(pt.m_idxLevel);
	localPMaps[level][idxLevel] = ProximityMap(iProc);
      }
    }

    for(int n(0); n < localPMaps.size(); ++n) {
      for(int i(0); i < localPMaps[n].size(); ++i) {
        if(localPMaps[n][i] == -1) {
	  std::cout << "*********** n i == -1:  " << n << "  " << i << std::endl;
	}
if(IOP) cout << "localPMaps[" << n << "][" << i << "] = " << localPMaps[n][i] << endl;
      }
    }

    tokens.clear();
    /*
    Array<long> wgts_per_cpu(nprocs, 0);
    for (unsigned int i(0), N(vec.size()); i < N; ++i) {
        const std::vector<int>& vi = vec[i];
        for (int j(0), M(vi.size()); j < M; ++j) {
            wgts_per_cpu[i] += wgts[vi[j]];
	}
    }
    */

    if(ParallelDescriptor::IOProcessor()) {

      Array<long> ncells(nprocs, 0);
      for(int n(0); n < localPMaps.size(); ++n) {
        for(int i(0); i < localPMaps[n].size(); ++i) {
          int index(localPMaps[n][i]);
          ncells[index] += allBoxes[n][i].numPts();
        }
      }
      Real sum_wgt(0.0), max_wgt(0.0);
      for(int i(0), N(ncells.size()); i < N; ++i) {
        const long W(ncells[i]);
        if(W > max_wgt) {
          max_wgt = W;
	}
        sum_wgt += W;
      }
      std::cout << "PFC efficiency: " << (sum_wgt/(nprocs*max_wgt)) << '\n';
    }
}




std::string
DistributionMapping::GetProcName() {
  int resultLen(-1);
  char cProcName[MPI_MAX_PROCESSOR_NAME + 11];
#ifdef BL_USE_MPI
  MPI_Get_processor_name(cProcName, &resultLen);
#endif
  if(resultLen < 1) {
    strcpy(cProcName, "NoProcName");
  }
  return(std::string(cProcName));
}


int
DistributionMapping::GetProcNumber() {
  return(ParallelDescriptor::MyProc());
}


void
DistributionMapping::InitProximityMap(bool makeMap, bool reinit)
{
  static bool pMapInited(false);
  if(reinit) {
    pMapInited = false;
  }
  if(pMapInited) {
    return;
  }

  int nProcs(ParallelDescriptor::NProcs());
  Array<int> procNumbers(nProcs, -1);

  proximityMap.resize(ParallelDescriptor::NProcs(), 0);
  proximityOrder.resize(ParallelDescriptor::NProcs(), 0);
  if(makeMap == false) {  // ---- dont use proximity mapping
    for(int i(0); i < proximityMap.size(); ++i) {
      proximityMap[i] = i;
    }
    for(int i(0); i < proximityOrder.size(); ++i) {
      proximityOrder[i] = i;
    }
    pMapInited = true;
    return;
  }

#ifdef BL_USE_MPI
  int procNumber(GetProcNumber());
  MPI_Allgather(&procNumber, 1, ParallelDescriptor::Mpi_typemap<int>::type(),
                procNumbers.dataPtr(), 1, ParallelDescriptor::Mpi_typemap<int>::type(),
                ParallelDescriptor::Communicator());
#endif

  for(int i(0); i < procNumbers.size(); ++i) {
    pNumRankMM.insert(std::pair<int, int>(procNumbers[i], i));
    rankPNumMap.insert(std::pair<int, int>(i, procNumbers[i]));
  }

  // order ranks by procNumber
  Array<int> pNumOrderRank(nProcs, -1);
  int pnor(0);
  for(std::multimap<int, int>::iterator mmit = pNumRankMM.begin();
      mmit != pNumRankMM.end(); ++mmit)
  {
    pNumOrderRank[pnor++] = mmit->second;
  }

  if(ParallelDescriptor::IOProcessor()) {
    bool bRandomClusters(false);
    Box tBox;
    FArrayBox tFab;
    std::ifstream ifs("topolcoords.3d.fab");
    if( ! ifs.good() && ! bRandomClusters) {
      std::cerr << "**** In DistributionMapping::InitProximityMap():  "
                << "cannot open topolcoords.3d.fab   using defaults." << std::endl;

      // dont use proximity mapping
      for(int i(0); i < proximityMap.size(); ++i) {
        proximityMap[i] = i;
      }
      for(int i(0); i < proximityOrder.size(); ++i) {
        proximityOrder[i] = i;
      }

    } else if(bRandomClusters) {
      if(proximityMap.size() != proximityOrder.size()) {
        amrex::Abort("**** Error:  prox size bad.");
      }
      Array<int> rSS(proximityMap.size());
      amrex::UniqueRandomSubset(rSS, proximityMap.size(), proximityMap.size());
      for(int i(0); i < proximityMap.size(); ++i) {
	std::cout << "rSS[" << i << "] = " << rSS[i] << std::endl;
        proximityMap[i]   = rSS[i];
        proximityOrder[i] = rSS[i];
      }
    } else {

      tFab.readFrom(ifs);
      ifs.close();

      tBox = tFab.box();
      std::cout << "tBox = " << tBox << "  ncomp = " << tFab.nComp() << std::endl;

      for(int nc(0); nc < tFab.nComp(); ++nc) {
        for(IntVect iv(tBox.smallEnd()); iv <= tBox.bigEnd(); tBox.next(iv)) {
          int pnum(tFab(iv, nc));
          if(pnum >= 0) {
            pNumTopIVMap.insert(std::pair<int, IntVect>(pnum, iv));
	    topIVpNumMM.insert(std::pair<IntVect, int>(iv, pnum));
          }
        }
      }

      // ------------------------------- make sfc from tFab
      std::vector<SFCToken> tFabTokens;  // use SFCToken here instead of PFC
      tFabTokens.reserve(tBox.numPts());
      int maxijk(0);

      int ii(0);
      for(IntVect iv(tBox.smallEnd()); iv <= tBox.bigEnd(); tBox.next(iv)) {
          tFabTokens.push_back(SFCToken(ii++, iv, 1.0));
          const SFCToken &token = tFabTokens.back();

          AMREX_D_TERM(maxijk = std::max(maxijk, token.m_idx[0]);,
                 maxijk = std::max(maxijk, token.m_idx[1]);,
                 maxijk = std::max(maxijk, token.m_idx[2]););
      }
      // Set SFCToken::MaxPower for BoxArray.
      int m(0);
      for( ; (1<<m) <= maxijk; m++) {
        // do nothing
      }
      SFCToken::MaxPower = m;
      std::sort(tFabTokens.begin(), tFabTokens.end(), SFCToken::Compare());  // sfc order
      FArrayBox tFabSFC(tBox, 1);
      tFabSFC.setVal(-1.0);
      for(int i(0); i < static_cast<int>(tFabTokens.size()); ++i) {
	IntVect &iv = tFabTokens[i].m_idx;
        tFabSFC(iv) = i;
      }
      std::ofstream tfofs("tFabSFC.3d.fab");
      tFabSFC.writeOn(tfofs);
      tfofs.close();
      // ------------------------------- end make sfc from tFab

      // ------------------------------- order ranks by topological sfc
      std::vector<IntVect> nodesSFC;
      std::cout << std::endl << "----------- order ranks by topological sfc" << std::endl;
      for(int i(0); i < static_cast<int>(tFabTokens.size()); ++i) {
        IntVect &iv = tFabTokens[i].m_idx;
        std::vector<int> ivRanks = RanksFromTopIV(iv);
        if(ivRanks.size() > 0) {
          nodesSFC.push_back(iv);
          std::cout << "---- iv ranks = " << iv << "  ";
          for(int ivr(0); ivr < static_cast<int>(ivRanks.size()); ++ivr) {
            ranksSFC.push_back(ivRanks[ivr]);
            std::cout << ivRanks[ivr] << "  ";
          }
          std::cout << std::endl;
        }
      }
      if(static_cast<int>(ranksSFC.size()) != nProcs) {
        std::cerr << "**** Error:  ranksSFC.size() != nProcs:  " << ranksSFC.size()
                  << "  " <<  nProcs << std::endl;
      }
      std::cout << "++++++++++++++++++++++++" << std::endl;
      if(proximityMap.size() != ParallelDescriptor::NProcs()) {
	//std::cout << "####::InitProximityMap: proximityMap not resized yet." << std::endl;
        proximityMap.resize(ParallelDescriptor::NProcs(), 0);
        proximityOrder.resize(ParallelDescriptor::NProcs(), 0);
      }
      for(int i(0); i < static_cast<int>(ranksSFC.size()); ++i) {
        std::cout << "++++ rank ranksSFC = " << i << "  " << ranksSFC[i] << std::endl;
	proximityMap[i] = ranksSFC[i];
      }
      std::map<int, int> proximityOrderMap;  // [proximityMap[rank], rank]
      for(int i(0); i < proximityMap.size(); ++i) {
	proximityOrderMap.insert(std::pair<int, int>(proximityMap[i], i));
      }
      for(std::map<int, int>::iterator it = proximityOrderMap.begin();
          it != proximityOrderMap.end(); ++it)
      {
        proximityOrder[it->first] = it->second;
      }
      for(int i(0); i < proximityOrder.size(); ++i) {
        std::cout << "++++ rank proximityOrder = " << i << "  "
	          << proximityOrder[i] << std::endl;
      }
      std::cout << "----------- end order ranks by topological sfc" << std::endl;

      FArrayBox nodeFab(tBox);
      nodeFab.setVal(-nProcs);
      for(int i(0); i < nProcs; ++i) {
        IntVect iv(DistributionMapping::TopIVFromRank(i));
        nodeFab(iv) = i;  // this overwrites previous ones
        std::cout << "rank pNum topiv = " << i << "  "
                  << DistributionMapping::ProcNumberFromRank(i) << "  " << iv << std::endl;
      }
      std::ofstream osNodeFab("nodes.3d.fab");
      if( ! osNodeFab.good()) {
        std::cerr << "Error:  could not open nodes.3d.fab" << std::endl;
      } else {
        nodeFab.writeOn(osNodeFab);
        osNodeFab.close();
      }

      std::ofstream rpo("RankProxOrder.txt");
      if( ! rpo.good()) {
        std::cerr << "Error:  could not open RankProxOrder.txt" << std::endl;
      } else {
        rpo << proximityOrder.size() << '\n';
        for(int i(0); i < proximityOrder.size(); ++i) {
	  rpo << i << ' ' << proximityOrder[i] << '\n';
        }
        rpo.close();
      }
    }
  }

  ParallelDescriptor::Bcast(proximityMap.dataPtr(), proximityMap.size(),
                            ParallelDescriptor::IOProcessorNumber());
  ParallelDescriptor::Bcast(proximityOrder.dataPtr(), proximityOrder.size(),
                            ParallelDescriptor::IOProcessorNumber());
  pMapInited = true;
}


int
DistributionMapping::NHops(const Box &tbox, const IntVect &ivfrom, const IntVect &ivto)
{
  int nhops(0);
  for(int d(0); d < BL_SPACEDIM; ++d) {
    int bl(tbox.length(d));
    int ivl(std::min(ivfrom[d], ivto[d]));
    int ivh(std::max(ivfrom[d], ivto[d]));
    int dist(std::min(ivh - ivl, ivl + bl - ivh));
    nhops += dist;
  }
  return nhops;
}


int
DistributionMapping::ProcNumberFromRank(const int rank) {
  int procnum(-1);
  std::map<int, int>::iterator it = rankPNumMap.find(rank);
  if(it == rankPNumMap.end()) {
    if(ParallelDescriptor::IOProcessor()) {
      std::cerr << "**** Error in ProcNumberFromRank:  rank not found:  "
                << rank << std::endl;
    }
  } else {
    procnum = it->second;
    if(procnum != rankPNumMap[rank]) {
      std::cerr << "**** Error in ProcNumberFromRank:  rank not matched:  "
                << rank << std::endl;
    }
  }
  return procnum;
}


std::vector<int>
DistributionMapping::RanksFromProcNumber(const int procnum) {
  std::vector<int> ranks;
  std::pair<std::multimap<int, int>::iterator, std::multimap<int, int>::iterator> mmiter;
  mmiter = pNumRankMM.equal_range(procnum);
  for(std::multimap<int, int>::iterator it = mmiter.first; it != mmiter.second; ++it) {
    ranks.push_back(it->second);
  }
  return ranks;
}


IntVect
DistributionMapping::TopIVFromProcNumber(const int procnum) {
  IntVect iv;
  std::map<int, IntVect>::iterator it = pNumTopIVMap.find(procnum);
  if(it == pNumTopIVMap.end()) {
    if(ParallelDescriptor::IOProcessor()) {
      std::cerr << "**** Error in TopIVFromProcNumber:  procnum not found:  "
                << procnum << std::endl;
    }
  } else {
    iv = it->second;
    if(iv != pNumTopIVMap[procnum]) {
      std::cerr << "**** Error in TopIVFromProcNumber:  procnum not matched:  "
                << procnum << std::endl;
    }
  }
  return iv;
}


std::vector<int>
DistributionMapping::ProcNumbersFromTopIV(const IntVect &iv) {
  std::vector<int> pnums;
  std::pair<std::multimap<IntVect, int>::iterator,
            std::multimap<IntVect, int>::iterator> mmiter;
  mmiter = topIVpNumMM.equal_range(iv);
  for(std::multimap<IntVect, int>::iterator it = mmiter.first;
      it != mmiter.second; ++it)
  {
    pnums.push_back(it->second);
  }
  return pnums;
}


IntVect
DistributionMapping::TopIVFromRank(const int rank) {
  return TopIVFromProcNumber(ProcNumberFromRank(rank));
}


std::vector<int>
DistributionMapping::RanksFromTopIV(const IntVect &iv) {
  std::vector<int> ranks;
  std::vector<int> pnums = ProcNumbersFromTopIV(iv);
  for(int i(0); i < static_cast<int>(pnums.size()); ++i) {
    std::vector<int> rfpn = RanksFromProcNumber(pnums[i]);
    for(int r(0); r < static_cast<int>(rfpn.size()); ++r) {
      ranks.push_back(rfpn[r]);
    }
  }
  return ranks;
}


void
DistributionMapping::PrintDiagnostics(const std::string &filename)
{
    int nprocs(ParallelDescriptor::NProcs());
    Array<long> bytes(nprocs, 0);

    long thisbyte = amrex::TotalBytesAllocatedInFabs();

    ParallelDescriptor::Gather(&thisbyte,
                               1,
                               bytes.dataPtr(),
                               1,
                               ParallelDescriptor::IOProcessorNumber());

    if(ParallelDescriptor::IOProcessor()) {
      std::ofstream bos(filename.c_str());
      for(int i(0); i < nprocs; ++i) {
        bos << i << ' ' << bytes[i] << '\n';
      }
      bos.close();
    }
    ParallelDescriptor::Barrier();
}


#if !defined(BL_NO_FORT)
void DistributionMapping::ReadCheckPointHeader(const std::string &filename,
                                               Array<IntVect>  &refRatio,
                                               Array<BoxArray> &allBoxes)
{
    const std::string CheckPointVersion("CheckPointVersion_1.0");
    Array<Geometry> geom;
    int max_level, finest_level;
    Real calcTime;
    Array<Real> dt_min;
    Array<Real> dt_level;
    Array<int> level_steps;
    Array<int> level_count;

    // Open the checkpoint header file for reading.
    std::string File(filename);
    File += "/Header";

    VisMF::IO_Buffer io_buffer(VisMF::GetIOBufferSize());

    Array<char> fileCharPtr;
    ParallelDescriptor::ReadAndBcastFile(File, fileCharPtr);
    std::string fileCharPtrString(fileCharPtr.dataPtr());
    std::istringstream is(fileCharPtrString, std::istringstream::in);

    // Attempt to differentiate between old and new CheckPointFiles.
    int         spdim;
    bool        new_checkpoint_format = false;
    std::string first_line;

    std::getline(is,first_line);

    if(first_line == CheckPointVersion) {
      new_checkpoint_format = true;
      is >> spdim;
    } else {
      spdim = atoi(first_line.c_str());
    }

    if(spdim != BL_SPACEDIM) {
      std::cerr << "Amr::restart(): bad spacedim = " << spdim << '\n';
      amrex::Abort();
    }

    is >> calcTime;
    is >> max_level;
    is >> finest_level;

    if(ParallelDescriptor::IOProcessor()) {
      std::cout << "**** fl sd ct ml flev = " << first_line << "  "
                << spdim << "  " << calcTime << "  " << max_level << "  " 
		<< finest_level << std::endl;
    }
    geom.resize(max_level + 1);
    refRatio.resize(max_level);
    dt_min.resize(max_level + 1);
    dt_level.resize(max_level + 1);
    level_steps.resize(max_level + 1);
    level_count.resize(max_level + 1);
    allBoxes.resize(max_level + 1);

    if (max_level >= max_level) {  // We know this.
       for (int i = 0; i <= max_level; ++i) { is >> geom[i]; }
       for (int i = 0; i <  max_level; ++i) { is >> refRatio[i]; }
       for (int i = 0; i <= max_level; ++i) { is >> dt_level[i]; }

       if(new_checkpoint_format) {
         for(int i = 0; i <= max_level; ++i) { is >> dt_min[i]; }
       } else {
         for(int i = 0; i <= max_level; ++i) dt_min[i] = dt_level[i];
       }

       Array<int>  n_cycle_in;
       n_cycle_in.resize(max_level+1);
       for(int i = 0; i <= max_level; ++i) { is >> n_cycle_in[i];  }
       for(int i = 0; i <= max_level; ++i) { is >> level_steps[i]; }
       for(int i = 0; i <= max_level; ++i) { is >> level_count[i]; }

       // Read levels.
       int lev, level, nstate;
       Geometry levelGeom;
       for(lev = 0; lev <= finest_level; ++lev) {
         if(ParallelDescriptor::IOProcessor()) {
           std::cout << "  -----------  reading level " << lev << std::endl;
         }
         // ------------ amr_level[lev].restart(*this, is);
	 is >> level;
	 is >> levelGeom;
	 allBoxes[lev].readFrom(is);
	 is >> nstate;

	 for(int ins(0); ins < nstate; ++ins) {
	   // ------------ state.restart(...);
	   Box domain;
	   BoxArray stateGrids;
	   Real old_time_start, old_time_stop, new_time_start, new_time_stop;
	   int nsets;
	   std::string mf_name;

	   is >> domain;
	   stateGrids.readFrom(is);
	   is >> old_time_start >> old_time_stop;
	   is >> new_time_start >> new_time_stop;
	   is >> nsets;
	   if(nsets >= 1) { is >> mf_name; }
	   if(nsets == 2) { is >> mf_name; }
	 }

       }

    } else {
    }
    if(ParallelDescriptor::IOProcessor()) {
      std::cout << "--------------------------------------" << std::endl;
      for(int i(0); i < refRatio.size(); ++i) {
        std::cout << "refRatio[" << i << "] = " << refRatio[i] << std::endl;
      }
      for(int i(0); i < allBoxes.size(); ++i) {
        std::cout << "allBoxes[" << i << "].size() = " << allBoxes[i].size() << std::endl;
      }
      std::cout << "--------------------------------------" << std::endl;
    }

    ParallelDescriptor::Barrier();


}
#endif

bool 
DistributionMapping::Check () const
{
   bool ok(true);
   for(int i(0); i < m_ref->m_pmap.size(); ++i) {
     if(m_ref->m_pmap[i] >= ParallelDescriptor::NProcs()) {
       ok = false;
       std::cout << ParallelDescriptor::MyProc() << ":: **** error 1 in DistributionMapping::Check() "
                 << "bad rank:  nProcs dmrank = " << ParallelDescriptor::NProcs() << "  "
		 << m_ref->m_pmap[i] << std::endl;
       amrex::Abort("Bad DistributionMapping::Check");
     }
   }
   return ok;
}

#ifdef BL_USE_MPI
Array<int>
DistributionMapping::TranslateProcMap(const Array<int> &pm_old, const MPI_Group group_new, const MPI_Group group_old)
{
    Array<int> pm_new(pm_old.size());
    int* castptr = (int *) pm_old.dataPtr();
    BL_MPI_REQUIRE( MPI_Group_translate_ranks(group_old, pm_old.size(), castptr, group_new, pm_new.dataPtr()) );
    return pm_new;
}
#endif

DistributionMapping
<<<<<<< HEAD
DistributionMapping::makeKnapSack (const Array<Real>& rcost)
{
    BL_PROFILE("makeKnapSack");

    DistributionMapping r;

    Array<long> cost(weight.size());

    Real wmax = *std::max_element(rcost.begin(), rcost.end());
    Real scale = 1.e9/wmax;

    for (int i = 0; i < rcost.size(); ++i) {
        cost[i] = long(rcost[i]*scale) + 1L;
    }

    int nprocs = ParallelDescriptor::NProcs();
    Real eff;

    r.KnapSackProcessorMap(cost, nprocs, &eff, true);

    return r;
}

DistributionMapping
DistributionMapping::makeKnapSack (const MultiFab& weight)
=======
DistributionMapping::makeKnapSack (const MultiFab& weight, int nmax)
>>>>>>> ebeafa80
{
    BL_PROFILE("makeKnapSack");

    DistributionMapping r;

    Array<long> cost(weight.size());
#if BL_USE_MPI
    {
	Array<Real> rcost(cost.size(), 0.0);
#ifdef _OPENMP
#pragma omp parallel
#endif
	for (MFIter mfi(weight); mfi.isValid(); ++mfi) {
	    int i = mfi.index();
	    rcost[i] = weight[mfi].sum(mfi.validbox(),0);
	}

	ParallelDescriptor::ReduceRealSum(&rcost[0], rcost.size());

	Real wmax = *std::max_element(rcost.begin(), rcost.end());
	Real scale = 1.e9/wmax;
	
	for (int i = 0; i < rcost.size(); ++i) {
	    cost[i] = long(rcost[i]*scale) + 1L;
	}
    }
#endif

    int nprocs = ParallelDescriptor::NProcs();
    Real eff;

    r.KnapSackProcessorMap(cost, nprocs, &eff, true, nmax);

    return r;
}

DistributionMapping
DistributionMapping::makeRoundRobin (const MultiFab& weight)
{
    DistributionMapping r;

    Array<long> cost(weight.size());
#if BL_USE_MPI
    {
	Array<Real> rcost(cost.size(), 0.0);
#ifdef _OPENMP
#pragma omp parallel
#endif
	for (MFIter mfi(weight); mfi.isValid(); ++mfi) {
	    int i = mfi.index();
	    rcost[i] = weight[mfi].sum(mfi.validbox(),0);
	}

	ParallelDescriptor::ReduceRealSum(&rcost[0], rcost.size());

	Real wmax = *std::max_element(rcost.begin(), rcost.end());
	Real scale = 1.e9/wmax;
	
	for (int i = 0; i < rcost.size(); ++i) {
	    cost[i] = long(rcost[i]*scale) + 1L;
	}
    }
#endif

    int nprocs = ParallelDescriptor::NProcs();

    r.RoundRobinProcessorMap(cost, nprocs);

    return r;
}

DistributionMapping
DistributionMapping::makeSFC (const MultiFab& weight, 
                              const BoxArray& boxes)
{
    DistributionMapping r;

    Array<long> cost(weight.size());
#if BL_USE_MPI
    {
	Array<Real> rcost(cost.size(), 0.0);
#ifdef _OPENMP
#pragma omp parallel
#endif
	for (MFIter mfi(weight); mfi.isValid(); ++mfi) {
	    int i = mfi.index();
	    rcost[i] = weight[mfi].sum(mfi.validbox(),0);
	}

	ParallelDescriptor::ReduceRealSum(&rcost[0], rcost.size());

	Real wmax = *std::max_element(rcost.begin(), rcost.end());
	Real scale = 1.e9/wmax;
	
	for (int i = 0; i < rcost.size(); ++i) {
	    cost[i] = long(rcost[i]*scale) + 1L;
	}
    }
#endif

    int nprocs = ParallelDescriptor::NProcs();

    r.SFCProcessorMap(boxes, cost, nprocs);

    return r;
}

std::ostream&
operator<< (std::ostream&              os,
            const DistributionMapping& pmap)
{
    os << "(DistributionMapping" << '\n';

    for (int i = 0; i < pmap.ProcessorMap().size(); ++i)
    {
        os << "m_pmap[" << i << "] = " << pmap.ProcessorMap()[i] << '\n';
    }

    os << ')' << '\n';

    if (os.fail())
        amrex::Error("operator<<(ostream &, DistributionMapping &) failed");

    return os;
}

}<|MERGE_RESOLUTION|>--- conflicted
+++ resolved
@@ -2593,7 +2593,6 @@
 #endif
 
 DistributionMapping
-<<<<<<< HEAD
 DistributionMapping::makeKnapSack (const Array<Real>& rcost)
 {
     BL_PROFILE("makeKnapSack");
@@ -2618,10 +2617,7 @@
 }
 
 DistributionMapping
-DistributionMapping::makeKnapSack (const MultiFab& weight)
-=======
 DistributionMapping::makeKnapSack (const MultiFab& weight, int nmax)
->>>>>>> ebeafa80
 {
     BL_PROFILE("makeKnapSack");
 
