--- conflicted
+++ resolved
@@ -2056,13 +2056,8 @@
     }
 }
 
-<<<<<<< HEAD
-template <class T>
+template <class T, class Allocator>
 template <class,class>
-=======
-template <class T, class Allocator>
-template <class>
->>>>>>> a54ba21f
 Elixir
 BaseFab<T,Allocator>::elixir () noexcept
 {
