--- conflicted
+++ resolved
@@ -707,16 +707,6 @@
     T max (const Box& subbox,
            int        comp = 0) const;
     /**
-<<<<<<< HEAD
-    * \return Returns index that has given location, or IntVect
-    * outside of the subbox if value is not present.
-    */
-
-    AMREX_GPU_HOST_DEVICE
-    IntVect indexFromValue (Real value, 
-                            const Box& subbox, 
-                            int comp) const;
-=======
     * \return location of a cell containing the specified value
     * given subbox. Returns IntVect outside box if value not present.
     */
@@ -724,7 +714,6 @@
     IntVect indexFromValue (Real       value,
                             const Box& subbox,
                             int        comp = 0) const;
->>>>>>> 856c92e8
 
     /**
     * \return location of minimum value in given component.
@@ -2849,20 +2838,12 @@
 
     T r = 0;
 
-<<<<<<< HEAD
     const auto len = amrex::length(xbx);
     const auto xlo = amrex::lbound(xbx);
     const auto ylo = amrex::lbound(ybx);
     const auto xp  =   view(xlo, xcomp);
     const auto yp  = y.view(ylo, ycomp);    
     
-=======
-    const auto xp0 = this->stridedPtr(xbx, xcomp);
-    const auto yp0 =     y.stridedPtr(ybx, ycomp);
-
-    const auto len = xbx.length3d();
-
->>>>>>> 856c92e8
     for (int n = 0; n < numcomp; ++n) {
         for         (int k = 0; k < len.z; ++k) {
             for     (int j = 0; j < len.y; ++j) {
@@ -2894,7 +2875,6 @@
 
     T r = 0;
 
-<<<<<<< HEAD
     const auto len = amrex::length(xbx);
     const auto xlo = amrex::lbound(xbx);
     const auto ylo = amrex::lbound(ybx);
@@ -2902,14 +2882,6 @@
     const auto yp  =    y.view(ylo, ycomp); 
     const auto mp  = mask.view(xlo);   
     
-=======
-    const auto xp0 = this->stridedPtr(xbx, xcomp);
-    const auto yp0 =     y.stridedPtr(ybx, ycomp);
-    const auto mp0 =  mask.stridedPtr(xbx);
-
-    const auto len = xbx.length3d();
-
->>>>>>> 856c92e8
     for (int n = 0; n < numcomp; ++n) {
         for         (int k = 0; k < len.z; ++k) {
             for     (int j = 0; j < len.y; ++j) {
