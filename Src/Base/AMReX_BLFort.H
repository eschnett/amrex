#ifndef AMREX_BLFORT_H_
#define AMREX_BLFORT_H_

#include <AMReX_ArrayLim.H>
#include <AMReX_REAL.H>
#include <AMReX_SPACE.H>

#ifdef AMREX_USE_CUDA
#include <AMReX_Device.H>
#endif

#ifndef BL_LANG_FORT

#if   defined(BL_FORT_USE_UPPERCASE)
#define __BL_FORT_NAME__(A,B) A
#elif defined(BL_FORT_USE_LOWERCASE)
#define __BL_FORT_NAME__(A,B) B
#elif defined(BL_FORT_USE_UNDERSCORE)
#define __BL_FORT_NAME__(A,B) B##_
#else
#error "One of BL_FORT_USE_{UPPERCASE,LOWERCASE,UNDERSCORE} must be defined"
#endif

#ifdef __cplusplus
#define BL_FORT_PROC_DECL(A,B) extern "C" void __BL_FORT_NAME__(A,B)
#else
#define BL_FORT_PROC_DECL(A,B) void __BL_FORT_NAME__(A,B)
#endif
#define BL_FORT_PROC_CALL(A,B) __BL_FORT_NAME__(A,B)
#define BL_FORT_PROC_NAME(A,B) __BL_FORT_NAME__(A,B)

#define BL_FORT_FAB_ARG(A) amrex_real* A##_fab, AMREX_ARLIM_P(A##_lo), AMREX_ARLIM_P(A##_hi)
#define BL_FORT_IFAB_ARG(A) int* A##_fab, AMREX_ARLIM_P(A##_lo), AMREX_ARLIM_P(A##_hi)
#define BL_FORT_FAB_VAL_3D(A) A##_fab, A##_lo, A##_hi
#define BL_FORT_FAB_ARG_3D(A) amrex_real* A##_fab, const int* A##_lo, const int* A##_hi
#define BL_FORT_FAB_ARG_ANYD(A) amrex_real* A##_fab, const int* A##_lo, const int* A##_hi
#define BL_FORT_IFAB_ARG_3D(A) int* A##_fab, const int* A##_lo, const int* A##_hi
#define BL_FORT_IFAB_ARG_ANYD(A) int* A##_fab, const int* A##_lo, const int* A##_hi

#endif

// Define a macro that launches a Fortran function. For normal
// CPU code, it does nothing -- only launches the function. For
// GPU code, it launches a kernel using the first two arguments
// as bounds of the box to launch the kernel on.

// The form of the function launch MUST be:
// AMREX_FORT_LAUNCH(box, function, ...)
// where everything after the function name (represented here by ...)
// are the actual function arguments, as defined in the Fortran subroutine.
// box is the current Box for this MFIter iteration.

#if defined(AMREX_USE_CUDA) && defined(__CUDACC__)

#define AMREX_FORT_LAUNCH(box, function, ...)  \
    { \
      dim3 numBlocks, numThreads; \
      Device::c_threads_and_blocks(box.loVect(), box.hiVect(), numBlocks, numThreads); \
      function<<<numBlocks, numThreads, 0, Device::cudaStream()>>>(__VA_ARGS__); \
      CudaErrorCheck(); \
    }

#define AMREX_FORT_LAUNCHABLE(func) __global__ func

#else

#define AMREX_FORT_LAUNCH(box, function, ...) function(__VA_ARGS__)
#define AMREX_FORT_LAUNCHABLE(func) func

#endif

<<<<<<< HEAD
#endif

// This macro "deletes" a function when we're using CUDA,
// so that a script can replace it.

#ifdef AMREX_USE_CUDA
#define AMREX_DEVICE_LAUNCHABLE(func) null##func
#define AMREX_DEVICE_LAUNCHABLE_STRIDED(func) null##func
#else
#define AMREX_DEVICE_LAUNCHABLE(func) func
#define AMREX_DEVICE_LAUNCHABLE_STRIDED(func) func
#endif

// Decorate the calls to the GPU.

#if defined(AMREX_USE_CUDA) && defined(__CUDACC__)

#if ((__CUDACC_VER_MAJOR__ > 9) || (__CUDACC_VER_MAJOR__ == 9 && __CUDACC_VER_MINOR__ >= 1))

#define AMREX_DEVICE_LAUNCH(function)                         \
      dim3 function##numBlocks, function##numThreads; \
      Device::grid_stride_threads_and_blocks(function##numBlocks, function##numThreads); \
      CudaAPICheck(cudaFuncSetAttribute(&cuda_##function, cudaFuncAttributePreferredSharedMemoryCarveout, 0)); \
      cuda_##function<<<function##numBlocks, function##numThreads, 0, Device::cudaStream()>>> \

#else

#define AMREX_DEVICE_LAUNCH(function)                         \
      dim3 function##numBlocks, function##numThreads; \
      Device::grid_stride_threads_and_blocks(function##numBlocks, function##numThreads); \
      cuda_##function<<<function##numBlocks, function##numThreads, 0, Device::cudaStream()>>> \

#endif

#else

#define AMREX_DEVICE_LAUNCH(function) function

#endif

=======
// Define macros for doing reductions.

#if (defined(AMREX_USE_CUDA) && !defined(AMREX_NO_DEVICE_LAUNCH))
#define AMREX_MFITER_REDUCE_SUM(var) mfi.add_reduce_value(var, MFIter::SUM)
#define AMREX_MFITER_REDUCE_MIN(var) mfi.add_reduce_value(var, MFIter::MIN)
#else
#define AMREX_MFITER_REDUCE_SUM(var) var
#define AMREX_MFITER_REDUCE_MIN(var) var
#endif
>>>>>>> b02764fd
<|MERGE_RESOLUTION|>--- conflicted
+++ resolved
@@ -69,7 +69,6 @@
 
 #endif
 
-<<<<<<< HEAD
 #endif
 
 // This macro "deletes" a function when we're using CUDA,
@@ -110,7 +109,6 @@
 
 #endif
 
-=======
 // Define macros for doing reductions.
 
 #if (defined(AMREX_USE_CUDA) && !defined(AMREX_NO_DEVICE_LAUNCH))
@@ -119,5 +117,4 @@
 #else
 #define AMREX_MFITER_REDUCE_SUM(var) var
 #define AMREX_MFITER_REDUCE_MIN(var) var
-#endif
->>>>>>> b02764fd
+#endif