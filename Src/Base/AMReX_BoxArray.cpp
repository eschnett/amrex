--- conflicted
+++ resolved
@@ -770,22 +770,6 @@
 }
 
 Box
-<<<<<<< HEAD
-BoxArray::operator[] (int index) const
-{
-    if (m_simple) {
-	if (m_typ.cellCentered() && m_crse_ratio == 1)
-	    return m_ref->m_abox[index];
-	else
-	    return amrex::convert(amrex::coarsen(m_ref->m_abox[index],m_crse_ratio), m_typ);
-    } else {
-        return (*m_transformer)(m_ref->m_abox[index]); 
-    }
-}
-
-Box
-=======
->>>>>>> 82f7a2c3
 BoxArray::operator[] (const MFIter& mfi) const
 {
     return (*this)[mfi.index()];
