--- conflicted
+++ resolved
@@ -76,15 +76,11 @@
     static std::map<std::string,std::map<std::string, Stats> > statsmap;
     static double t_init;
 
-<<<<<<< HEAD
 #ifdef AMREX_USE_CUDA
     nvtxRangeId_t nvtx_id;
 #endif
 
-    static void PrintStats(std::map<std::string,Stats>& regstats, Real dt_max);
-=======
     static void PrintStats(std::map<std::string,Stats>& regstats, double dt_max);
->>>>>>> b3f2725a
 };
 
 class TinyProfileRegion
