--- conflicted
+++ resolved
@@ -33,6 +33,7 @@
 dim3 Device::numThreadsMin      = dim3(1, 1, 1);
 dim3 Device::numThreadsOverride = dim3(0, 0, 0);
 dim3 Device::numBlocksOverride  = dim3(0, 0, 0);
+int  Device::max_blocks_per_launch = 640;
 
 std::array<gpuStream_t,Device::max_gpu_streams> Device::gpu_streams;
 gpuStream_t                                     Device::gpu_stream;
@@ -46,7 +47,6 @@
 Vector<cudaGraph_t> Device::cuda_graphs;
 #endif
 
-<<<<<<< HEAD
 namespace {
 
     AMREX_GPU_GLOBAL void emptyKernel() {}
@@ -71,9 +71,6 @@
         AMREX_GPU_SAFE_CALL(cudaGraphExecDestroy(graphExec));
     }
 }
-=======
-int Device::max_blocks_per_launch = 640;
->>>>>>> f23dfe57
 
 #endif
 
@@ -387,7 +384,6 @@
     numBlocksOverride.y = (int) ny;
     numBlocksOverride.z = (int) nz;
 
-<<<<<<< HEAD
     // Graph initialization
     int graph_init = 0;
     int graph_size = 10000;
@@ -399,9 +395,8 @@
         GraphSafeGuard gsg(true);
         InitializeGraph(graph_size);
     }
-=======
+
     max_blocks_per_launch = numMultiProcessors() * maxThreadsPerMultiProcessor() / AMREX_GPU_MAX_THREADS;
->>>>>>> f23dfe57
 
 #endif
 }
