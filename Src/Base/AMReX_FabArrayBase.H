--- conflicted
+++ resolved
@@ -277,23 +277,6 @@
     //
     static int MaxComp;
     //
-<<<<<<< HEAD
-    // Whether to use CUDA-aware MPI.
-    // If true, MPI buffers will be staged on the GPU and sent
-    // directly from there; if false, the MPI staging buffers
-    // will be on the host.
-    //
-    static int use_cuda_aware_mpi;
-=======
-    // Use MPI_Asend() instead of MPI_Send() in CollectData() and copy().
-    //
-    // Turn off via ParmParse using "fabarray.do_async_sends=0" in inputs file.
-    //
-    // Default is true.
-    //
-    static bool do_async_sends;
->>>>>>> 89ed3072
-    //
     // Initialize from ParmParse with "fabarray" prefix.
     //
     static void Initialize ();
