--- conflicted
+++ resolved
@@ -225,18 +225,16 @@
     //
     bool hasNewData () const { return new_data != 0; }
 
-<<<<<<< HEAD
+    void getData (PArray<MultiFab>& data,
+		  std::vector<Real>& datatime,
+		  Real time) const;
 
     void AddProcsToComp(const StateDescriptor &sdPtr,
                         int ioProcNumSCS, int ioProcNumAll,
                         int scsMyId, MPI_Comm scsComm);
 
     void Check() const;
-=======
-    void getData (PArray<MultiFab>& data,
-		  std::vector<Real>& datatime,
-		  Real time) const;
->>>>>>> 37e95a29
+
 
 private:
 
