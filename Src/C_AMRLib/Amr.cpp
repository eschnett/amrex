
#include <winstd.H>
#include <algorithm>
#include <cstdio>
#include <list>
#include <iostream>
#include <iomanip>
#include <sstream>
#include <iomanip>
#include <limits>

#ifdef _OPENMP
#include <omp.h>
#endif

#include <sys/types.h>
#include <sys/stat.h>
#include <unistd.h>

#include <Geometry.H>
#include <TagBox.H>
#include <Array.H>
#include <CoordSys.H>
#include <ParmParse.H>
#include <BoxDomain.H>
#include <Cluster.H>
#include <LevelBld.H>
#include <AmrLevel.H>
#include <PROB_AMR_F.H>
#include <Amr.H>
#include <ParallelDescriptor.H>
#include <Utility.H>
#include <DistributionMapping.H>
#include <FabSet.H>
#include <StateData.H>
#include <PlotFileUtil.H>

#ifdef MG_USE_FBOXLIB
#include <mg_cpp_f.h>
#endif

#ifdef BL_LAZY
#include <Lazy.H>
#endif

#ifdef BL_MEM_PROFILING
#include <MemProfiler.H>
#endif

#ifdef BL_USE_ARRAYVIEW
#include <DatasetClient.H>
#endif
//
// This MUST be defined if don't have pubsetbuf() in I/O Streams Library.
//
#ifdef BL_USE_SETBUF
#define pubsetbuf setbuf
#endif
//
// Static class members.  Set defaults in Initialize()!!!
//
std::list<std::string> Amr::state_plot_vars;
std::list<std::string> Amr::state_small_plot_vars;
std::list<std::string> Amr::derive_plot_vars;
bool                   Amr::first_plotfile;
bool                   Amr::first_smallplotfile;
Array<BoxArray>        Amr::initial_ba;
Array<BoxArray>        Amr::regrid_ba;

namespace
{
    const std::string CheckPointVersion("CheckPointVersion_1.0");

    bool initialized = false;
}

namespace
{
    //
    // These are all ParmParse'd in.  Set defaults in Initialize()!!!
    //
    int  plot_nfiles;
    int  mffile_nstreams;
    int  probinit_natonce;
    bool plot_files_output;
    int  checkpoint_nfiles;
    int  regrid_on_restart;
    int  use_efficient_regrid;
    int  plotfile_on_restart;
    int  checkpoint_on_restart;
    bool checkpoint_files_output;
    int  compute_new_dt_on_regrid;
    bool precreateDirectories;
    bool prereadFAHeaders;
    VisMF::Header::Version plot_headerversion(VisMF::Header::Version_v1);
    VisMF::Header::Version checkpoint_headerversion(VisMF::Header::Version_v1);

}

void
Amr::Initialize ()
{
    if (initialized) return;
    //
    // Set all defaults here!!!
    //
    Amr::first_plotfile      = true;
    Amr::first_smallplotfile = true;
    plot_nfiles              = 64;
    mffile_nstreams          = 1;
    probinit_natonce         = 32;
    plot_files_output        = true;
    checkpoint_nfiles        = 64;
    regrid_on_restart        = 0;
    use_efficient_regrid     = 0;
    plotfile_on_restart      = 0;
    checkpoint_on_restart    = 0;
    checkpoint_files_output  = true;
    compute_new_dt_on_regrid = 0;
    precreateDirectories     = true;
    prereadFAHeaders         = true;
    plot_headerversion       = VisMF::Header::Version_v1;
    checkpoint_headerversion = VisMF::Header::Version_v1;

    BoxLib::ExecOnFinalize(Amr::Finalize);

    initialized = true;
}

void
Amr::Finalize ()
{
    Amr::state_plot_vars.clear();
    Amr::derive_plot_vars.clear();
    Amr::regrid_ba.clear();
    Amr::initial_ba.clear();

    initialized = false;
}

bool Amr::Plot_Files_Output () { return plot_files_output; }

std::ostream&
Amr::DataLog (int i)
{
    return *datalog[i];
}

int
Amr::NumDataLogs ()
{
    return datalog.size();
}

bool
Amr::RegridOnRestart () const
{
    return regrid_on_restart;
}

void
Amr::setDtMin (const Array<Real>& dt_min_in)
{
    for (int i = 0; i <= finest_level; i++)
        dt_min[i] = dt_min_in[i];
}

Array<std::unique_ptr<AmrLevel> >&
Amr::getAmrLevels ()
{
    return amr_level;
}

long
Amr::cellCount (int lev)
{
    return amr_level[lev]->countCells();
}

int
Amr::numGrids (int lev)
{
    return amr_level[lev]->numGrids();
}

MultiFab*
Amr::derive (const std::string& name,
             Real               time,
             int                lev,
             int                ngrow)
{
    return amr_level[lev]->derive(name,time,ngrow);
}

Amr::Amr ()
    :
    AmrCore()
{
    Initialize();
    InitAmr();
}

Amr::Amr (const RealBox* rb, int max_level_in, const Array<int>& n_cell_in, int coord)
    :
    AmrCore(rb,max_level_in,n_cell_in,coord)
{
    Initialize();
    InitAmr();
}

void
Amr::InitAmr ()
{
    BL_PROFILE("Amr::InitAmr()");
    //
    // Determine physics class.
    //
    levelbld = getLevelBld();
    //
    // Global function that define state variables.
    //
    levelbld->variableSetUp();
    //
    // Set default values.
    //
    plot_int               = -1;
    small_plot_int         = -1;
    last_plotfile          = 0;
    last_smallplotfile     = 0;
    last_checkpoint        = 0;
    record_run_info        = false;
    record_grid_info       = false;
    file_name_digits       = 5;
    record_run_info_terse  = false;
    bUserStopRequest       = false;
    message_int            = 10;
    
    for (int i = 0; i < BL_SPACEDIM; i++)
        isPeriodic[i] = false;

    ParmParse pp("amr");
    //
    // Check for command line flags.
    //
    pp.query("regrid_on_restart",regrid_on_restart);
    pp.query("use_efficient_regrid",use_efficient_regrid);
    pp.query("plotfile_on_restart",plotfile_on_restart);
    pp.query("checkpoint_on_restart",checkpoint_on_restart);

    pp.query("compute_new_dt_on_regrid",compute_new_dt_on_regrid);

    pp.query("mffile_nstreams", mffile_nstreams);
    pp.query("probinit_natonce", probinit_natonce);

    probinit_natonce = std::max(1, std::min(ParallelDescriptor::NProcs(), probinit_natonce));

    pp.query("file_name_digits", file_name_digits);

    pp.query("initial_grid_file",initial_grids_file);
    pp.query("regrid_file"      , regrid_grids_file);

    pp.query("message_int", message_int);
    
    if (pp.contains("run_log"))
    {
        std::string log_file_name;
        pp.get("run_log",log_file_name);
        setRecordRunInfo(log_file_name);
    }
    if (pp.contains("run_log_terse"))
    {
        std::string log_file_name;
        pp.get("run_log_terse",log_file_name);
        setRecordRunInfoTerse(log_file_name);
    }
    if (pp.contains("grid_log"))
    {
        std::string grid_file_name;
        pp.get("grid_log",grid_file_name);
        setRecordGridInfo(grid_file_name);
    }

    if (pp.contains("data_log"))
    {
      int num_datalogs = pp.countval("data_log");
      datalog.resize(num_datalogs);
      datalogname.resize(num_datalogs);
      pp.queryarr("data_log",datalogname,0,num_datalogs);
      for (int i = 0; i < num_datalogs; i++) 
        setRecordDataInfo(i,datalogname[i]);
    }

    probin_file = "probin";  // Make "probin" the default

    if (pp.contains("probin_file"))
    {
        pp.get("probin_file",probin_file);
    }
    //
    // If set, then restart from checkpoint file.
    //
    pp.query("restart", restart_chkfile);
    //
    // If set, then restart from plotfile.
    //
    pp.query("restart_from_plotfile", restart_pltfile);

    int nlev     = max_level+1;
    dt_level.resize(nlev);
    level_steps.resize(nlev);
    level_count.resize(nlev);
    n_cycle.resize(nlev);
    dt_min.resize(nlev);
    amr_level.resize(nlev);
    //
    // Set bogus values.
    //
    for (int i = 0; i < nlev; i++)
    {
        dt_level[i]    = 1.e200; // Something nonzero so old & new will differ
        level_steps[i] = 0;
        level_count[i] = 0;
        n_cycle[i]     = 0;
        dt_min[i]      = 0.0;
    }

    // Make the default regrid_int = 1 for all levels.
    if (max_level > 0) 
    {
       regrid_int.resize(max_level);
       for (int i = 0; i < max_level; i++)
           regrid_int[i]  = 1;
    }
    
    //
    // Setup plot and checkpoint controls.
    //
    initPltAndChk();
    
    //
    // Setup subcycling controls.
    //
    initSubcycle();

    //
    // Read in the regrid interval if max_level > 0.
    //
    if (max_level > 0) 
    {
       int numvals = pp.countval("regrid_int");
       if (numvals == 1)
       {
           //
           // Set all values to the single available value.
           //
           int the_regrid_int = 0;
           pp.query("regrid_int",the_regrid_int);
           for (int i = 0; i < max_level; i++)
           {
               regrid_int[i] = the_regrid_int;
           }
       }
       else if (numvals == 0)
       {
           if (ParallelDescriptor::IOProcessor())
               BoxLib::Warning("Using default regrid_int = 1 at all levels");
       }
       else if (numvals < max_level)
       {
           BoxLib::Error("You did not specify enough values of regrid_int");
       }
       else 
       {
           //
           // Otherwise we expect a vector of max_level values
           //
           pp.queryarr("regrid_int",regrid_int,0,max_level);
       }
    }

    if (max_level > 0 && !initial_grids_file.empty())
    {
#define STRIP while( is.get() != '\n' )
        std::ifstream is(initial_grids_file.c_str(),std::ios::in);

        if (!is.good())
            BoxLib::FileOpenFailed(initial_grids_file);

        int in_finest,ngrid;

        is >> in_finest;
        STRIP;
        initial_ba.resize(in_finest);

        use_fixed_upto_level = in_finest;
        if (in_finest > max_level)
           BoxLib::Error("You have fewer levels in your inputs file then in your grids file!");

        for (int lev = 1; lev <= in_finest; lev++)
        {
            BoxList bl;
            is >> ngrid;
            STRIP;
            for (int i = 0; i < ngrid; i++)
            {
                Box bx;
                is >> bx;
                STRIP;
                bx.refine(ref_ratio[lev-1]);
                bl.push_back(bx);
            }
            initial_ba[lev-1].define(bl);
        }
        is.close();
        if (ParallelDescriptor::IOProcessor())
            std::cout << "Read initial_ba. Size is " << initial_ba.size() << std::endl;

#undef STRIP
    }

    if (max_level > 0 && !regrid_grids_file.empty())
    {
#define STRIP while( is.get() != '\n' )
        std::ifstream is(regrid_grids_file.c_str(),std::ios::in);

        if (!is.good())
            BoxLib::FileOpenFailed(regrid_grids_file);

        int in_finest,ngrid;

        is >> in_finest;
        STRIP;
        regrid_ba.resize(in_finest);
        for (int lev = 1; lev <= in_finest; lev++)
        {
            BoxList bl;
            is >> ngrid;
            STRIP;
            for (int i = 0; i < ngrid; i++)
            {
                Box bx;
                is >> bx;
                STRIP;
                 bx.refine(ref_ratio[lev-1]);
                 if (bx.longside() > max_grid_size[lev])
                 {
                     std::cout << "Grid " << bx << " too large" << '\n';
                     BoxLib::Error();
                 }
                 bl.push_back(bx);
            }
            regrid_ba[lev-1].define(bl);
        }
        is.close();
#undef STRIP
    }

    rebalance_grids = 0;
    pp.query("rebalance_grids", rebalance_grids);

}

bool
Amr::isStatePlotVar (const std::string& name)
{
    for (std::list<std::string>::const_iterator li = state_plot_vars.begin(), End = state_plot_vars.end();
         li != End;
         ++li)
    {
        if (*li == name) {
            return true;
	}
    }
    return false;
}

bool
Amr::isStateSmallPlotVar (const std::string& name)
{
    for (std::list<std::string>::const_iterator li = state_small_plot_vars.begin(), End = state_small_plot_vars.end();
         li != End;
         ++li)
    {
        if (*li == name)
            return true;
    }
    return false;
}

void
Amr::fillStatePlotVarList ()
{
    state_plot_vars.clear();
    const DescriptorList &desc_lst = AmrLevel::get_desc_lst();
    for (int typ(0); typ < desc_lst.size(); ++typ) {
        for (int comp(0); comp < desc_lst[typ].nComp(); ++comp) {
            if (desc_lst[typ].getType() == IndexType::TheCellType()) {
                state_plot_vars.push_back(desc_lst[typ].name(comp));
	    }
	}
    }
}

void
Amr::clearStatePlotVarList ()
{
    state_plot_vars.clear();
}

void
Amr::clearStateSmallPlotVarList ()
{
    state_small_plot_vars.clear();
}

void
Amr::addStatePlotVar (const std::string& name)
{
    if ( ! isStatePlotVar(name)) {
        state_plot_vars.push_back(name);
    }
}

void
Amr::addStateSmallPlotVar (const std::string& name)
{
    if (!isStateSmallPlotVar(name))
        state_small_plot_vars.push_back(name);
}

void
Amr::deleteStatePlotVar (const std::string& name)
{
    if (isStatePlotVar(name)) {
        state_plot_vars.remove(name);
    }
}

bool
Amr::isDerivePlotVar (const std::string& name)
{
    for (std::list<std::string>::const_iterator li = derive_plot_vars.begin(), End = derive_plot_vars.end();
         li != End;
         ++li)
    {
        if (*li == name) {
            return true;
	}
    }

    return false;
}

void 
Amr::fillDerivePlotVarList ()
{
    derive_plot_vars.clear();
    DeriveList& derive_lst = AmrLevel::get_derive_lst();
    std::list<DeriveRec>& dlist = derive_lst.dlist();
    for (std::list<DeriveRec>::const_iterator it = dlist.begin(), End = dlist.end();
         it != End;
         ++it)
    {
        if (it->deriveType() == IndexType::TheCellType())
        {
            derive_plot_vars.push_back(it->name());
        }
    }
}

void
Amr::clearDerivePlotVarList ()
{
    derive_plot_vars.clear();
}

void
Amr::addDerivePlotVar (const std::string& name)
{
    if (!isDerivePlotVar(name))
        derive_plot_vars.push_back(name);
}

void
Amr::deleteDerivePlotVar (const std::string& name)
{
    if (isDerivePlotVar(name))
        derive_plot_vars.remove(name);
}

Amr::~Amr ()
{
    levelbld->variableCleanUp();

    Amr::Finalize();
}

void
Amr::setRecordGridInfo (const std::string& filename)
{
    record_grid_info = true;
    if (ParallelDescriptor::IOProcessor())
    {
        gridlog.open(filename.c_str(),std::ios::out|std::ios::app);
        if (!gridlog.good())
            BoxLib::FileOpenFailed(filename);
    }
    ParallelDescriptor::Barrier("Amr::setRecordGridInfo");
}

void
Amr::setRecordRunInfo (const std::string& filename)
{
    record_run_info = true;
    if (ParallelDescriptor::IOProcessor())
    {
        runlog.open(filename.c_str(),std::ios::out|std::ios::app);
        if (!runlog.good())
            BoxLib::FileOpenFailed(filename);
    }
    ParallelDescriptor::Barrier("Amr::setRecordRunInfo");
}

void
Amr::setRecordRunInfoTerse (const std::string& filename)
{
    record_run_info_terse = true;
    if (ParallelDescriptor::IOProcessor())
    {
        runlog_terse.open(filename.c_str(),std::ios::out|std::ios::app);
        if (!runlog_terse.good())
            BoxLib::FileOpenFailed(filename);
    }
    ParallelDescriptor::Barrier("Amr::setRecordRunInfoTerse");
}

void
Amr::setRecordDataInfo (int i, const std::string& filename)
{
    if (ParallelDescriptor::IOProcessor())
    {
        datalog[i].reset(new std::fstream);
        datalog[i]->open(filename.c_str(),std::ios::out|std::ios::app);
        if (!datalog[i]->good())
            BoxLib::FileOpenFailed(filename);
    }
    ParallelDescriptor::Barrier("Amr::setRecordDataInfo");
}

void
Amr::setDtLevel (const Array<Real>& dt_lev)
{
    for (int i = 0; i <= finest_level; i++)
        dt_level[i] = dt_lev[i];
}

void
Amr::setDtLevel (Real dt, int lev)
{
    dt_level[lev] = dt;
}

void
Amr::setNCycle (const Array<int>& ns)
{
    for (int i = 0; i <= finest_level; i++)
        n_cycle[i] = ns[i];
}

long
Amr::cellCount ()
{
    long cnt = 0;
    for (int i = 0; i <= finest_level; i++)
        cnt += amr_level[i]->countCells();
    return cnt;
}

int
Amr::numGrids ()
{
    int cnt = 0;
    for (int i = 0; i <= finest_level; i++)
        cnt += amr_level[i]->numGrids();
    return cnt;
}

int
Amr::okToContinue ()
{
    int ok = true;
    for (int i = 0; ok && (i <= finest_level); i++)
        ok = ok && amr_level[i]->okToContinue();
    if(bUserStopRequest) {
      ok = false;
    }
    return ok;
}

void
Amr::writePlotFile ()
{
    if ( ! Plot_Files_Output()) {
      return;
    }

    BL_PROFILE_REGION_START("Amr::writePlotFile()");
    BL_PROFILE("Amr::writePlotFile()");

    VisMF::SetNOutFiles(plot_nfiles);
    VisMF::Header::Version currentVersion(VisMF::GetHeaderVersion());
    VisMF::SetHeaderVersion(plot_headerversion);

    if (first_plotfile) {
        first_plotfile = false;
        amr_level[0]->setPlotVariables();
    }

    Real dPlotFileTime0 = ParallelDescriptor::second();

    const std::string& pltfile = BoxLib::Concatenate(plot_file_root,level_steps[0],file_name_digits);

    if (verbose > 0 && ParallelDescriptor::IOProcessor()) {
        std::cout << "PLOTFILE: file = " << pltfile << '\n';
    }

    if (record_run_info && ParallelDescriptor::IOProcessor()) {
        runlog << "PLOTFILE: file = " << pltfile << '\n';
    }

  BoxLib::StreamRetry sretry(pltfile, abort_on_stream_retry_failure,
                             stream_max_tries);

  const std::string pltfileTemp(pltfile + ".temp");

  while(sretry.TryFileOutput()) {
    //
    //  if either the pltfile or pltfileTemp exists, rename them
    //  to move them out of the way.  then create pltfile
    //  with the temporary name, then rename it back when
    //  it is finished writing.  then stream retry can rename
    //  it to a bad suffix if there were stream errors.
    //

    if(precreateDirectories) {    // ---- make all directories at once
      BoxLib::UtilRenameDirectoryToOld(pltfile, false);      // dont call barrier
<<<<<<< HEAD
      if(ParallelDescriptor::IOProcessor()) {
        std::cout << "IOIOIOIO:  precreating directories for " << pltfileTemp << std::endl;
=======
      BoxLib::UtilCreateCleanDirectory(pltfileTemp, false);  // dont call barrier
      for(int i(0); i <= finest_level; ++i) {
        amr_level[i]->CreateLevelDirectory(pltfileTemp);
>>>>>>> 13fe8835
      }
      BoxLib::PreBuildDirectorHierarchy(pltfileTemp, "Level_", finest_level + 1, true);  // call barrier
    } else {
      BoxLib::UtilRenameDirectoryToOld(pltfile, false);     // dont call barrier
      BoxLib::UtilCreateCleanDirectory(pltfileTemp, true);  // call barrier
    }

    std::string HeaderFileName(pltfileTemp + "/Header");

    VisMF::IO_Buffer io_buffer(VisMF::GetIOBufferSize());

    std::ofstream HeaderFile;

    HeaderFile.rdbuf()->pubsetbuf(io_buffer.dataPtr(), io_buffer.size());

    int old_prec(0);

    if (ParallelDescriptor::IOProcessor()) {
        //
        // Only the IOProcessor() writes to the header file.
        //
        HeaderFile.open(HeaderFileName.c_str(), std::ios::out | std::ios::trunc |
	                                        std::ios::binary);
        if ( ! HeaderFile.good()) {
            BoxLib::FileOpenFailed(HeaderFileName);
	}
        old_prec = HeaderFile.precision(15);
    }

    for (int k(0); k <= finest_level; ++k) {
        amr_level[k]->writePlotFile(pltfileTemp, HeaderFile);
    }

    if (ParallelDescriptor::IOProcessor()) {
        HeaderFile.precision(old_prec);
        if ( ! HeaderFile.good()) {
            BoxLib::Error("Amr::writePlotFile() failed");
	}
    }

    last_plotfile = level_steps[0];

    if (verbose > 0) {
        const int IOProc        = ParallelDescriptor::IOProcessorNumber();
        Real      dPlotFileTime = ParallelDescriptor::second() - dPlotFileTime0;

        ParallelDescriptor::ReduceRealMax(dPlotFileTime,IOProc);

        if (ParallelDescriptor::IOProcessor()) {
            std::cout << "Write plotfile time = " << dPlotFileTime << "  seconds" << "\n\n";
	}
    }
    ParallelDescriptor::Barrier("Amr::writePlotFile::end");

    if(ParallelDescriptor::IOProcessor()) {
      std::rename(pltfileTemp.c_str(), pltfile.c_str());
    }
    ParallelDescriptor::Barrier("Renaming temporary plotfile.");
    //
    // the plotfile file now has the regular name
    //

  }  // end while

  VisMF::SetHeaderVersion(currentVersion);
  
  BL_PROFILE_REGION_STOP("Amr::writePlotFile()");
}

void
Amr::writeSmallPlotFile ()
{
    if ( ! Plot_Files_Output()) {
      return;
    }

    BL_PROFILE_REGION_START("Amr::writeSmallPlotFile()");
    BL_PROFILE("Amr::writeSmallPlotFile()");

    VisMF::SetNOutFiles(plot_nfiles);
    VisMF::Header::Version currentVersion(VisMF::GetHeaderVersion());
    VisMF::SetHeaderVersion(plot_headerversion);

    if (first_smallplotfile) {
        first_smallplotfile = false;
        amr_level[0]->setSmallPlotVariables();
    }

    // Don't continue if we have no variables to plot.
    
    if (stateSmallPlotVars().size() == 0) {
      return;
    }

    Real dPlotFileTime0 = ParallelDescriptor::second();

    const std::string& pltfile = BoxLib::Concatenate(small_plot_file_root,
                                                     level_steps[0],
                                                     file_name_digits);

    if (verbose > 0 && ParallelDescriptor::IOProcessor()) {
        std::cout << "SMALL PLOTFILE: file = " << pltfile << '\n';
    }

    if (record_run_info && ParallelDescriptor::IOProcessor()) {
        runlog << "SMALL PLOTFILE: file = " << pltfile << '\n';
    }

  BoxLib::StreamRetry sretry(pltfile, abort_on_stream_retry_failure,
                             stream_max_tries);

  const std::string pltfileTemp(pltfile + ".temp");

  while(sretry.TryFileOutput()) {
    //
    //  if either the pltfile or pltfileTemp exists, rename them
    //  to move them out of the way.  then create pltfile
    //  with the temporary name, then rename it back when
    //  it is finished writing.  then stream retry can rename
    //  it to a bad suffix if there were stream errors.
    //
    if(precreateDirectories) {    // ---- make all directories at once
      BoxLib::UtilRenameDirectoryToOld(pltfile, false);      // dont call barrier
      BoxLib::UtilCreateCleanDirectory(pltfileTemp, false);  // dont call barrier
      for(int i(0); i <= finest_level; ++i) {
        amr_level[i]->CreateLevelDirectory(pltfileTemp);
      }
      ParallelDescriptor::Barrier("Amr::precreate smallplotfile Directories");
    } else {
      BoxLib::UtilRenameDirectoryToOld(pltfile, false);     // dont call barrier
      BoxLib::UtilCreateCleanDirectory(pltfileTemp, true);  // call barrier
    }


    std::string HeaderFileName(pltfileTemp + "/Header");

    VisMF::IO_Buffer io_buffer(VisMF::GetIOBufferSize());

    std::ofstream HeaderFile;

    HeaderFile.rdbuf()->pubsetbuf(io_buffer.dataPtr(), io_buffer.size());

    int old_prec(0);

    if (ParallelDescriptor::IOProcessor()) {
        //
        // Only the IOProcessor() writes to the header file.
        //
        HeaderFile.open(HeaderFileName.c_str(), std::ios::out | std::ios::trunc |
	                                        std::ios::binary);
        if ( ! HeaderFile.good()) {
            BoxLib::FileOpenFailed(HeaderFileName);
	}
        old_prec = HeaderFile.precision(15);
    }

    for (int k(0); k <= finest_level; ++k) {
        amr_level[k]->writeSmallPlotFile(pltfileTemp, HeaderFile);
    }

    if (ParallelDescriptor::IOProcessor()) {
        HeaderFile.precision(old_prec);
        if ( ! HeaderFile.good()) {
            BoxLib::Error("Amr::writeSmallPlotFile() failed");
	}
    }

    last_smallplotfile = level_steps[0];

    if (verbose > 0) {
        const int IOProc        = ParallelDescriptor::IOProcessorNumber();
        Real      dPlotFileTime = ParallelDescriptor::second() - dPlotFileTime0;

        ParallelDescriptor::ReduceRealMax(dPlotFileTime,IOProc);

        if (ParallelDescriptor::IOProcessor()) {
            std::cout << "Write small plotfile time = " << dPlotFileTime << "  seconds" << "\n\n";
	}
    }
    ParallelDescriptor::Barrier("Amr::writeSmallPlotFile::end");

    if(ParallelDescriptor::IOProcessor()) {
      std::rename(pltfileTemp.c_str(), pltfile.c_str());
    }
    ParallelDescriptor::Barrier("Renaming temporary plotfile.");
    //
    // the plotfile file now has the regular name
    //

  }  // end while

  VisMF::SetHeaderVersion(currentVersion);
  
  BL_PROFILE_REGION_STOP("Amr::writeSmallPlotFile()");
}

void
Amr::checkInput ()
{
    if (max_level < 0)
        BoxLib::Error("checkInput: max_level not set");
    //
    // Check that blocking_factor is a power of 2.
    //
    for (int i = 0; i < max_level; i++)
    {
        int k = blocking_factor[i];
        while ( k > 0 && (k%2 == 0) )
            k /= 2;
        if (k != 1)
            BoxLib::Error("Amr::checkInputs: blocking_factor not power of 2");
    }
    //
    // Check level dependent values.
    //
    for (int i = 0; i < max_level; i++)
    {
        if (MaxRefRatio(i) < 2 || MaxRefRatio(i) > 12)
            BoxLib::Error("checkInput bad ref_ratios");
    }
    const Box& domain = Geom(0).Domain();
    if (!domain.ok())
        BoxLib::Error("level 0 domain bad or not set");
    //
    // Check that domain size is a multiple of blocking_factor[0].
    //
    for (int i = 0; i < BL_SPACEDIM; i++)
    {
        int len = domain.length(i);
        if (len%blocking_factor[0] != 0)
            BoxLib::Error("domain size not divisible by blocking_factor");
    }
    //
    // Check that max_grid_size is even.
    //
    for (int i = 0; i < max_level; i++)
    {
        if (max_grid_size[i]%2 != 0)
            BoxLib::Error("max_grid_size is not even");
    }

    //
    // Check that max_grid_size is a multiple of blocking_factor at every level.
    //
    for (int i = 0; i < max_level; i++)
    {
        if (max_grid_size[i]%blocking_factor[i] != 0)
            BoxLib::Error("max_grid_size not divisible by blocking_factor");
    }

    if( ! Geometry::ProbDomain().ok()) {
        BoxLib::Error("checkInput: bad physical problem size");
    }

    if(verbose > 0 && ParallelDescriptor::IOProcessor()) {
       std::cout << "Successfully read inputs file ... " << '\n';
    }
}

void
Amr::init (Real strt_time,
           Real stop_time)
{
    BL_PROFILE_REGION_START("Amr::init()");
    BL_PROFILE("Amr::init()");
    if( ! restart_chkfile.empty() && restart_chkfile != "init")
    {
        restart(restart_chkfile);
    }
    else
    {
        initialInit(strt_time,stop_time);
        checkPoint();
        if(plot_int > 0 || plot_per > 0) {
            writePlotFile();
	}
	if (small_plot_int > 0 || small_plot_per > 0)
	    writeSmallPlotFile();
    }
#ifdef HAS_XGRAPH
    if (first_plotfile)
    {
        first_plotfile = false;
        amr_level[0]->setPlotVariables();
    }
#endif

#ifdef BL_COMM_PROFILING
    Array<Box> probDomain(maxLevel()+1);
    for(int i(0); i < probDomain.size(); ++i) {
	probDomain[i] = Geom(i).Domain();
    }
    BL_COMM_PROFILE_INITAMR(finest_level, max_level, ref_ratio, probDomain);
#endif
    BL_PROFILE_REGION_STOP("Amr::init()");
}

void
Amr::readProbinFile (int& init)
{
    BL_PROFILE("Amr::readProbinFile()");
    //
    // Populate integer array with name of probin file.
    //
    int probin_file_length = probin_file.length();

    Array<int> probin_file_name(probin_file_length);

    for (int i = 0; i < probin_file_length; i++)
        probin_file_name[i] = probin_file[i];

    if (verbose > 0 && ParallelDescriptor::IOProcessor())
       std::cout << "Starting to read probin ... " << std::endl;

    const int nAtOnce = probinit_natonce;
    const int MyProc  = ParallelDescriptor::MyProc();
    const int NProcs  = ParallelDescriptor::NProcs();
    const int NSets   = (NProcs + (nAtOnce - 1)) / nAtOnce;
    const int MySet   = MyProc/nAtOnce;

    Real piStart = 0, piEnd = 0, piStartAll = ParallelDescriptor::second();

    for (int iSet = 0; iSet < NSets; ++iSet)
    {
        if (MySet == iSet)
        {
            //
            // Call the pesky probin reader.
            //
            piStart = ParallelDescriptor::second();

#ifdef DIMENSION_AGNOSTIC

            FORT_PROBINIT(&init,
                          probin_file_name.dataPtr(),
                          &probin_file_length,
                          ZFILL(Geometry::ProbLo()),
                          ZFILL(Geometry::ProbHi()));

#else

            FORT_PROBINIT(&init,
                          probin_file_name.dataPtr(),
                          &probin_file_length,
                          Geometry::ProbLo(),
                          Geometry::ProbHi());
#endif

            piEnd = ParallelDescriptor::second();
            const int iBuff     = 0;
            const int wakeUpPID = (MyProc + nAtOnce);
            const int tag       = (MyProc % nAtOnce);
            if (wakeUpPID < NProcs)
                ParallelDescriptor::Send(&iBuff, 1, wakeUpPID, tag);
        }
        if (MySet == (iSet + 1))
        {
            //
            // Next set waits.
            //
            int iBuff;
            int waitForPID = (MyProc - nAtOnce);
            int tag        = (MyProc % nAtOnce);
            ParallelDescriptor::Recv(&iBuff, 1, waitForPID, tag);
        }
    }

    if (verbose > 1)
    {
        const int IOProc     = ParallelDescriptor::IOProcessorNumber();
        Real      piTotal    = piEnd - piStart;
        Real      piTotalAll = ParallelDescriptor::second() - piStartAll;

        ParallelDescriptor::ReduceRealMax(piTotal,    IOProc);
        ParallelDescriptor::ReduceRealMax(piTotalAll, IOProc);

        if (ParallelDescriptor::IOProcessor())
        {
            std::cout << "MFRead::: PROBINIT max time   = " << piTotal    << '\n';
            std::cout << "MFRead::: PROBINIT total time = " << piTotalAll << '\n';
        }
    }

    if (verbose > 0 && ParallelDescriptor::IOProcessor())
        std::cout << "Successfully read probin file: \"" << probin_file << "\"\n";
}

void
Amr::initialInit (Real              strt_time,
                  Real              stop_time,
                  const BoxArray*   lev0_grids,
                  const Array<int>* pmap)
{
    BL_PROFILE("Amr::initialInit()");
    InitializeInit(strt_time, stop_time, lev0_grids, pmap);

    // This is a subtlety, but in the case where we are initializing the data
    //   from a plotfile, we want to use the time read in from the plotfile as 
    //   the start time instead of using "strt_time".
    // The Amr data "cumtime" has been set in InitializeInit; if we are restarting 
    //   from a plotfile, then cumtime must be re-defined in that initialization routine. 
    //   Thus here we pass "cumtime" rather than "strt_time" to FinalizeInit.
    FinalizeInit  (cumtime, stop_time);
}

void
Amr::InitializeInit(Real              strt_time,
                    Real              stop_time,
                    const BoxArray*   lev0_grids,
                    const Array<int>* pmap)
{
    BL_PROFILE("Amr::InitializeInit()");
    BL_COMM_PROFILE_NAMETAG("Amr::InitializeInit TOP");
    checkInput();
    //
    // Generate internal values from user-supplied values.
    //
    finest_level = 0;
    //
    // Init problem dependent data.
    //
    int init = true;

    if (!probin_file.empty()) {
        readProbinFile(init);
    }

#ifdef BL_SYNC_RANTABLES
    int iGet(0), iSet(1);
    const int iTableSize(64);
    Real *RanAmpl = new Real[iTableSize];
    Real *RanPhase = new Real[iTableSize];
    FORT_SYNC_RANTABLES(RanPhase, RanAmpl, &iGet);
    ParallelDescriptor::Bcast(RanPhase, iTableSize);
    ParallelDescriptor::Bcast(RanAmpl, iTableSize);
    FORT_SYNC_RANTABLES(RanPhase, RanAmpl, &iSet);
    delete [] RanAmpl;
    delete [] RanPhase;
#endif

    cumtime = strt_time;
    //
    // Define base level grids.  Note that if we are restarting from a plotfile, this
    //    routine will call the level 0 AmrLevel initialization which will overwrite cumtime.
    //
    defBaseLevel(strt_time, lev0_grids, pmap);
}

void
Amr::FinalizeInit (Real              strt_time,
                   Real              stop_time)
{
    BL_PROFILE("Amr::FinalizeInit()");
    //
    // Compute dt and set time levels of all grid data.
    //
    amr_level[0]->computeInitialDt(finest_level,
				   sub_cycle,
				   n_cycle,
				   ref_ratio,
				   dt_level,
				   stop_time);
    //
    // The following was added for multifluid.
    //
    Real dt0   = dt_level[0];
    dt_min[0]  = dt_level[0];
    n_cycle[0] = 1;

    for (int lev = 1; lev <= max_level; lev++)
    {
        dt0           /= n_cycle[lev];
        dt_level[lev]  = dt0;
        dt_min[lev]    = dt_level[lev];
    }

    if (max_level > 0)
        bldFineLevels(strt_time);

    for (int lev = 0; lev <= finest_level; lev++)
        amr_level[lev]->setTimeLevel(strt_time,dt_level[lev],dt_level[lev]);

    for (int lev = 0; lev <= finest_level; lev++)
        amr_level[lev]->post_regrid(0,finest_level);

    for (int lev = 0; lev <= finest_level; lev++)
    {
        level_steps[lev] = 0;
        level_count[lev] = 0;
    }

    //
    // Perform any special post_initialization operations.
    //
    for(int lev(0); lev <= finest_level; ++lev) {
      amr_level[lev]->post_init(stop_time);
    }

    if (ParallelDescriptor::IOProcessor())
    {
       if (verbose > 1)
       {
           std::cout << "INITIAL GRIDS \n";
           printGridInfo(std::cout,0,finest_level);
       }
       else if (verbose > 0)
       { 
           std::cout << "INITIAL GRIDS \n";
           printGridSummary(std::cout,0,finest_level);
       }
    }

    if (record_grid_info && ParallelDescriptor::IOProcessor())
    {
        gridlog << "INITIAL GRIDS \n";
        printGridInfo(gridlog,0,finest_level);
    }

#ifdef USE_STATIONDATA 
    station.init(amr_level, finestLevel());
    station.findGrid(amr_level,Geom());
#endif
    BL_COMM_PROFILE_NAMETAG("Amr::initialInit BOTTOM");
}

void
Amr::restart (const std::string& filename)
{
    BL_PROFILE_REGION_START("Amr::restart()");
    BL_PROFILE("Amr::restart()");

    which_level_being_advanced = -1;

    Real dRestartTime0 = ParallelDescriptor::second();

    VisMF::SetMFFileInStreams(mffile_nstreams);

    if (verbose > 0 && ParallelDescriptor::IOProcessor()) {
        std::cout << "restarting calculation from file: " << filename << std::endl;
    }

    if (record_run_info && ParallelDescriptor::IOProcessor()) {
        runlog << "RESTART from file = " << filename << '\n';
    }
    //
    // Init problem dependent data.
    //
    int init = false;

    readProbinFile(init);
    //
    // Start calculation from given restart file.
    //
    if (record_run_info && ParallelDescriptor::IOProcessor()) {
        runlog << "RESTART from file = " << filename << '\n';
    }

    // ---- preread and broadcast all FabArray headers if this file exists
    std::map<std::string, Array<char> > faHeaderMap;
    if(prereadFAHeaders) {
      // ---- broadcast the file with the names of the fabarray headers
      std::string faHeaderFilesName(filename + "/FabArrayHeaders.txt");
      Array<char> faHeaderFileChars;
      bool bExitOnError(false);  // ---- dont exit if this file does not exist
      ParallelDescriptor::ReadAndBcastFile(faHeaderFilesName, faHeaderFileChars,
                                           bExitOnError);
      if(faHeaderFileChars.size() > 0) {  // ---- headers were read
        std::string faFileCharPtrString(faHeaderFileChars.dataPtr());
        std::istringstream fais(faFileCharPtrString, std::istringstream::in);
        while ( ! fais.eof()) {  // ---- read and broadcast each header
          std::string faHeaderName;
          fais >> faHeaderName;
          if( ! fais.eof()) {
            std::string faHeaderFullName(filename + '/' + faHeaderName + "_H");
            Array<char> &tempCharArray = faHeaderMap[faHeaderFullName];
            ParallelDescriptor::ReadAndBcastFile(faHeaderFullName, tempCharArray);
	    if(verbose > 0 && ParallelDescriptor::IOProcessor()) {
              std::cout << ":::: faHeaderName faHeaderFullName tempCharArray.size() = " << faHeaderName
	                << "  " << faHeaderFullName << "  " << tempCharArray.size() << std::endl;
	    }
          }
        }
        StateData::SetFAHeaderMapPtr(&faHeaderMap);
      }
    }

    //
    // Open the checkpoint header file for reading.
    //
    std::string File(filename + "/Header");

    VisMF::IO_Buffer io_buffer(VisMF::GetIOBufferSize());

    Array<char> fileCharPtr;
    ParallelDescriptor::ReadAndBcastFile(File, fileCharPtr);
    std::string fileCharPtrString(fileCharPtr.dataPtr());
    std::istringstream is(fileCharPtrString, std::istringstream::in);
    //
    // Read global data.
    //
    // Attempt to differentiate between old and new CheckPointFiles.
    //
    int         spdim;
    bool        new_checkpoint_format = false;
    std::string first_line;

    std::getline(is,first_line);

    if (first_line == CheckPointVersion)
    {
        new_checkpoint_format = true;
        is >> spdim;
    }
    else
    {
        spdim = atoi(first_line.c_str());
    }

    if (spdim != BL_SPACEDIM)
    {
        std::cerr << "Amr::restart(): bad spacedim = " << spdim << '\n';
        BoxLib::Abort();
    }

    is >> cumtime;
    int mx_lev;
    is >> mx_lev;
    is >> finest_level;

    Array<Box> inputs_domain(max_level+1);
    for (int lev = 0; lev <= max_level; ++lev)
    {
	Box bx(Geom(lev).Domain().smallEnd(),Geom(lev).Domain().bigEnd());
       inputs_domain[lev] = bx;
    }

    if (max_level >= mx_lev) {

       for (int i(0); i <= mx_lev; ++i) { is >> Geom(i);      }
       for (int i(0); i <  mx_lev; ++i) { is >> ref_ratio[i]; }
       for (int i(0); i <= mx_lev; ++i) { is >> dt_level[i];  }

       if (new_checkpoint_format)
       {
           for (int i(0); i <= mx_lev; ++i) { is >> dt_min[i]; }
       }
       else
       {
           for (int i(0); i <= mx_lev; ++i) { dt_min[i] = dt_level[i]; }
       }

       Array<int>  n_cycle_in;
       n_cycle_in.resize(mx_lev+1);  
       for (int i(0); i <= mx_lev; ++i) { is >> n_cycle_in[i]; }
       bool any_changed = false;

       for (int i(0); i <= mx_lev; ++i) {
           if (n_cycle[i] != n_cycle_in[i]) {
               any_changed = true;
               if (verbose > 0 && ParallelDescriptor::IOProcessor()) {
                   std::cout << "Warning: n_cycle has changed at level " << i << 
                                " from " << n_cycle_in[i] << " to " << n_cycle[i] << std::endl;;
	       }
           }
       }

       // If we change n_cycle then force a full regrid from level 0 up
       if (max_level > 0 && any_changed)
       {
           level_count[0] = regrid_int[0];
           if ((verbose > 0) && ParallelDescriptor::IOProcessor()) {
               std::cout << "Warning: This forces a full regrid " << std::endl;
	   }
       }


       for (int i(0); i <= mx_lev; ++i) { is >> level_steps[i]; }
       for (int i(0); i <= mx_lev; ++i) { is >> level_count[i]; }

       //
       // Set bndry conditions.
       //
       if (max_level > mx_lev)
       {
           for (int i(mx_lev + 1); i <= max_level; ++i)
           {
               dt_level[i]    = dt_level[i-1]/n_cycle[i];
               level_steps[i] = n_cycle[i]*level_steps[i-1];
               level_count[i] = 0;
           }

           // This is just an error check
           if ( ! sub_cycle)
           {
               for (int i(1); i <= finest_level; ++i)
               {
                   if (dt_level[i] != dt_level[i-1]) {
                      BoxLib::Error("restart: must have same dt at all levels if not subcycling");
		   }
               }
           }
       }

       if (regrid_on_restart && max_level > 0)
       {
           if (regrid_int[0] > 0) {
               level_count[0] = regrid_int[0];
	   } else {
               BoxLib::Error("restart: can't have regrid_on_restart and regrid_int <= 0");
	   }
       }

       checkInput();
       //
       // Read levels.
       //
       for (int lev(0); lev <= finest_level; ++lev)
       {
	   amr_level[lev].reset((*levelbld)());
           amr_level[lev]->restart(*this, is);
	   this->SetBoxArray(lev, amr_level[lev]->boxArray());
	   this->SetDistributionMap(lev, DistributionMapping(amr_level[lev]->boxArray(),
							     ParallelDescriptor::NProcs()));
       }
       //
       // Build any additional data structures.
       //
       for (int lev = 0; lev <= finest_level; lev++) {
           amr_level[lev]->post_restart();
       }

    } else {

       if (ParallelDescriptor::IOProcessor()) {
          BoxLib::Warning("Amr::restart(): max_level is lower than before");
       }

       int new_finest_level = std::min(max_level,finest_level);

       finest_level = new_finest_level;
 
       // These are just used to hold the extra stuff we have to read in.
       Geometry   geom_dummy;
       Real       real_dummy;
       int         int_dummy;
       IntVect intvect_dummy;

       for (int i(0)            ; i <= max_level; ++i) { is >> Geom(i); }
       for (int i(max_level + 1); i <= mx_lev   ; ++i) { is >> geom_dummy; }

       for (int i(0)        ; i <  max_level; ++i) { is >> ref_ratio[i]; }
       for (int i(max_level); i <  mx_lev   ; ++i) { is >> intvect_dummy; }

       for (int i(0)            ; i <= max_level; ++i) { is >> dt_level[i]; }
       for (int i(max_level + 1); i <= mx_lev   ; ++i) { is >> real_dummy; }

       if (new_checkpoint_format) {
           for (int i(0)            ; i <= max_level; ++i) { is >> dt_min[i]; }
           for (int i(max_level + 1); i <= mx_lev   ; ++i) { is >> real_dummy; }
       } else {
           for (int i(0); i <= max_level; ++i) { dt_min[i] = dt_level[i]; }
       }

       for (int i(0)            ; i <= max_level; ++i) { is >> n_cycle[i]; }
       for (int i(max_level + 1); i <= mx_lev   ; ++i) { is >> int_dummy; }

       for (int i(0)            ; i <= max_level; ++i) { is >> level_steps[i]; }
       for (int i(max_level + 1); i <= mx_lev   ; ++i) { is >> int_dummy; }

       for (int i(0)            ; i <= max_level; ++i) { is >> level_count[i]; }
       for (int i(max_level + 1); i <= mx_lev   ; ++i) { is >> int_dummy; }

       if (regrid_on_restart && max_level > 0) {
           if (regrid_int[0] > 0)  {
               level_count[0] = regrid_int[0];
	   } else {
               BoxLib::Error("restart: can't have regrid_on_restart and regrid_int <= 0");
	   }
       }

       checkInput();

       //
       // Read levels.
       //
       for (int lev = 0; lev <= new_finest_level; lev++)
       {
	   amr_level[lev].reset((*levelbld)());
           amr_level[lev]->restart(*this, is);
	   this->SetBoxArray(lev, amr_level[lev]->boxArray());
	   this->SetDistributionMap(lev, DistributionMapping(amr_level[lev]->boxArray(),
							     ParallelDescriptor::NProcs()));
       }
       //
       // Build any additional data structures.
       //
       for (int lev = 0; lev <= new_finest_level; lev++) {
           amr_level[lev]->post_restart();
       }
    }

    for (int lev = 0; lev <= finest_level; ++lev)
    {
	Box restart_domain(Geom(lev).Domain());
       if ( ! (inputs_domain[lev] == restart_domain) )
       {
          if (ParallelDescriptor::IOProcessor())
          {
             std::cout << "Problem at level " << lev << '\n';
             std::cout << "Domain according to     inputs file is " <<  inputs_domain[lev] << '\n';
             std::cout << "Domain according to checkpoint file is " << restart_domain      << '\n';
             std::cout << "Amr::restart() failed -- box from inputs file does not "
	               << "equal box from restart file." << std::endl;
          }
          BoxLib::Abort();
       }
    }

#ifdef USE_STATIONDATA
    station.init(amr_level, finestLevel());
    station.findGrid(amr_level,Geom());
#endif

    if (verbose > 0)
    {
        Real dRestartTime = ParallelDescriptor::second() - dRestartTime0;

        ParallelDescriptor::ReduceRealMax(dRestartTime,ParallelDescriptor::IOProcessorNumber());

        if (ParallelDescriptor::IOProcessor()) {
            std::cout << "Restart time = " << dRestartTime << " seconds." << '\n';
	}
    }
    BL_PROFILE_REGION_STOP("Amr::restart()");
}

void
Amr::checkPoint ()
{
    if( ! checkpoint_files_output) {
      return;
    }

    BL_PROFILE_REGION_START("Amr::checkPoint()");
    BL_PROFILE("Amr::checkPoint()");

    VisMF::SetNOutFiles(checkpoint_nfiles);
    //
    // In checkpoint files always write out FABs in NATIVE format.
    //
    FABio::Format thePrevFormat = FArrayBox::getFormat();

    FArrayBox::setFormat(FABio::FAB_NATIVE);

    VisMF::Header::Version currentVersion(VisMF::GetHeaderVersion());
    VisMF::SetHeaderVersion(checkpoint_headerversion);

    Real dCheckPointTime0 = ParallelDescriptor::second();

    const std::string& ckfile = BoxLib::Concatenate(check_file_root,level_steps[0],file_name_digits);

    if(verbose > 0 && ParallelDescriptor::IOProcessor()) {
        std::cout << "CHECKPOINT: file = " << ckfile << std::endl;
    }

    if(record_run_info && ParallelDescriptor::IOProcessor()) {
        runlog << "CHECKPOINT: file = " << ckfile << '\n';
    }


  BoxLib::StreamRetry sretry(ckfile, abort_on_stream_retry_failure,
                             stream_max_tries);

  const std::string ckfileTemp(ckfile + ".temp");

  while(sretry.TryFileOutput()) {

    StateData::ClearFabArrayHeaderNames();

    //
    //  if either the ckfile or ckfileTemp exists, rename them
    //  to move them out of the way.  then create ckfile
    //  with the temporary name, then rename it back when
    //  it is finished writing.  then stream retry can rename
    //  it to a bad suffix if there were stream errors.
    //

    if(precreateDirectories) {    // ---- make all directories at once
      BoxLib::UtilRenameDirectoryToOld(ckfile, false);      // dont call barrier
      BoxLib::UtilCreateCleanDirectory(ckfileTemp, false);  // dont call barrier
      for(int i(0); i <= finest_level; ++i) {
        amr_level[i]->CreateLevelDirectory(ckfileTemp);
      }
      ParallelDescriptor::Barrier("Amr::precreateDirectories");
    } else {
      BoxLib::UtilRenameDirectoryToOld(ckfile, false);     // dont call barrier
      BoxLib::UtilCreateCleanDirectory(ckfileTemp, true);  // call barrier
    }

    std::string HeaderFileName = ckfileTemp + "/Header";

    VisMF::IO_Buffer io_buffer(VisMF::GetIOBufferSize());

    std::ofstream HeaderFile;

    HeaderFile.rdbuf()->pubsetbuf(io_buffer.dataPtr(), io_buffer.size());

    int old_prec = 0;

    if (ParallelDescriptor::IOProcessor())
    {
        //
        // Only the IOProcessor() writes to the header file.
        //
        HeaderFile.open(HeaderFileName.c_str(), std::ios::out | std::ios::trunc |
	                                        std::ios::binary);

        if ( ! HeaderFile.good()) {
            BoxLib::FileOpenFailed(HeaderFileName);
	}

        old_prec = HeaderFile.precision(17);

        HeaderFile << CheckPointVersion << '\n'
                   << BL_SPACEDIM       << '\n'
                   << cumtime           << '\n'
                   << max_level         << '\n'
                   << finest_level      << '\n';
        //
        // Write out problem domain.
        //
        for (int i(0); i <= max_level; ++i) { HeaderFile << Geom(i)        << ' '; }
        HeaderFile << '\n';
        for (int i(0); i < max_level; ++i)  { HeaderFile << ref_ratio[i]   << ' '; }
        HeaderFile << '\n';
        for (int i(0); i <= max_level; ++i) { HeaderFile << dt_level[i]    << ' '; }
        HeaderFile << '\n';
        for (int i(0); i <= max_level; ++i) { HeaderFile << dt_min[i]      << ' '; }
        HeaderFile << '\n';
        for (int i(0); i <= max_level; ++i) { HeaderFile << n_cycle[i]     << ' '; }
        HeaderFile << '\n';
        for (int i(0); i <= max_level; ++i) { HeaderFile << level_steps[i] << ' '; }
        HeaderFile << '\n';
        for (int i(0); i <= max_level; ++i) { HeaderFile << level_count[i] << ' '; }
        HeaderFile << '\n';
    }

    for (int i = 0; i <= finest_level; ++i) {
        amr_level[i]->checkPoint(ckfileTemp, HeaderFile);
    }

    if (ParallelDescriptor::IOProcessor()) {
	const Array<std::string> &FAHeaderNames = StateData::FabArrayHeaderNames();
	if(FAHeaderNames.size() > 0) {
          std::string FAHeaderFilesName = ckfileTemp + "/FabArrayHeaders.txt";
          std::ofstream FAHeaderFile(FAHeaderFilesName.c_str(),
	                             std::ios::out | std::ios::trunc |
	                             std::ios::binary);
          if ( ! FAHeaderFile.good()) {
              BoxLib::FileOpenFailed(FAHeaderFilesName);
	  }

	  for(int i(0); i < FAHeaderNames.size(); ++i) {
	    FAHeaderFile << FAHeaderNames[i] << '\n';
	  }
	}
    }

    if(ParallelDescriptor::IOProcessor()) {
        HeaderFile.precision(old_prec);

        if( ! HeaderFile.good()) {
            BoxLib::Error("Amr::checkpoint() failed");
	}
    }

    last_checkpoint = level_steps[0];

#ifdef USE_SLABSTAT
    //
    // Dump out any SlabStats MultiFabs.
    //
    AmrLevel::get_slabstat_lst().checkPoint(getAmrLevels(), level_steps[0]);
#endif

    if (verbose > 0)
    {
        Real dCheckPointTime = ParallelDescriptor::second() - dCheckPointTime0;

        ParallelDescriptor::ReduceRealMax(dCheckPointTime,
	                            ParallelDescriptor::IOProcessorNumber());

        if(ParallelDescriptor::IOProcessor()) {
            std::cout << "checkPoint() time = " << dCheckPointTime << " secs." << '\n';
	}
    }
    ParallelDescriptor::Barrier("Amr::checkPoint::end");

    if(ParallelDescriptor::IOProcessor()) {
      std::rename(ckfileTemp.c_str(), ckfile.c_str());
    }
    ParallelDescriptor::Barrier("Renaming temporary checkPoint file.");

  }  // end while

  //
  // Restore the previous FAB format.
  //
  FArrayBox::setFormat(thePrevFormat);

  VisMF::SetHeaderVersion(currentVersion);

  BL_PROFILE_REGION_STOP("Amr::checkPoint()");
}

void
Amr::RegridOnly (Real time)
{
    BL_ASSERT(regrid_on_restart == 1);

    int lev_top = std::min(finest_level, max_level-1);

    for (int i = 0; i <= lev_top; i++)
       regrid(i,time);

    if (plotfile_on_restart)
	writePlotFile();

    if (checkpoint_on_restart)
       checkPoint();

}

void
Amr::timeStep (int  level,
               Real time,
               int  iteration,
               int  niter,
               Real stop_time)
{
    BL_PROFILE("Amr::timeStep()");
    BL_COMM_PROFILE_NAMETAG("Amr::timeStep TOP");

    // This is used so that the AmrLevel functions can know which level is being advanced 
    //      when regridding is called with possible lbase > level.
    which_level_being_advanced = level;

    //
    // Allow regridding of level 0 calculation on restart.
    //
    if (max_level == 0 && regrid_on_restart)
    {
	regrid_level_0_on_restart();
    }
    else
    {
        int lev_top = std::min(finest_level, max_level-1);

        for (int i(level); i <= lev_top; ++i)
        {
            const int old_finest = finest_level;

            if (okToRegrid(i))
            {
                regrid(i,time);

                //
                // Compute new dt after regrid if at level 0 and compute_new_dt_on_regrid.
                //
                if ( compute_new_dt_on_regrid && (i == 0) )
                {
                    int post_regrid_flag = 1;
                    amr_level[0]->computeNewDt(finest_level,
					       sub_cycle,
					       n_cycle,
					       ref_ratio,
					       dt_min,
					       dt_level,
					       stop_time, 
					       post_regrid_flag);
                }

                for (int k(i); k <= finest_level; ++k) {
                    level_count[k] = 0;
		}

                if (old_finest < finest_level)
                {
                    //
                    // The new levels will not have valid time steps
                    // and iteration counts.
                    //
                    for (int k(old_finest + 1); k <= finest_level; ++k)
                    {
                        dt_level[k]    = dt_level[k-1]/n_cycle[k];
                    }
                }
            }
            if (old_finest > finest_level) {
                lev_top = std::min(finest_level, max_level - 1);
	    }
        }
    }
    //
    // Check to see if should write plotfile.
    // This routine is here so it is done after the restart regrid.
    //
    if (plotfile_on_restart && ! (restart_chkfile.empty()) )
    {
	plotfile_on_restart = 0;
	writePlotFile();
    }
    //
    // Advance grids at this level.
    //
    if (verbose > 0 && ParallelDescriptor::IOProcessor())
    {
	std::cout << "[Level " << level 
		  << " step " << level_steps[level]+1 << "] ";
        std::cout << "ADVANCE with dt = "
                  << dt_level[level]
                  << std::endl;
    }
    BL_PROFILE_REGION_START("amr_level.advance");
    Real dt_new = amr_level[level]->advance(time,dt_level[level],iteration,niter);
    BL_PROFILE_REGION_STOP("amr_level.advance");

    dt_min[level] = iteration == 1 ? dt_new : std::min(dt_min[level],dt_new);

    level_steps[level]++;
    level_count[level]++;

    if (verbose > 0 && ParallelDescriptor::IOProcessor())
    {
	std::cout << "[Level " << level
		  << " step " << level_steps[level] << "] ";
        std::cout << "Advanced "
                  << amr_level[level]->countCells()
                  << " cells"
                  << std::endl;
    }

#ifdef USE_STATIONDATA
    station.report(time+dt_level[level],level,*amr_level[level]);
#endif

#ifdef USE_SLABSTAT
    AmrLevel::get_slabstat_lst().update(*amr_level[level],time,dt_level[level]);
#endif
    //
    // Advance grids at higher level.
    //
    if (level < finest_level)
    {
        const int lev_fine = level+1;

        if (sub_cycle)
        {
            const int ncycle = n_cycle[lev_fine];

            BL_COMM_PROFILE_NAMETAG("Amr::timeStep timeStep subcycle");
            for (int i = 1; i <= ncycle; i++)
                timeStep(lev_fine,time+(i-1)*dt_level[lev_fine],i,ncycle,stop_time);
        }
        else
        {
            BL_COMM_PROFILE_NAMETAG("Amr::timeStep timeStep nosubcycle");
            timeStep(lev_fine,time,1,1,stop_time);
        }
    }

    amr_level[level]->post_timestep(iteration);

    // Set this back to negative so we know whether we are in fact in this routine
    which_level_being_advanced = -1;
}

Real
Amr::coarseTimeStepDt (Real stop_time)
{
    coarseTimeStep(stop_time);
    return dt_level[0];
}

void
Amr::coarseTimeStep (Real stop_time)
{
    BL_PROFILE_REGION_START("Amr::coarseTimeStep()");
    BL_PROFILE("Amr::coarseTimeStep()");
    std::stringstream stepName;
    stepName << "timeStep STEP " << level_steps[0];

    const Real run_strt = ParallelDescriptor::second() ;
    //
    // Compute new dt.
    //
    if (levelSteps(0) > 0)
    {
        int post_regrid_flag = 0;
        amr_level[0]->computeNewDt(finest_level,
				   sub_cycle,
				   n_cycle,
				   ref_ratio,
				   dt_min,
				   dt_level,
				   stop_time,
				   post_regrid_flag);
    }
    else
    {
        amr_level[0]->computeInitialDt(finest_level,
				       sub_cycle,
				       n_cycle,
				       ref_ratio,
				       dt_level,
				       stop_time);
    }

    BL_PROFILE_REGION_START(stepName.str());

    timeStep(0,cumtime,1,1,stop_time);

    BL_PROFILE_REGION_STOP(stepName.str());

    cumtime += dt_level[0];

    amr_level[0]->postCoarseTimeStep(cumtime);

#ifdef BL_PROFILING
#ifdef DEBUG
    std::stringstream dfss;
    dfss << "BytesPerProc.STEP_" << std::setw(5) << std::setfill('0')
         << level_steps[0] - 1 << ".xgr";
    DistributionMapping::PrintDiagnostics(dfss.str());
#endif
#endif

    if (verbose > 0)
    {
        const int IOProc   = ParallelDescriptor::IOProcessorNumber();
        Real      run_stop = ParallelDescriptor::second() - run_strt;
	const int istep    = level_steps[0];

#ifdef BL_LAZY
	Lazy::QueueReduction( [=] () mutable {
#endif
        ParallelDescriptor::ReduceRealMax(run_stop,IOProc);
        if (ParallelDescriptor::IOProcessor())
            std::cout << "\n[STEP " << istep << "] Coarse TimeStep time: " << run_stop << '\n' ;
#ifdef BL_LAZY
	});
#endif

#ifndef BL_MEM_PROFILING
        long min_fab_kilobytes  = BoxLib::TotalBytesAllocatedInFabsHWM()/1024;
        long max_fab_kilobytes  = min_fab_kilobytes;

#ifdef BL_LAZY
	Lazy::QueueReduction( [=] () mutable {
#endif
        ParallelDescriptor::ReduceLongMin(min_fab_kilobytes, IOProc);
        ParallelDescriptor::ReduceLongMax(max_fab_kilobytes, IOProc);

        if (ParallelDescriptor::IOProcessor())
        {
            std::cout << "[STEP " << istep << "] FAB kilobyte spread across MPI nodes: ["
                      << min_fab_kilobytes
                      << " ... "
                      << max_fab_kilobytes
                      << "]\n";
        }
#ifdef BL_LAZY
	if (ParallelDescriptor::IOProcessor()) std::cout << "\n";
	});
#endif
#endif
    }

#ifdef BL_MEM_PROFILING
    {
	std::ostringstream ss;
	ss << "[STEP " << level_steps[0] << "]";
	MemProfiler::report(ss.str());
    }
#endif

    BL_PROFILE_ADD_STEP(level_steps[0]);
    BL_PROFILE_REGION_STOP("Amr::coarseTimeStep()");
    BL_TRACE_PROFILE_FLUSH();
    BL_COMM_PROFILE_NAMETAG(stepName.str());
    BL_COMM_PROFILE_FLUSH();

    if (verbose > 0 && ParallelDescriptor::IOProcessor())
    {
        std::cout << "\nSTEP = "
                 << level_steps[0]
                  << " TIME = "
                  << cumtime
                  << " DT = "
                  << dt_level[0]
                  << '\n'
                  << std::endl;
    }
    if (record_run_info && ParallelDescriptor::IOProcessor())
    {
        runlog << "STEP = "
               << level_steps[0]
               << " TIME = "
               << cumtime
               << " DT = "
               << dt_level[0]
               << '\n';
    }
    if (record_run_info_terse && ParallelDescriptor::IOProcessor())
        runlog_terse << level_steps[0] << " " << cumtime << " " << dt_level[0] << '\n';

    int check_test = 0;

    if (check_per > 0.0)
    {
      const int num_per_old = (cumtime-dt_level[0]) / check_per;
      const int num_per_new = (cumtime            ) / check_per;

      if (num_per_old != num_per_new)
      {
	check_test = 1;
      }
    }

    int to_stop       = 0;    
    int to_checkpoint = 0;
    int to_plot       = 0;
    if (message_int > 0 && level_steps[0] % message_int == 0) {
	if (ParallelDescriptor::IOProcessor())
	{
	    FILE *fp;
	    if ((fp=fopen("dump_and_continue","r")) != 0)
	    {
		remove("dump_and_continue");
		to_checkpoint = 1;
		fclose(fp);
	    }
	    else if ((fp=fopen("stop_run","r")) != 0)
	    {
		remove("stop_run");
		to_stop = 1;
		fclose(fp);
	    }
	    else if ((fp=fopen("dump_and_stop","r")) != 0)
	    {
		remove("dump_and_stop");
		to_checkpoint = 1;
		to_stop = 1;
		fclose(fp);
	    }

	    if ((fp=fopen("plot_and_continue","r")) != 0)
	    {
		remove("plot_and_continue");
		to_plot = 1;
		fclose(fp);
	    }
	}
	int packed_data[2];
	packed_data[0] = to_stop;
	packed_data[1] = to_checkpoint;
	ParallelDescriptor::Bcast(packed_data, 2, ParallelDescriptor::IOProcessorNumber());
	to_stop = packed_data[0];
	to_checkpoint = packed_data[1];

    }

    if(to_stop == 1 && to_checkpoint == 0) {  // prevent main from writing files
      last_checkpoint = level_steps[0];
      last_plotfile   = level_steps[0];
    }

    if (to_checkpoint && write_plotfile_with_checkpoint)
      to_plot = 1;

    if ((check_int > 0 && level_steps[0] % check_int == 0) || check_test == 1
	|| to_checkpoint)
    {
        checkPoint();
    }


    if (writePlotNow() || to_plot)
    {
        writePlotFile();
    }

    if (writeSmallPlotNow())
    {
        writeSmallPlotFile();
    }

    bUserStopRequest = to_stop;
    if (to_stop)
    {
        ParallelDescriptor::Barrier("Amr::coarseTimeStep::to_stop");
        if(ParallelDescriptor::IOProcessor()) {
          if (to_checkpoint)
          {
            std::cerr << "Stopped by user w/ checkpoint" << std::endl;
          }
          else
          {
            std::cerr << "Stopped by user w/o checkpoint" << std::endl;
          }
	}
    }
}

bool
Amr::writePlotNow()
{
    int plot_test = 0;
    if (plot_per > 0.0)
    {
#ifdef BL_USE_NEWPLOTPER
      Real rN(0.0);
      Real rR = modf(cumtime/plot_per, &rN);
      if (rR < (dt_level[0]*0.001))
#else
      const int num_per_old = (cumtime-dt_level[0]) / plot_per;
      const int num_per_new = (cumtime            ) / plot_per;

      if (num_per_old != num_per_new)
#endif
	{
	  plot_test = 1;
	}
    }

    return ( (plot_int > 0 && level_steps[0] % plot_int == 0) || 
              plot_test == 1 ||
              amr_level[0]->writePlotNow());
} 

bool
Amr::writeSmallPlotNow()
{
    int plot_test = 0;
    if (small_plot_per > 0.0)
    {
#ifdef BL_USE_NEWPLOTPER
      Real rN(0.0);
      Real rR = modf(cumtime/small_plot_per, &rN);
      if (rR < (dt_level[0]*0.001))
#else
      const int num_per_old = (cumtime-dt_level[0]) / small_plot_per;
      const int num_per_new = (cumtime            ) / small_plot_per;

      if (num_per_old != num_per_new)
#endif
	{
	  plot_test = 1;
	}
    }

    return ( (small_plot_int > 0 && level_steps[0] % small_plot_int == 0) || 
              plot_test == 1 ||
              amr_level[0]->writeSmallPlotNow());
} 

void
Amr::defBaseLevel (Real              strt_time, 
                   const BoxArray*   lev0_grids,
                   const Array<int>* pmap)
{
    BL_PROFILE("Amr::defBaseLevel()");
    // Just initialize this here for the heck of it
    which_level_being_advanced = -1;

    //
    // Check that base domain has even number of zones in all directions.
    //
    const Box& domain   = Geom(0).Domain();
    const IntVect& d_len = domain.size();

    for (int idir = 0; idir < BL_SPACEDIM; idir++)
        if (d_len[idir]%2 != 0)
            BoxLib::Error("defBaseLevel: must have even number of cells");

    BoxArray lev0;

    if (lev0_grids != 0 && lev0_grids->size() > 0)
    {
        BL_ASSERT(pmap != 0);

        BoxArray domain_ba(domain);
        if (!domain_ba.contains(*lev0_grids))
            BoxLib::Error("defBaseLevel: domain does not contain lev0_grids!");
        if (!lev0_grids->contains(domain_ba))
            BoxLib::Error("defBaseLevel: lev0_grids does not contain domain");

        lev0 = *lev0_grids;

	if (refine_grid_layout) {
	    ChopGrids(0,lev0,ParallelDescriptor::NProcs());
	}

        //
        // Make sure that the grids all go on the processor as specified by pmap;
        //      we store this in cache so all level 0 MultiFabs will use this DistributionMap.
        //
        const bool put_in_cache = true;
        DistributionMapping dmap(*pmap,put_in_cache);
    }
    else
    {
	lev0 = MakeBaseGrids();
    }

    this->SetBoxArray(0, lev0);
    this->SetDistributionMap(0, DistributionMapping(lev0, ParallelDescriptor::NProcs()));

    //
    // Now build level 0 grids.
    //
    amr_level[0].reset((*levelbld)(*this,0,Geom(0),lev0,strt_time));
    //
    // Now init level 0 grids with data.
    //
    amr_level[0]->initData();
}

void
Amr::regrid (int  lbase,
             Real time,
             bool initial)
{
    BL_PROFILE("Amr::regrid()");

    if (verbose > 0 && ParallelDescriptor::IOProcessor())
        std::cout << "Now regridding at level lbase = " << lbase << std::endl;

    //
    // Compute positions of new grids.
    //
    int             new_finest;
    Array<BoxArray> new_grid_places(max_level+1);

    if (lbase <= std::min(finest_level,max_level-1)) {
      grid_places(lbase,time,new_finest, new_grid_places);
    }

    bool regrid_level_zero = (!initial) &&
        (lbase == 0 && new_grid_places[0] != amr_level[0]->boxArray());

    const int start = regrid_level_zero ? 0 : lbase+1;

    bool grids_unchanged = finest_level == new_finest;
    for (int lev = start, End = std::min(finest_level,new_finest); lev <= End; lev++) {
	if (new_grid_places[lev] == amr_level[lev]->boxArray()) {
	    new_grid_places[lev] = amr_level[lev]->boxArray();  // to avoid duplicates
	} else {
	    grids_unchanged = false;
	}
    }

    //
    // If use_efficient_regrid flag is set and grids are unchanged, then don't do anything more here.
    //
    if (use_efficient_regrid == 1 && grids_unchanged )
    {
	if (verbose > 0 && ParallelDescriptor::IOProcessor()) {
	    std::cout << "Regridding at level lbase = " << lbase 
		      << " but grids unchanged " << std::endl;
	}
	return;
    }

    //
    // Reclaim old-time grid space for all remain levels > lbase.
    //
    for(int lev = start; lev <= finest_level; ++lev) {
	amr_level[lev]->removeOldData();
    }
    //
    // Reclaim all remaining storage for levels > new_finest.
    //
    for(int lev = new_finest + 1; lev <= finest_level; ++lev) {
	amr_level[lev].reset();
	this->ClearBoxArray(lev);
	this->ClearDistributionMap(lev);
    }

    finest_level = new_finest;
    //
    // Flush the caches.
    //
    DistributionMapping::FlushCache();
#ifdef MG_USE_FBOXLIB
    mgt_flush_copyassoc_cache();
#endif

    //
    // Define the new grids from level start up to new_finest.
    //
    for(int lev = start; lev <= new_finest; ++lev) {
        //
        // Construct skeleton of new level.
        //

        AmrLevel* a = (*levelbld)(*this,lev,Geom(lev),new_grid_places[lev],cumtime);

        if (initial)
        {
            //
            // We're being called on startup from bldFineLevels().
            // NOTE: The initData function may use a filPatch, and so needs to
            //       be officially inserted into the hierarchy prior to the call.
            //
            amr_level[lev].reset(a);
            amr_level[lev]->initData();
        }
        else if (amr_level[lev])
        {
            //
            // Init with data from old structure then remove old structure.
            // NOTE: The init function may use a filPatch from the old level,
            //       which therefore needs remain in the hierarchy during the call.
            //
            a->init(*amr_level[lev]);
            amr_level[lev].reset(a);
	}
        else
        {
            a->init();
            amr_level[lev].reset(a);
        }

	this->SetBoxArray(lev, amr_level[lev]->boxArray());
	this->SetDistributionMap(lev, DistributionMapping(amr_level[lev]->boxArray(),
							  ParallelDescriptor::NProcs()));
    }


    //
    // Check at *all* levels whether we need to do anything special now that the grids
    //       at levels lbase+1 and higher may have changed.  
    //
    for(int lev(0); lev <= new_finest; ++lev) {
      amr_level[lev]->post_regrid(lbase,new_finest);
    }

    if(rebalance_grids > 0) {
      DistributionMapping::InitProximityMap();

        Array<BoxArray> allBoxes(amr_level.size());
	for(int ilev(0); ilev < allBoxes.size(); ++ilev) {
	  allBoxes[ilev] = boxArray(ilev);
	}
        Array<Array<int> > mLDM;
	if(rebalance_grids == 1) {
          mLDM = DistributionMapping::MultiLevelMapPFC(ref_ratio, allBoxes, maxGridSize(0));
	} else if(rebalance_grids == 2) {
          mLDM = DistributionMapping::MultiLevelMapRandom(ref_ratio, allBoxes, maxGridSize(0));
	} else if(rebalance_grids == 3) {
          mLDM = DistributionMapping::MultiLevelMapKnapSack(ref_ratio, allBoxes, maxGridSize(0));
	} else if(rebalance_grids == 4) {  // ---- move all grids to proc zero
          mLDM = DistributionMapping::MultiLevelMapRandom(ref_ratio, allBoxes, maxGridSize(0), 0);
	} else {
	}

        for(int iMap(0); iMap < mLDM.size(); ++iMap) {
          MultiFab::MoveAllFabs(mLDM[iMap]);
        }
    }

#ifdef USE_STATIONDATA
    station.findGrid(amr_level,Geom());
#endif
    //
    // Report creation of new grids.
    //

    if (record_run_info && ParallelDescriptor::IOProcessor())
    {
        runlog << "REGRID: at level lbase = " << lbase << '\n';
        printGridInfo(runlog,start,finest_level);
    }

    if (record_grid_info && ParallelDescriptor::IOProcessor())
    {
        if (lbase == 0)
            gridlog << "STEP = " << level_steps[0] << ' ';

        gridlog << "TIME = "
                << time
                << " : REGRID  with lbase = "
                << lbase
                << '\n';

        printGridInfo(gridlog,start,finest_level);
    }

    if (verbose > 0 && ParallelDescriptor::IOProcessor())
    {
        if (lbase == 0)
            std::cout << "STEP = " << level_steps[0] << ' ';

        std::cout << "TIME = "
                  << time
                  << " : REGRID  with lbase = "
                  << lbase
                  << std::endl;

        if (verbose > 1)
        {
           printGridInfo(std::cout,start,finest_level);
        }
        else
        {
           printGridSummary(std::cout,start,finest_level);
        }
    }
}

void
Amr::regrid_level_0_on_restart()
{
    regrid_on_restart = 0;
    //
    // Coarsening before we split the grids ensures that each resulting
    // grid will have an even number of cells in each direction.
    //
    BoxArray lev0(BoxLib::coarsen(Geom(0).Domain(),2));
    //
    // Now split up into list of grids within max_grid_size[0] limit.
    //
    lev0.maxSize(max_grid_size[0]/2);
    //
    // Now refine these boxes back to level 0.
    //
    lev0.refine(2);
    
    //
    // If use_efficient_regrid flag is set, then test to see whether we in fact 
    //    have just changed the level 0 grids. If not, then don't do anything more here.
    //
    if ( !( (use_efficient_regrid == 1) && (lev0 == amr_level[0]->boxArray()) ) ) 
    {
	//
	// Construct skeleton of new level.
	//
	AmrLevel* a = (*levelbld)(*this,0,Geom(0),lev0,cumtime);
	
	a->init(*amr_level[0]);
	amr_level[0].reset(a);
	
	this->SetBoxArray(0, amr_level[0]->boxArray());
	this->SetDistributionMap(0, DistributionMapping(amr_level[0]->boxArray(),
							ParallelDescriptor::NProcs()));

	amr_level[0]->post_regrid(0,0);
	
	if (ParallelDescriptor::IOProcessor())
	{
	    if (verbose > 1)
	    {
		printGridInfo(std::cout,0,finest_level);
	    }
	    else if (verbose > 0)
	    {
		printGridSummary(std::cout,0,finest_level);
	    }
	}
	
	if (record_grid_info && ParallelDescriptor::IOProcessor())
	    printGridInfo(gridlog,0,finest_level);
    }
    else
    {
	if (verbose > 0 && ParallelDescriptor::IOProcessor())
	    std::cout << "Regridding at level 0 but grids unchanged " << std::endl;
    }
}

void
Amr::printGridInfo (std::ostream& os,
                    int           min_lev,
                    int           max_lev)
{
    for (int lev = min_lev; lev <= max_lev; lev++)
    {
        const BoxArray&           bs      = amr_level[lev]->boxArray();
        int                       numgrid = bs.size();
        long                      ncells  = amr_level[lev]->countCells();
        double                    ntot    = Geom(lev).Domain().d_numPts();
        Real                      frac    = 100.0*(Real(ncells) / ntot);
        const DistributionMapping& map    = amr_level[lev]->get_new_data(0).DistributionMap();

        os << "  Level "
           << lev
           << "   "
           << numgrid
           << " grids  "
           << ncells
           << " cells  "
           << frac
           << " % of domain"
           << '\n';


        for (int k = 0; k < numgrid; k++)
        {
            const Box& b = bs[k];

            os << ' ' << lev << ": " << b << "   ";
                
            for (int i = 0; i < BL_SPACEDIM; i++)
                os << b.length(i) << ' ';

            os << ":: " << map[k] << '\n';
        }
    }

    os << std::endl; // Make sure we flush!
}

void
Amr::printGridSummary (std::ostream& os,
                       int           min_lev,
                       int           max_lev)
{
    for (int lev = min_lev; lev <= max_lev; lev++)
    {
        const BoxArray&           bs      = amr_level[lev]->boxArray();
        int                       numgrid = bs.size();
        long                      ncells  = amr_level[lev]->countCells();
        double                    ntot    = Geom(lev).Domain().d_numPts();
        Real                      frac    = 100.0*(Real(ncells) / ntot);

        os << "  Level "
           << lev
           << "   "
           << numgrid
           << " grids  "
           << ncells
           << " cells  "
           << frac
           << " % of domain"
           << '\n';

	if (numgrid > 1) {
	    long vmin = std::numeric_limits<long>::max();
	    long vmax = -1;
	    int lmax = -1;
	    int smin = std::numeric_limits<int>::max();
	    int imax, imin;
#ifdef _OPENMP
#pragma omp parallel
#endif	    
	    {
		long vmin_this = std::numeric_limits<long>::max();
		long vmax_this = -1;
		int lmax_this = -1;
		int smin_this = std::numeric_limits<int>::max();
		int imax_this, imin_this;
#ifdef _OPENMP
#pragma omp for
#endif	    	    
		for (int k = 0; k < numgrid; k++) {
		    const Box& bx = bs[k];
		    long v = bx.volume();
		    int ss = bx.shortside();
		    int ls = bx.longside();
		    if (v < vmin_this || (v == vmin_this && ss < smin_this)) {
			vmin_this = v;
			smin_this = ss;
			imin_this = k;
		    }
		    if (v > vmax_this || (v == vmax_this && ls > lmax_this)) {
			vmax_this = v;
			lmax_this = ls;
			imax_this = k;
		    }
		}
#ifdef _OPENMP
#pragma omp critical (amr_prtgs)
#endif	    	    
		{
		    if (vmin_this < vmin || (vmin_this == vmin && smin_this < smin)) {
			vmin = vmin_this;
			smin = smin_this;
			imin = imin_this;
		    }
		    if (vmax_this > vmax || (vmax_this == vmax && lmax_this > lmax)) {
			vmax = vmax_this;
			lmax = lmax_this;
			imax = imax_this;
		    }
		}
	    }
	    const Box& bmin = bs[imin];
	    const Box& bmax = bs[imax];
	    os << "           "
	       << " smallest grid: "
		D_TERM(<< bmin.length(0),
		       << " x " << bmin.length(1),
		       << " x " << bmin.length(2))
	       << "  biggest grid: "
		D_TERM(<< bmax.length(0),
		       << " x " << bmax.length(1),
		       << " x " << bmax.length(2))
	       << '\n';
	}
    }

    os << std::endl; // Make sure we flush!
}


void
Amr::grid_places (int              lbase,
                  Real             time,
                  int&             new_finest,
                  Array<BoxArray>& new_grids)
{
    BL_PROFILE("Amr::grid_places()");

    const Real strttime = ParallelDescriptor::second();

    if (lbase == 0)
    {
	new_grids[0] = MakeBaseGrids();
    }

    if ( time == 0. && !initial_grids_file.empty() && !use_fixed_coarse_grids)
    {
        new_finest = std::min(max_level,(finest_level+1));
        new_finest = std::min<int>(new_finest,initial_ba.size());

        for (int lev = 1; lev <= new_finest; lev++)
        {
            BoxList bl;
            int ngrid = initial_ba[lev-1].size();
            for (int i = 0; i < ngrid; i++)
            {
                Box bx(initial_ba[lev-1][i]);
                if (lev > lbase)
                    bl.push_back(bx);
            }
            if (lev > lbase)
                new_grids[lev].define(bl);
        }
        return;
    }

    // Use grids in initial_grids_file as fixed coarse grids.
    if ( ! initial_grids_file.empty() && use_fixed_coarse_grids)
    {
        new_finest = std::min(max_level,(finest_level+1));
        new_finest = std::min<int>(new_finest,initial_ba.size());

        for (int lev = lbase+1; lev <= new_finest; lev++)
        {
            BoxList bl;
            int ngrid = initial_ba[lev-1].size();
            for (int i = 0; i < ngrid; i++)
            {
                Box bx(initial_ba[lev-1][i]);

                if (lev > lbase)
                    bl.push_back(bx);

            }
            if (lev > lbase)
                new_grids[lev].define(bl);
            new_grids[lev].maxSize(max_grid_size[lev]);
        }
    }
    else if ( !regrid_grids_file.empty() )     // Use grids in regrid_grids_file 
    {
        new_finest = std::min(max_level,(finest_level+1));
        new_finest = std::min<int>(new_finest,regrid_ba.size());
        for (int lev = 1; lev <= new_finest; lev++)
        {
            BoxList bl;
            int ngrid = regrid_ba[lev-1].size();
            for (int i = 0; i < ngrid; i++)
            {
                Box bx(regrid_ba[lev-1][i]);
                if (lev > lbase)
                    bl.push_back(bx);
            }
            if (lev > lbase)
                new_grids[lev].define(bl);
        }
        return;
    }

    MakeNewGrids(lbase, time, new_finest, new_grids);

    if (verbose > 0)
    {
        Real stoptime = ParallelDescriptor::second() - strttime;

#ifdef BL_LAZY
	Lazy::QueueReduction( [=] () mutable {
#endif
        ParallelDescriptor::ReduceRealMax(stoptime,ParallelDescriptor::IOProcessorNumber());
        if (ParallelDescriptor::IOProcessor())
            std::cout << "grid_places() time: " << stoptime << " new finest: " << new_finest<< '\n';
#ifdef BL_LAZY
	});
#endif
    }
}

void
Amr::ErrorEst (int lev, TagBoxArray& tags, Real time, int ngrow)
{
    amr_level[lev]->errorEst(tags,TagBox::CLEAR,TagBox::SET,time, n_error_buf[lev],ngrow);
}

BoxArray
Amr::GetAreaNotToTag (int lev)
{
    return BoxArray(amr_level[lev]->getAreaNotToTag());
}

void
Amr::ManualTagsPlacement (int lev, TagBoxArray& tags, Array<IntVect>& bf_lev)
{
    amr_level[lev]->manual_tags_placement(tags, bf_lev);
}

void
Amr::bldFineLevels (Real strt_time)
{
    BL_PROFILE("Amr::bldFineLevels()");
    finest_level = 0;

    Array<BoxArray> new_grids(max_level+1);
    //
    // Get initial grid placement.
    //
    do
    {
        int new_finest;

        grid_places(finest_level,strt_time,new_finest,new_grids);

        if (new_finest <= finest_level) break;
        //
        // Create a new level and link with others.
        //
        finest_level = new_finest;

	this->SetBoxArray(new_finest, new_grids[new_finest]);
	this->SetDistributionMap(new_finest, DistributionMapping(new_grids[new_finest],
								 ParallelDescriptor::NProcs()));

        AmrLevel* level = (*levelbld)(*this,
                                      new_finest,
                                      Geom(new_finest),
                                      new_grids[new_finest],
                                      strt_time);

        amr_level[new_finest].reset(level);

        amr_level[new_finest]->initData();
    }
    while (finest_level < max_level);
    //
    // Iterate grids to ensure fine grids encompass all interesting gunk.
    //     but only iterate if we did not provide a grids file.
    //
    if ( regrid_grids_file.empty() || (strt_time == 0.0 && !initial_grids_file.empty()) )  
    {
	bool grids_the_same;

	const int MaxCnt = 4;

	int count = 0;

	do
	{
	    for (int i = 0; i <= finest_level; i++) {
		new_grids[i] = amr_level[i]->boxArray();
	    }

	    regrid(0,strt_time,true);

	    grids_the_same = true;

	    for (int i = 0; i <= finest_level && grids_the_same; i++) {
		if (!(new_grids[i] == amr_level[i]->boxArray())) {
		    grids_the_same = false;
		}
	    }

	    count++;
	}
	while (!grids_the_same && count < MaxCnt);
    }
}

void
Amr::initSubcycle ()
{
    BL_PROFILE("Amr::initSubcycle()");
    ParmParse pp("amr");
    sub_cycle = true;
    if (pp.contains("nosub"))
    {
        if (ParallelDescriptor::IOProcessor())
        {
            std::cout << "Warning: The nosub flag has been deprecated.\n ";
            std::cout << "... please use subcycling_mode to control subcycling.\n";
        }
        int nosub;
        pp.query("nosub",nosub);
        if (nosub > 0)
            sub_cycle = false;
        else
            BoxLib::Error("nosub <= 0 not allowed.\n");
        subcycling_mode = "None";
    }
    else 
    {
        subcycling_mode = "Auto";
        pp.query("subcycling_mode",subcycling_mode);
    }
    
    if (subcycling_mode == "None")
    {
        sub_cycle = false;
        for (int i = 0; i <= max_level; i++)
        {
            n_cycle[i] = 1;
        }
    }
    else if (subcycling_mode == "Manual")
    {
        int cnt = pp.countval("subcycling_iterations");

        if (cnt == 1)
        {
            //
            // Set all values to the single available value.
            //
            int cycles = 0;

            pp.get("subcycling_iterations",cycles);

            n_cycle[0] = 1; // coarse level is always 1 cycle
            for (int i = 1; i <= max_level; i++)
            {
                n_cycle[i] = cycles;
            }
        }
        else if (cnt > 1)
        {
            //
            // Otherwise we expect a vector of max_grid_size values.
            //
            pp.getarr("subcycling_iterations",n_cycle,0,max_level+1);
            if (n_cycle[0] != 1)
            {
                BoxLib::Error("First entry of subcycling_iterations must be 1");
            }
        }
        else
        {
            BoxLib::Error("Must provide a valid subcycling_iterations if mode is Manual");
        }
        for (int i = 1; i <= max_level; i++)
        {
            if (n_cycle[i] > MaxRefRatio(i-1))
                BoxLib::Error("subcycling iterations must always be <= ref_ratio");
            if (n_cycle[i] <= 0)
                BoxLib::Error("subcycling iterations must always be > 0");
        }
    }
    else if (subcycling_mode == "Auto")
    {
        n_cycle[0] = 1;
        for (int i = 1; i <= max_level; i++)
        {
            n_cycle[i] = MaxRefRatio(i-1);
        } 
    }
    else if (subcycling_mode == "Optimal")
    {
        // if subcycling mode is Optimal, n_cycle is set dynamically.
        // We'll initialize it to be Auto subcycling.
        n_cycle[0] = 1;
        for (int i = 1; i <= max_level; i++)
        {
            n_cycle[i] = MaxRefRatio(i-1);
        } 
    }
    else
    {
        std::string err_message = "Unrecognzied subcycling mode: " + subcycling_mode + "\n";
        BoxLib::Error(err_message.c_str());
    }
}

void
Amr::initPltAndChk ()
{
    ParmParse pp("amr");

    pp.query("checkpoint_files_output", checkpoint_files_output);
    pp.query("plot_files_output", plot_files_output);

    pp.query("plot_nfiles", plot_nfiles);
    pp.query("checkpoint_nfiles", checkpoint_nfiles);
    //
    // -1 ==> use ParallelDescriptor::NProcs().
    //
    if (plot_nfiles       == -1) plot_nfiles       = ParallelDescriptor::NProcs();
    if (checkpoint_nfiles == -1) checkpoint_nfiles = ParallelDescriptor::NProcs();
    
    check_file_root = "chk";
    pp.query("check_file",check_file_root);

    check_int = -1;
    pp.query("check_int",check_int);

    check_per = -1.0;
    pp.query("check_per",check_per);

    if (check_int > 0 && check_per > 0)
    {
        if (ParallelDescriptor::IOProcessor())
	    BoxLib::Warning("Warning: both amr.check_int and amr.check_per are > 0.");
    }

    plot_file_root = "plt";
    pp.query("plot_file",plot_file_root);

    plot_int = -1;
    pp.query("plot_int",plot_int);

    plot_per = -1.0;
    pp.query("plot_per",plot_per);

    if (plot_int > 0 && plot_per > 0)
    {
        if (ParallelDescriptor::IOProcessor())
            BoxLib::Warning("Warning: both amr.plot_int and amr.plot_per are > 0.");
    }

    small_plot_file_root = "smallplt";
    pp.query("small_plot_file",small_plot_file_root);

    small_plot_int = -1;
    pp.query("small_plot_int",small_plot_int);

    small_plot_per = -1.0;
    pp.query("small_plot_per",small_plot_per);

    if (small_plot_int > 0 && small_plot_per > 0)
    {
        if (ParallelDescriptor::IOProcessor())
            BoxLib::Warning("Warning: both amr.small_plot_int and amr.small_plot_per are > 0.");
    }

    write_plotfile_with_checkpoint = 1;
    pp.query("write_plotfile_with_checkpoint",write_plotfile_with_checkpoint);

    stream_max_tries = 4;
    pp.query("stream_max_tries",stream_max_tries);
    stream_max_tries = std::max(stream_max_tries, 1);

    abort_on_stream_retry_failure = false;
    pp.query("abort_on_stream_retry_failure",abort_on_stream_retry_failure);

    pp.query("precreateDirectories", precreateDirectories);
    pp.query("prereadFAHeaders", prereadFAHeaders);

    int phvInt(plot_headerversion), chvInt(checkpoint_headerversion);
    pp.query("plot_headerversion", phvInt);
    if(phvInt != plot_headerversion) {
      plot_headerversion = static_cast<VisMF::Header::Version> (phvInt);
    }
    pp.query("checkpoint_headerversion", chvInt);
    if(chvInt != checkpoint_headerversion) {
      checkpoint_headerversion = static_cast<VisMF::Header::Version> (chvInt);
    }
}


bool
Amr::okToRegrid(int level)
{
    if (regrid_int[level] < 0)
        return false;
    else
        return level_count[level] >= regrid_int[level] && amr_level[level]->okToRegrid();
}

Real
Amr::computeOptimalSubcycling(int n, int* best, Real* dt_max, Real* est_work, int* cycle_max)
{
    BL_ASSERT(cycle_max[0] == 1);
    // internally these represent the total number of steps at a level, 
    // not the number of cycles
    int cycles[n];
    Real best_ratio = 1e200;
    Real best_dt = 0;
    Real ratio;
    Real dt;
    Real work;
    int limit = 1;
    // This provides a memory efficient way to test all candidates
    for (int i = 1; i < n; i++)
        limit *= cycle_max[i];
    for (int candidate = 0; candidate < limit; candidate++)
    {
        int temp_cand = candidate;
        cycles[0] = 1;
        dt = dt_max[0];
        work = est_work[0];
        for (int i  = 1; i < n; i++)
        {
            // grab the relevant "digit" and shift over.
            cycles[i] = (1 + temp_cand%cycle_max[i]) * cycles[i-1];
            temp_cand /= cycle_max[i];
            dt = std::min(dt, cycles[i]*dt_max[i]);
            work += cycles[i]*est_work[i];
        }
        ratio = work/dt;
        if (ratio < best_ratio) 
        {
            for (int i  = 0; i < n; i++)
                best[i] = cycles[i];
            best_ratio = ratio;
            best_dt = dt;
        }
    }
    //
    // Now we convert best back to n_cycles format
    //
    for (int i = n-1; i > 0; i--)
        best[i] /= best[i-1];
    return best_dt;
}

const Array<BoxArray>& Amr::getInitialBA()
{
  return initial_ba;
}

#ifdef USE_PARTICLES
void 
Amr::RedistributeParticles ()
{
    amr_level[0]->particle_redistribute(0,true);
}
#endif


void
Amr::AddProcsToSidecar(int nSidecarProcs, int prevSidecarProcs)
{
    DistributionMapping::FlushCache();

    Array<BoxArray> allBoxes(finest_level + 1);

    for(int ilev(0); ilev < allBoxes.size(); ++ilev) {
      allBoxes[ilev] = boxArray(ilev);
    }

    Array<Array<int> > mLDM;
    // ---- just use the random map for now
    int maxRank(ParallelDescriptor::NProcsAll() - nSidecarProcs - 1);
    if(ParallelDescriptor::IOProcessor()) {
      std::cout << "_______ maxRank = " << maxRank << std::endl;
    }

    mLDM = DistributionMapping::MultiLevelMapRandom(ref_ratio, allBoxes, maxGridSize(0), maxRank);

    for(int iMap(0); iMap < mLDM.size(); ++iMap) {
      if(ParallelDescriptor::IOProcessor()) {
        std::cout << "_in Amr::AddProcsToSidecar:  calling MoveAllFabs:" << std::endl;
      }
      MultiFab::MoveAllFabs(mLDM[iMap]);
      if(ParallelDescriptor::IOProcessor()) {
        std::cout << "_in Amr::AddProcsToSidecar:  after calling MoveAllFabs:" << std::endl;
      }
    }
    VisMF::SetNOutFiles(checkpoint_nfiles);

#ifdef USE_PARTICLES
    RedistributeParticles();
#endif

    bool inSidecar(ParallelDescriptor::MyProc() > maxRank);
    if(inSidecar) {
      DistributionMapping::DeleteCache();
    }
}


void
Amr::AddProcsToComp(int nSidecarProcs, int prevSidecarProcs) {
#if BL_USE_MPI
    DistributionMapping::FlushCache();

    MPI_Group scsGroup, allGroup;
    MPI_Comm  scsComm;

    BL_ASSERT(nSidecarProcs < prevSidecarProcs);
    int nProcsAll(ParallelDescriptor::NProcsAll());
    int ioProcNumAll(ParallelDescriptor::IOProcessorNumberAll());
    int ioProcNumSCS(-1);

    // ---- make a group with ioprocnum and the new comp ranks that were part of the sidecar
    // ---- then initialize all required data for the new ranks (amr, amrlevels, ...)
    Array<int> groupRanks(prevSidecarProcs - nSidecarProcs + 1, -1);  // ---- + 1 for ioprocnum
    groupRanks[0] = ioProcNumAll;
    int ngStart(nProcsAll - prevSidecarProcs);
    for(int ip(1); ip < groupRanks.size(); ++ip) {
      groupRanks[ip] = ngStart++;
    }
    if(ParallelDescriptor::IOProcessor()) {
      for(int ip(0); ip < groupRanks.size(); ++ip) {
        std::cout << "_in AddProcsToComp:  groupRanks[" << ip << "] = " << groupRanks[ip] << std::endl;
      }
    }
    BL_MPI_REQUIRE( MPI_Comm_group(ParallelDescriptor::CommunicatorAll(), &allGroup) );
    BL_MPI_REQUIRE( MPI_Group_incl(allGroup, groupRanks.size(), groupRanks.dataPtr(), &scsGroup) );
    BL_MPI_REQUIRE( MPI_Comm_create(ParallelDescriptor::CommunicatorAll(), scsGroup, &scsComm) );

    // ---- dont always assume ioprocnum == 0 everywhere
    BL_MPI_REQUIRE( MPI_Group_translate_ranks(allGroup, 1, &ioProcNumAll, scsGroup, &ioProcNumSCS) );

    int scsMyId;
    BL_MPI_REQUIRE( MPI_Group_rank(scsGroup, &scsMyId) );

    // ---- send all amr data from ioprocnum to the new comp ranks
    if(scsMyId != MPI_UNDEFINED) {
      int currentSeqNumber(-4);
      if(scsMyId == ioProcNumSCS) {
        currentSeqNumber = ParallelDescriptor::SeqNum(1);
      }
      ParallelDescriptor::Bcast(&currentSeqNumber, 1, ioProcNumAll, scsComm);
      if(scsMyId != ioProcNumSCS) {
        ParallelDescriptor::SeqNum(2, currentSeqNumber);
      }


      // ---- pack up the ints
      Array<int> allInts;
      int allIntsSize(0);
      int dt_level_Size(dt_level.size()), dt_min_Size(dt_min.size());
      int ref_ratio_Size(ref_ratio.size()), amr_level_Size(amr_level.size()), geom_Size(Geom().size());
      int state_plot_vars_Size(state_plot_vars.size()), derive_plot_vars_Size(derive_plot_vars.size());
      int state_small_plot_vars_Size(state_small_plot_vars.size());
      if(scsMyId == ioProcNumSCS) {
        allInts.push_back(max_level);
        allInts.push_back(finest_level);
        allInts.push_back(n_proper);
        allInts.push_back(last_checkpoint); 
        allInts.push_back(check_int);
        allInts.push_back(last_plotfile);   
        allInts.push_back(last_smallplotfile);   
        allInts.push_back(plot_int);
        allInts.push_back(small_plot_int);
        allInts.push_back(write_plotfile_with_checkpoint);
        allInts.push_back(file_name_digits);
        allInts.push_back(message_int);
        allInts.push_back(which_level_being_advanced);
        allInts.push_back(verbose);
        allInts.push_back(record_grid_info);
        allInts.push_back(record_run_info);
        allInts.push_back(record_run_info_terse);
        allInts.push_back(sub_cycle);
        allInts.push_back(stream_max_tries);
        allInts.push_back(rebalance_grids);

	// ---- these are parmparsed in
        allInts.push_back(plot_nfiles);
        allInts.push_back(mffile_nstreams);
        allInts.push_back(probinit_natonce);
        allInts.push_back(checkpoint_nfiles);
        allInts.push_back(regrid_on_restart);
        allInts.push_back(use_efficient_regrid);
        allInts.push_back(plotfile_on_restart);
        allInts.push_back(checkpoint_on_restart);
        allInts.push_back(compute_new_dt_on_regrid);
        allInts.push_back(use_fixed_upto_level);

        allInts.push_back(level_steps.size());
        for(int i(0); i < level_steps.size(); ++i)     { allInts.push_back(level_steps[i]); }
        allInts.push_back(level_count.size());
        for(int i(0); i < level_count.size(); ++i)     { allInts.push_back(level_count[i]); }
        allInts.push_back(n_cycle.size());
        for(int i(0); i < n_cycle.size(); ++i)         { allInts.push_back(n_cycle[i]); }
        allInts.push_back(regrid_int.size());
        for(int i(0); i < regrid_int.size(); ++i)      { allInts.push_back(regrid_int[i]); }
        allInts.push_back(n_error_buf.size());
        for(int i(0); i < n_error_buf.size(); ++i)    { allInts.push_back(n_error_buf[i]); }
        allInts.push_back(blocking_factor.size());
        for(int i(0); i < blocking_factor.size(); ++i) { allInts.push_back(blocking_factor[i]); }
        allInts.push_back(max_grid_size.size());
        for(int i(0); i < max_grid_size.size(); ++i)   { allInts.push_back(max_grid_size[i]); }

	// ---- for non-int arrays
        allInts.push_back(dt_level.size());
        allInts.push_back(dt_min.size());
        allInts.push_back(ref_ratio.size());
        allInts.push_back(amr_level.size());
        allInts.push_back(Geom().size());
        allInts.push_back(state_plot_vars.size());
        allInts.push_back(state_small_plot_vars.size());
        allInts.push_back(derive_plot_vars.size());

        allInts.push_back(VisMF::GetNOutFiles());
        allInts.push_back(VisMF::GetMFFileInStreams());
        allInts.push_back(VisMF::GetVerbose());
        allInts.push_back(VisMF::GetHeaderVersion());

        allInts.push_back(plot_headerversion);
        allInts.push_back(checkpoint_headerversion);

        allIntsSize = allInts.size();
      }

      BoxLib::BroadcastArray(allInts, scsMyId, ioProcNumAll, scsComm);

      // ---- unpack the ints
      if(scsMyId != ioProcNumSCS) {
	int count(0), aSize(-1);
        max_level                  = allInts[count++];
        finest_level               = allInts[count++];
        n_proper                   = allInts[count++];
        last_checkpoint            = allInts[count++]; 
        check_int                  = allInts[count++];
        last_plotfile              = allInts[count++];   
        last_smallplotfile         = allInts[count++];   
        plot_int                   = allInts[count++];
        small_plot_int             = allInts[count++];
        write_plotfile_with_checkpoint = allInts[count++];
        file_name_digits           = allInts[count++];
        message_int                = allInts[count++];
        which_level_being_advanced = allInts[count++];
        verbose                    = allInts[count++];
        record_grid_info           = allInts[count++];
        record_run_info            = allInts[count++];
        record_run_info_terse      = allInts[count++];
        sub_cycle                  = allInts[count++];
        stream_max_tries           = allInts[count++];
        rebalance_grids            = allInts[count++];

        plot_nfiles                = allInts[count++];
        mffile_nstreams            = allInts[count++];
        probinit_natonce           = allInts[count++];
        checkpoint_nfiles          = allInts[count++];
        regrid_on_restart          = allInts[count++];
        use_efficient_regrid       = allInts[count++];
        plotfile_on_restart        = allInts[count++];
        checkpoint_on_restart      = allInts[count++];
        compute_new_dt_on_regrid   = allInts[count++];
        use_fixed_upto_level       = allInts[count++];

        aSize                      = allInts[count++];
	level_steps.resize(aSize);
        for(int i(0); i < level_steps.size(); ++i)     { level_steps[i] = allInts[count++]; }
        aSize                      = allInts[count++];
        level_count.resize(aSize);
        for(int i(0); i < level_count.size(); ++i)     { level_count[i] = allInts[count++]; }
        aSize                      = allInts[count++];
        n_cycle.resize(aSize);
        for(int i(0); i < n_cycle.size(); ++i)         { n_cycle[i] = allInts[count++]; }
        aSize                      = allInts[count++];
        regrid_int.resize(aSize);
        for(int i(0); i < regrid_int.size(); ++i)      { regrid_int[i] = allInts[count++]; }
        aSize                      = allInts[count++];
        n_error_buf.resize(aSize);
        for(int i(0); i < n_error_buf.size(); ++i)     { n_error_buf[i] = allInts[count++]; }
        aSize                      = allInts[count++];
        blocking_factor.resize(aSize);
        for(int i(0); i < blocking_factor.size(); ++i) { blocking_factor[i] = allInts[count++]; }
        aSize                      = allInts[count++];
        max_grid_size.resize(aSize);
        for(int i(0); i < max_grid_size.size(); ++i)   { max_grid_size[i] = allInts[count++]; }

        dt_level_Size              = allInts[count++];
        dt_min_Size                = allInts[count++];
        ref_ratio_Size             = allInts[count++];
        amr_level_Size             = allInts[count++];
        geom_Size                  = allInts[count++];
        state_plot_vars_Size       = allInts[count++];
        state_small_plot_vars_Size = allInts[count++];
        derive_plot_vars_Size      = allInts[count++];

        VisMF::SetNOutFiles(allInts[count++]);
        VisMF::SetMFFileInStreams(allInts[count++]);
        VisMF::SetVerbose(allInts[count++]);
        VisMF::SetHeaderVersion(static_cast<VisMF::Header::Version> (allInts[count++]));

        plot_headerversion       = static_cast<VisMF::Header::Version> (allInts[count++]);
        checkpoint_headerversion = static_cast<VisMF::Header::Version> (allInts[count++]);

	BL_ASSERT(count == allInts.size());
      }


      // ---- pack up the longs
      Array<long> allLongs;
      if(scsMyId == ioProcNumSCS) {
        allLongs.push_back(VisMF::GetIOBufferSize());
      }

      BoxLib::BroadcastArray(allLongs, scsMyId, ioProcNumAll, scsComm);
      
      // ---- unpack the longs
      if(scsMyId != ioProcNumSCS) {
	int count(0);
        VisMF::SetIOBufferSize(allLongs[count++]);
      }


      // ---- pack up the Reals
      Array<Real> allReals;
      int allRealsSize(0);
      if(scsMyId == ioProcNumSCS) {
        allReals.push_back(cumtime);
        allReals.push_back(start_time);
        allReals.push_back(grid_eff);
        allReals.push_back(check_per);
        allReals.push_back(plot_per);
        allReals.push_back(small_plot_per);

        for(int i(0); i < dt_level.size(); ++i)   { allReals.push_back(dt_level[i]); }
        for(int i(0); i < dt_min.size(); ++i)     { allReals.push_back(dt_min[i]); }

	allRealsSize = allReals.size();
      }

      BoxLib::BroadcastArray(allReals, scsMyId, ioProcNumAll, scsComm);

      // ---- unpack the Reals
      if(scsMyId != ioProcNumSCS) {
	int count(0);
        cumtime    = allReals[count++];
        start_time = allReals[count++];
        grid_eff   = allReals[count++];
        check_per  = allReals[count++];
        plot_per   = allReals[count++];
        small_plot_per = allReals[count++];

	dt_level.resize(dt_level_Size);
        for(int i(0); i < dt_level.size(); ++i)  { dt_level[i] = allReals[count++]; }
	dt_min.resize(dt_min_Size);
        for(int i(0); i < dt_min.size(); ++i)    { dt_min[i]   = allReals[count++]; }
      }


      // ---- pack up the bools
      Array<int> allBools;  // ---- just use ints here
      int allBoolsSize(0);
      if(scsMyId == ioProcNumSCS) {
        allBools.push_back(abort_on_stream_retry_failure);
        allBools.push_back(bUserStopRequest);
        for(int i(0); i < BL_SPACEDIM; ++i)    { allBools.push_back(isPeriodic[i]); }
        allBools.push_back(first_plotfile);

        allBools.push_back(plot_files_output);
        allBools.push_back(refine_grid_layout);
        allBools.push_back(checkpoint_files_output);
        allBools.push_back(initialized);
        allBools.push_back(use_fixed_coarse_grids);
        allBools.push_back(first_smallplotfile);
        allBools.push_back(precreateDirectories);
        allBools.push_back(prereadFAHeaders);

	// ---- sync vismf settings
        allBools.push_back(VisMF::GetGroupSets());
        allBools.push_back(VisMF::GetSetBuf());
        allBools.push_back(VisMF::GetUseSingleRead());
        allBools.push_back(VisMF::GetUseSingleWrite());
        allBools.push_back(VisMF::GetCheckFilePositions());
        allBools.push_back(VisMF::GetUsePersistentIFStreams());
        allBools.push_back(VisMF::GetUseSynchronousReads());
        allBools.push_back(VisMF::GetUseDynamicSetSelection());

	allBoolsSize = allBools.size();
      }

      BoxLib::BroadcastArray(allBools, scsMyId, ioProcNumAll, scsComm);

      // ---- unpack the bools
      if(scsMyId != ioProcNumSCS) {
	int count(0);

        abort_on_stream_retry_failure = allBools[count++];
        bUserStopRequest              = allBools[count++];
        for(int i(0); i < BL_SPACEDIM; ++i)    { isPeriodic[i] = allBools[count++]; }
        first_plotfile                = allBools[count++];

        plot_files_output             = allBools[count++];
        refine_grid_layout            = allBools[count++];
        checkpoint_files_output       = allBools[count++];
        initialized                   = allBools[count++];
        use_fixed_coarse_grids        = allBools[count++];
        first_smallplotfile           = allBools[count++];
        precreateDirectories          = allBools[count++];
        prereadFAHeaders              = allBools[count++];

        VisMF::SetGroupSets(allBools[count++]);
        VisMF::SetSetBuf(allBools[count++]);
        VisMF::SetUseSingleRead(allBools[count++]);
        VisMF::SetUseSingleWrite(allBools[count++]);
        VisMF::SetCheckFilePositions(allBools[count++]);
        VisMF::SetUsePersistentIFStreams(allBools[count++]);
        VisMF::SetUseSynchronousReads(allBools[count++]);
        VisMF::SetUseDynamicSetSelection(allBools[count++]);
      }


      // ---- pack up the strings
      Array<std::string> allStrings;
      Array<char> serialStrings;
      int serialStringsSize(0);
      if(scsMyId == ioProcNumSCS) {
        allStrings.push_back(regrid_grids_file);
        allStrings.push_back(initial_grids_file);
        allStrings.push_back(check_file_root);
        allStrings.push_back(subcycling_mode);
        allStrings.push_back(plot_file_root);
        allStrings.push_back(small_plot_file_root);
        allStrings.push_back(restart_chkfile);
        allStrings.push_back(restart_pltfile);
        allStrings.push_back(probin_file);

        std::list<std::string>::iterator lit;
	for( lit = state_plot_vars.begin(); lit != state_plot_vars.end(); ++lit) {
          allStrings.push_back(*lit);
	}
	for( lit = state_small_plot_vars.begin(); lit != state_small_plot_vars.end(); ++lit) {
          allStrings.push_back(*lit);
	}
	for( lit = derive_plot_vars.begin(); lit != derive_plot_vars.end(); ++lit) {
          allStrings.push_back(*lit);
	}

	serialStrings = BoxLib::SerializeStringArray(allStrings);
	serialStringsSize = serialStrings.size();
      }

      BoxLib::BroadcastArray(serialStrings, scsMyId, ioProcNumAll, scsComm);

      // ---- unpack the strings
      if(scsMyId != ioProcNumSCS) {
	int count(0);
        allStrings = BoxLib::UnSerializeStringArray(serialStrings);

        regrid_grids_file  = allStrings[count++];
        initial_grids_file = allStrings[count++];
        check_file_root    = allStrings[count++];
        subcycling_mode    = allStrings[count++];
        plot_file_root     = allStrings[count++];
        small_plot_file_root = allStrings[count++];
        restart_chkfile    = allStrings[count++];
        restart_pltfile    = allStrings[count++];
        probin_file        = allStrings[count++];

        for(int i(0); i < state_plot_vars_Size; ++i) {
          state_plot_vars.push_back(allStrings[count++]);
	}
        for(int i(0); i < state_small_plot_vars_Size; ++i) {
          state_small_plot_vars.push_back(allStrings[count++]);
	}
        for(int i(0); i < derive_plot_vars_Size; ++i) {
          derive_plot_vars.push_back(allStrings[count++]);
	}
      }


      // ---- pack up the IntVects
      Array<int> allIntVects;
      int allIntVectsSize(0);
      if(scsMyId == ioProcNumSCS) {
        for(int lev(0); lev < ref_ratio.size(); ++lev) {
          for(int i(0); i < BL_SPACEDIM; ++i)    { allIntVects.push_back(ref_ratio[lev][i]); }
	}

	allIntVectsSize = allIntVects.size();
	BL_ASSERT(allIntVectsSize == ref_ratio_Size * BL_SPACEDIM);
      }

      ParallelDescriptor::Bcast(&allIntVectsSize, 1, ioProcNumAll, scsComm);
      if(allIntVectsSize > 0) {
        if(scsMyId != ioProcNumSCS) {
          allIntVects.resize(allIntVectsSize);
        }
        ParallelDescriptor::Bcast(allIntVects.dataPtr(), allIntVectsSize, ioProcNumAll, scsComm);

        // ---- unpack the IntVects
        if(scsMyId != ioProcNumSCS) {
	  int count(0);
	  BL_ASSERT(allIntVectsSize == ref_ratio_Size * BL_SPACEDIM);

	  ref_ratio.resize(ref_ratio_Size);
          for(int lev(0); lev < ref_ratio.size(); ++lev) {
            for(int i(0); i < BL_SPACEDIM; ++i)    { ref_ratio[lev][i] = allIntVects[count++]; }
	  }
        }
      }



      // ---- BoxArrays
      for(int i(0); i < initial_ba.size(); ++i) {
        BoxLib::BroadcastBoxArray(initial_ba[i], scsMyId, ioProcNumAll, scsComm);
      }
      for(int i(0); i < regrid_ba.size(); ++i) {
        BoxLib::BroadcastBoxArray(regrid_ba[i], scsMyId, ioProcNumAll, scsComm);
      }


      if(scsMyId != ioProcNumSCS) {
        levelbld = getLevelBld();
        levelbld->variableSetUpForNewCompProcs();
      }

      // ---- handle amrlevels
      if(scsMyId == ioProcNumSCS) {
        MultiFab::LockAllFAPointers();
      }

      if(scsMyId != ioProcNumSCS) {
	  amr_level.clear();
	  for(int lev(0); lev < amr_level_Size; ++lev) {
	      amr_level.push_back(std::unique_ptr<AmrLevel>((*levelbld)()));
	  }
      }

      for(int lev(0); lev <= finest_level; ++lev) {
        amr_level[lev]->AddProcsToComp(this, nSidecarProcs, prevSidecarProcs,
				       ioProcNumSCS, ioProcNumAll, scsMyId, scsComm);
	this->SetBoxArray(lev, amr_level[lev]->boxArray());
	this->SetDistributionMap(lev, DistributionMapping(amr_level[lev]->boxArray(),
							  ParallelDescriptor::NProcs()));
      }


      // ---- handle geom
      if(scsMyId != ioProcNumSCS) {
	  Geom().resize(geom_Size);
      }
      for(int lev(0); lev < Geom().size(); ++lev) {
	  Geometry::BroadcastGeometry(Geom(lev), ioProcNumSCS, scsComm);
      }

      // ---- handle BoundaryPointLists
      BroadcastBoundaryPointList(intersect_lox, scsMyId, ioProcNumSCS, scsComm);
      BroadcastBoundaryPointList(intersect_loy, scsMyId, ioProcNumSCS, scsComm);
      BroadcastBoundaryPointList(intersect_loz, scsMyId, ioProcNumSCS, scsComm);
      BroadcastBoundaryPointList(intersect_hix, scsMyId, ioProcNumSCS, scsComm);
      BroadcastBoundaryPointList(intersect_hiy, scsMyId, ioProcNumSCS, scsComm);
      BroadcastBoundaryPointList(intersect_hiz, scsMyId, ioProcNumSCS, scsComm);

#ifdef USE_STATIONDATA
      BoxLib::Abort("**** Error:  USE_STATIONDATA not yet supported in sidecar resize.");
      // ---- handle station
      if(scsMyId != ioProcNumSCS) {
      }
#endif

      // ---- initialize fortran data
      if(scsMyId != ioProcNumSCS) {
        int probin_file_length(probin_file.length());
	int init(true);
        Array<int> probin_file_name(probin_file_length);
        for(int i(0); i < probin_file_length; ++i) {
          probin_file_name[i] = probin_file[i];
        }
        std::cout << "Starting to read probin ... " << std::endl;
        FORT_PROBINIT(&init, probin_file_name.dataPtr(), &probin_file_length,
                      Geometry::ProbLo(), Geometry::ProbHi());
      }

    }  // ---- end if(scsMyId != MPI_UNDEFINED)


    if(scsComm != MPI_COMM_NULL) {
      BL_MPI_REQUIRE( MPI_Comm_free(&scsComm) );
    }
    if(scsGroup != MPI_GROUP_NULL) {
      BL_MPI_REQUIRE( MPI_Group_free(&scsGroup) );
    }

    VisMF::SetNOutFiles(checkpoint_nfiles);

#ifdef USE_PARTICLES
    RedistributeParticles();
#endif

    bool abortOnError(false);
    MultiFab::CheckFAPointers(abortOnError);

    if(ParallelDescriptor::IOProcessor()) {
      std::cout << "%%%%%%%% finished AddProcsToComp." << std::endl;
    }

#endif
}


void
Amr::RedistributeGrids(int how) {
    DistributionMapping::FlushCache();
    if( ! ParallelDescriptor::InCompGroup()) {
      return;
    }

    if(how >= 0) {
      DistributionMapping::InitProximityMap();
      DistributionMapping::Initialize();

        Array<BoxArray> allBoxes(finest_level + 1);
        for(int ilev(0); ilev < allBoxes.size(); ++ilev) {
          allBoxes[ilev] = boxArray(ilev);
        }
        Array<Array<int> > mLDM;
        if(how == 1) {
          mLDM = DistributionMapping::MultiLevelMapPFC(ref_ratio, allBoxes, maxGridSize(0));
        } else if(how == 2) {
          mLDM = DistributionMapping::MultiLevelMapRandom(ref_ratio, allBoxes, maxGridSize(0));
        } else if(how == 3) {
          mLDM = DistributionMapping::MultiLevelMapKnapSack(ref_ratio, allBoxes, maxGridSize(0));
        } else if(how == 0) {   // ---- move all grids to proc zero
	  int minRank(0), maxRank(0);
          mLDM = DistributionMapping::MultiLevelMapRandom(ref_ratio, allBoxes, maxGridSize(0),
	                                                  maxRank, minRank);
        } else {
	  return;
        }

        for(int iMap(0); iMap < mLDM.size(); ++iMap) {
          MultiFab::MoveAllFabs(mLDM[iMap]);
        }
    }
#ifdef USE_PARTICLES
    RedistributeParticles();
#endif
}


void
Amr::BroadcastBoundaryPointList(BoundaryPointList &bpl, int myLocalId, int rootId, MPI_Comm comm) {
  bool bcastSource(ParallelDescriptor::MyProc() == rootId);
  Array<int> pF, pS;
  Array<double> bplD;
  if(bcastSource) {  // ---- initialize the source data
    std::multimap< std::pair<int, int>, double >::iterator it;
    for(it = bpl.begin(); it != bpl.end(); ++it) {
      pF.push_back(it->first.first);
      pS.push_back(it->first.second);
      bplD.push_back(it->second);
    }
  }
  BoxLib::BroadcastArray(pF, myLocalId, rootId, comm);
  BoxLib::BroadcastArray(pS, myLocalId, rootId, comm);
  BoxLib::BroadcastArray(bplD, myLocalId, rootId, comm);

  BL_ASSERT(pF.size() == pS.size());
  BL_ASSERT(pS.size() == bplD.size());

  if( ! bcastSource) {
    for(int i(0); i < pF.size(); ++i) {
      bpl.insert(std::make_pair(std::make_pair(pF[i],pS[i]),bplD[i]));
    }
  }
}


void
Amr::PrintData(std::ostream& os) {
using std::endl;
#define SHOWVAL(val) { os << #val << " = " << val << std::endl; }
  os << "---------------------------------------------" << std::endl;
  SHOWVAL(max_level);
  SHOWVAL(finest_level);
  SHOWVAL(cumtime);
  SHOWVAL(start_time);
  SHOWVAL(amr_level.size());
  os << endl;
  for(int i(0); i < amr_level.size(); ++i) {
    AmrLevel &amrlev = *amr_level[i];
    os << "amr_level[" << i << "] = " << &(*amr_level[i]) << endl;
    SHOWVAL(amrlev.numGrids());
    SHOWVAL(amrlev.nStep());
    SHOWVAL(amrlev.countCells());
    MultiFab &mf0 = amrlev.get_new_data(0);
    SHOWVAL(mf0.DistributionMap());
    SHOWVAL(mf0.boxArray());
    SHOWVAL(mf0.NFabArrays());
    SHOWVAL(mf0.AllocatedFAPtrID());
  }
  SHOWVAL(Geom().size());
  for(int i(0); i < Geom().size(); ++i) {
      os << "geom[" << i << "] = " << Geom(i) << endl;
  }

  /*
  std::cout << "state_plot_vars = " << endl;
  for(std::list<std::string>::const_iterator li = state_plot_vars.begin(), End = state_plot_vars.end();
      li != End; ++li)
  {
    os << ":::: " << *li << endl;
  }
  */
  os << "=============================================" << endl;
}


void
Amr::BroadcastBCRec(BCRec &bcrec, int myLocalId, int rootId, MPI_Comm localComm)
{
  int bcvect[bcrec.vectSize()];
  if(myLocalId == rootId) {
    for(int i(0); i < bcrec.vectSize(); ++i) {
      bcvect[i] = bcrec.vect()[i];
    }
  }
  ParallelDescriptor::Bcast(bcvect, bcrec.vectSize(), rootId, localComm);
  if(myLocalId != rootId) {
    bcrec.setVect(bcvect);
  }
}

<|MERGE_RESOLUTION|>--- conflicted
+++ resolved
@@ -744,14 +744,8 @@
 
     if(precreateDirectories) {    // ---- make all directories at once
       BoxLib::UtilRenameDirectoryToOld(pltfile, false);      // dont call barrier
-<<<<<<< HEAD
       if(ParallelDescriptor::IOProcessor()) {
         std::cout << "IOIOIOIO:  precreating directories for " << pltfileTemp << std::endl;
-=======
-      BoxLib::UtilCreateCleanDirectory(pltfileTemp, false);  // dont call barrier
-      for(int i(0); i <= finest_level; ++i) {
-        amr_level[i]->CreateLevelDirectory(pltfileTemp);
->>>>>>> 13fe8835
       }
       BoxLib::PreBuildDirectorHierarchy(pltfileTemp, "Level_", finest_level + 1, true);  // call barrier
     } else {
