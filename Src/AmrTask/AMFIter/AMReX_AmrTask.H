--- conflicted
+++ resolved
@@ -109,11 +109,7 @@
 		_fab->copyToMem(l_con.scpy[i].sbx, 0, _mf->nComp(), msg->GetBuffer()); //pack box to the message
 		_outputs.push(msg);//let the runtime know that the output is available
 	    }
-<<<<<<< HEAD
-	    int np = ParallelContext::NProcsAll();
-=======
 	    int np = ParallelDescriptor::NProcs();
->>>>>>> 8cd48768
 	    if (np==1) return;
 	    for(int i=0; i<r_con.nsnd; i++)
 	    {
