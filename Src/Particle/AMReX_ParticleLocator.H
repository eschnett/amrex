#ifndef AMREX_PARTICLE_LOCATOR_H_
#define AMREX_PARTICLE_LOCATOR_H_

#include <AMReX_Particles.H>
#include <AMReX_CudaContainers.H>

namespace amrex
{

struct assignGrid
{
    const Box* m_boxes_ptr;
    const unsigned int* m_poffset;
    const unsigned int* m_pperm;

    Dim3 m_lo;
    Dim3 m_hi;
    Dim3 m_bin_size;
    
    assignGrid (const Box* a_boxes_ptr, const unsigned int* a_poffset, const unsigned int* a_pperm,
                const IntVect& a_bins_lo, const IntVect& a_bins_hi, const IntVect& a_bin_size)
        : m_boxes_ptr(a_boxes_ptr),
          m_lo(a_bins_lo.dim3()), m_hi(a_bins_hi.dim3()), m_bin_size(a_bin_size.dim3()),
          m_poffset(a_poffset), m_pperm(a_pperm)
        {
            // clamp bin size to 1 for AMREX_SPACEDIM < 3
            m_bin_size.x = amrex::max(m_bin_size.x, 1);
            m_bin_size.y = amrex::max(m_bin_size.y, 1);
            m_bin_size.z = amrex::max(m_bin_size.z, 1);
        }

    AMREX_GPU_HOST_DEVICE AMREX_FORCE_INLINE
    int operator() (const IntVect& iv) const noexcept
    {
        const auto lo = iv.dim3();
        int ix = (lo.x - m_lo.x) / m_bin_size.x;
        int iy = (lo.y - m_lo.y) / m_bin_size.y;
        int iz = (lo.z - m_lo.z) / m_bin_size.z;

        int nx = m_hi.x-m_lo.x+1;
        int ny = m_hi.y-m_lo.y+1;
        int nz = m_hi.z-m_lo.z+1;

        for (int ii = amrex::max(ix-1, 0); ii <= amrex::min(ix, nx-1); ++ii) {
            for (int jj = amrex::max(iy-1, 0); jj <= amrex::min(iy, ny-1); ++jj) {
                for (int kk = amrex::max(iz-1, 0); kk <= amrex::min(iz, nz-1); ++kk) {
                    int index = (ii * ny + jj) * nz + kk;
                    for (int p = m_poffset[index]; p < m_poffset[index+1]; ++p) {
                        const Box& box = m_boxes_ptr[m_pperm[p]];
                        if (box.contains(iv)) return m_pperm[p];
                    }
                }
            }
        }

        return -1;        
    }
};

class ParticleLocator
{
public:

    ParticleLocator () : m_defined(false) {}

    void build (const BoxArray& ba)
    {
<<<<<<< HEAD
=======
        m_defined = true;
>>>>>>> cf21d0ac
        m_ba = ba;
        int num_boxes = ba.size();
        m_host_boxes.resize(0);
        for (int i = 0; i < num_boxes; ++i) m_host_boxes.push_back(ba[i]);

        m_device_boxes.resize(num_boxes);
        Gpu::thrust_copy(m_host_boxes.begin(), m_host_boxes.end(), m_device_boxes.begin());

        // compute the lo, hi and the max box size in each direction
        ReduceOps<AMREX_D_DECL(ReduceOpMin, ReduceOpMin, ReduceOpMin),
                  AMREX_D_DECL(ReduceOpMax, ReduceOpMax, ReduceOpMax),
                  AMREX_D_DECL(ReduceOpMax, ReduceOpMax, ReduceOpMax)> reduce_op;
        ReduceData<AMREX_D_DECL(int, int, int), 
                   AMREX_D_DECL(int, int, int), 
                   AMREX_D_DECL(int, int, int)> reduce_data(reduce_op);
        using ReduceTuple = typename decltype(reduce_data)::Type;

        const auto boxes_ptr = m_device_boxes.dataPtr();
        reduce_op.eval(num_boxes, reduce_data,
        [=] AMREX_GPU_DEVICE (int i) -> ReduceTuple
        {
            const Box& box = boxes_ptr[i];
            IntVect lo = box.smallEnd();
            IntVect hi = box.bigEnd();
            IntVect si = box.length();
            return {AMREX_D_DECL(lo[0], lo[1], lo[2]), 
                    AMREX_D_DECL(hi[0], hi[1], hi[2]), 
                    AMREX_D_DECL(si[0], si[1], si[2])};
        }); 
        
        ReduceTuple hv = reduce_data.value();

        m_bins_lo  = IntVect(AMREX_D_DECL(amrex::get<0>(hv), 
                                          amrex::get<1>(hv), 
                                          amrex::get<2>(hv)));
        m_bins_hi  = IntVect(AMREX_D_DECL(amrex::get< AMREX_SPACEDIM  >(hv), 
                                          amrex::get< AMREX_SPACEDIM+1>(hv), 
                                          amrex::get< AMREX_SPACEDIM+2>(hv)));
        m_bin_size = IntVect(AMREX_D_DECL(amrex::get<2*AMREX_SPACEDIM>(hv), 
                                          amrex::get<2*AMREX_SPACEDIM+1>(hv), 
                                          amrex::get<2*AMREX_SPACEDIM+2>(hv)));

        m_bins_hi = (m_bins_hi + m_bin_size - IntVect::TheUnitVector()) / m_bin_size; 

        int num_bins = AMREX_D_TERM((m_bins_hi[0] - m_bins_lo[0] + 1),
                                   *(m_bins_hi[1] - m_bins_lo[1] + 1),
                                   *(m_bins_hi[2] - m_bins_lo[2] + 1));

        m_cells.resize(num_boxes);

        m_counts.resize(0);
        m_counts.resize(num_bins, 0);

        m_offsets.resize(0);
        m_offsets.resize(num_bins+1, num_boxes);

        m_permutation.resize(num_boxes);

        const auto lo       = m_bins_lo.dim3();
        const auto hi       = m_bins_hi.dim3();
        const auto bin_size = m_bin_size.dim3();

        unsigned int* pcell = m_cells.dataPtr();
        unsigned int* pcount = m_counts.dataPtr();
        unsigned int* poffset = m_offsets.dataPtr();
        unsigned int* pperm = m_permutation.dataPtr();

        amrex::ParallelFor(num_boxes, [=] AMREX_GPU_DEVICE (int i) noexcept
        {
            const Box& box = boxes_ptr[i];
            const auto blo = amrex::lbound(box);
            int ix = (blo.x - lo.x) / bin_size.x;
            int iy = (blo.y - lo.y) / bin_size.y;
            int iz = (blo.z - lo.z) / bin_size.z;
            int nx = hi.x-lo.x+1;
            int ny = hi.y-lo.y+1;
            int nz = hi.z-lo.z+1;            
            unsigned int uix = amrex::min(nx-1,amrex::max(0,ix));
            unsigned int uiy = amrex::min(ny-1,amrex::max(0,iy));
            unsigned int uiz = amrex::min(nz-1,amrex::max(0,iz));
            pcell[i] = (uix * ny + uiy) * nz + uiz;
            Gpu::Atomic::Add(&pcount[pcell[i]], 1u);
        });

        Gpu::exclusive_scan(m_counts.begin(), m_counts.end(), m_offsets.begin());
        
        Gpu::thrust_copy(m_offsets.begin(), m_offsets.end()-1, m_counts.begin());

        constexpr unsigned int max_unsigned_int = std::numeric_limits<unsigned int>::max();

        AMREX_FOR_1D(num_boxes, i,
        {
            unsigned int index = Gpu::Atomic::Inc(&pcount[pcell[i]], max_unsigned_int);
            pperm[index] = i;
        });
    }

    assignGrid getGridAssignor () const noexcept 
    {
        AMREX_ASSERT(m_defined);
        return assignGrid(m_device_boxes.dataPtr(), m_offsets.dataPtr(), m_permutation.dataPtr(),
                          m_bins_lo, m_bins_hi, m_bin_size);
    }

    bool isValid (const BoxArray& ba) const noexcept
    {
<<<<<<< HEAD
        return BoxArray::SameRefs(m_ba, ba);
=======
        if (m_defined) return BoxArray::SameRefs(m_ba, ba);
        return false;
>>>>>>> cf21d0ac
    }
        
    
protected:

<<<<<<< HEAD
=======
    bool m_defined;
    
>>>>>>> cf21d0ac
    BoxArray m_ba;
    
    IntVect m_bins_lo;
    IntVect m_bins_hi;
    IntVect m_bin_size;

    Gpu::HostVector<Box> m_host_boxes;
    Gpu::DeviceVector<Box> m_device_boxes;

    Gpu::ManagedDeviceVector<unsigned int> m_counts;
    Gpu::ManagedDeviceVector<unsigned int> m_cells;
    Gpu::ManagedDeviceVector<unsigned int> m_offsets;
    Gpu::ManagedDeviceVector<unsigned int> m_permutation;
};

}

#endif<|MERGE_RESOLUTION|>--- conflicted
+++ resolved
@@ -65,10 +65,7 @@
 
     void build (const BoxArray& ba)
     {
-<<<<<<< HEAD
-=======
         m_defined = true;
->>>>>>> cf21d0ac
         m_ba = ba;
         int num_boxes = ba.size();
         m_host_boxes.resize(0);
@@ -175,22 +172,15 @@
 
     bool isValid (const BoxArray& ba) const noexcept
     {
-<<<<<<< HEAD
-        return BoxArray::SameRefs(m_ba, ba);
-=======
         if (m_defined) return BoxArray::SameRefs(m_ba, ba);
         return false;
->>>>>>> cf21d0ac
     }
         
     
 protected:
 
-<<<<<<< HEAD
-=======
     bool m_defined;
     
->>>>>>> cf21d0ac
     BoxArray m_ba;
     
     IntVect m_bins_lo;
