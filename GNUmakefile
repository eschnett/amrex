NDEBUG := t
MPI    :=
OMP    :=
MKVERBOSE :=t 
COMP := gfortran

# some routines need an eos/network (i.e. to compute thermodynamic 
# quantities.  If that is the case, set NEED_EOS_NETWORK := t
NEED_EOS_NETWORK := 

<<<<<<< HEAD
# define the location of the MAESTRO root directory
MAESTRO_TOP_DIR := $(MAESTRO_HOME)
=======
# define the location of the fParallel root directory
MAESTRO_HOME ?= ../../MAESTRO
>>>>>>> 6d9a5558


# include the main Makefile stuff
include $(BOXLIB_HOME)/Tools/F_mk/GMakedefs.mak

# core BoxLib directories
BOXLIB_CORE := Src/F_BaseLib

# other packages needed for data_processing
<<<<<<< HEAD
Fmdirs := constants \
          Util/random
=======
Fmdirs := 
>>>>>>> 6d9a5558


# directories containing files that are 'include'-d via Fortran
Fmincludes := 

ifdef NEED_EOS_NETWORK
  Fmdirs += Microphysics/EOS/helmeos \
            Microphysics/networks/ignition_simple \
            Util/VODE

  Fmincludes += Microphysics/helmeos
endif

<<<<<<< HEAD
Fmpack := $(foreach dir, $(Fmdirs), $(MAESTRO_TOP_DIR)/$(dir)/GPackage.mak)
Fmlocs := $(foreach dir, $(Fmdirs), $(MAESTRO_TOP_DIR)/$(dir))
Fmincs := $(foreach dir, $(Fmincludes), $(MAESTRO_TOP_DIR)/$(dir))
=======
Fmpack := $(foreach dir, $(Fmdirs), $(MAESTRO_HOME)/$(dir)/GPackage.mak)
Fmlocs := $(foreach dir, $(Fmdirs), $(MAESTRO_HOME)/$(dir))
Fmincs := $(foreach dir, $(Fmincludes), $(MAESTRO_HOME)/$(dir))
>>>>>>> 6d9a5558

Fmpack += $(foreach dir, $(BOXLIB_CORE), $(BOXLIB_HOME)/$(dir)/GPackage.mak)
Fmlocs += $(foreach dir, $(BOXLIB_CORE), $(BOXLIB_HOME)/$(dir))



# include the necessary GPackage.mak files that define this setup
include $(Fmpack)

# vpath defines the directories to search for the source files
VPATH_LOCATIONS += $(Fmlocs)

# list of directories to put in the Fortran include path
FINCLUDE_LOCATIONS += $(Fmincs)

programs += faverage
#programs += fcompare
#programs += fextract
#programs += fextrema
#programs += fIDLdump
#programs += fsnapshot2d
#programs += fsnapshot3d
programs += ftime

all: $(pnames)

include $(BOXLIB_HOME)/Tools/F_mk/GMakerules.mak


%.$(suf).exe:%.f90 $(objects)
ifdef MKVERBOSE
	$(LINK.f90) -o $@ $< $(objects) $(libraries)
else	
	@echo "Linking $@ ... "
	@$(LINK.f90) -o $@ $< $(objects) $(libraries)
endif


<|MERGE_RESOLUTION|>--- conflicted
+++ resolved
@@ -1,20 +1,17 @@
 NDEBUG := t
 MPI    :=
 OMP    :=
+
 MKVERBOSE :=t 
+
 COMP := gfortran
 
 # some routines need an eos/network (i.e. to compute thermodynamic 
 # quantities.  If that is the case, set NEED_EOS_NETWORK := t
 NEED_EOS_NETWORK := 
 
-<<<<<<< HEAD
 # define the location of the MAESTRO root directory
 MAESTRO_TOP_DIR := $(MAESTRO_HOME)
-=======
-# define the location of the fParallel root directory
-MAESTRO_HOME ?= ../../MAESTRO
->>>>>>> 6d9a5558
 
 
 # include the main Makefile stuff
@@ -24,12 +21,7 @@
 BOXLIB_CORE := Src/F_BaseLib
 
 # other packages needed for data_processing
-<<<<<<< HEAD
-Fmdirs := constants \
-          Util/random
-=======
 Fmdirs := 
->>>>>>> 6d9a5558
 
 
 # directories containing files that are 'include'-d via Fortran
@@ -43,15 +35,9 @@
   Fmincludes += Microphysics/helmeos
 endif
 
-<<<<<<< HEAD
 Fmpack := $(foreach dir, $(Fmdirs), $(MAESTRO_TOP_DIR)/$(dir)/GPackage.mak)
 Fmlocs := $(foreach dir, $(Fmdirs), $(MAESTRO_TOP_DIR)/$(dir))
 Fmincs := $(foreach dir, $(Fmincludes), $(MAESTRO_TOP_DIR)/$(dir))
-=======
-Fmpack := $(foreach dir, $(Fmdirs), $(MAESTRO_HOME)/$(dir)/GPackage.mak)
-Fmlocs := $(foreach dir, $(Fmdirs), $(MAESTRO_HOME)/$(dir))
-Fmincs := $(foreach dir, $(Fmincludes), $(MAESTRO_HOME)/$(dir))
->>>>>>> 6d9a5558
 
 Fmpack += $(foreach dir, $(BOXLIB_CORE), $(BOXLIB_HOME)/$(dir)/GPackage.mak)
 Fmlocs += $(foreach dir, $(BOXLIB_CORE), $(BOXLIB_HOME)/$(dir))
