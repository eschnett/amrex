--- conflicted
+++ resolved
@@ -16,33 +16,17 @@
   author =       {M. J. Berger and J. Oliger},
   title =        {Adaptive Mesh Refinement for Hyperbolic Partial
                   Differential Equations},
-<<<<<<< HEAD
-  journal =      JCP,
-  volume =       {53},
-  pages =        {484--512},
-  month =        Mar,
-  year =         {1984}
-=======
   journal =      {Journal of Computational Physics},
   volume =       {53},
   pages =        {484--512},
   month =        mar,
   year =         1984,
   doi = {10.1016/0021-9991(84)90073-1}
->>>>>>> 9814f920
 }
 
 @Article{BergerColella,
   author =       {M. J. Berger and P. Colella},
   title =        {Local Adaptive Mesh Refinement for Shock Hydrodynamics},
-<<<<<<< HEAD
-  journal =      JCP,
-  volume =       {82},
-  number =       {1},
-  pages =        {64--84},
-  month =        May,
-  year =         {1989}
-=======
   journal =      {Journal of Computational Physics},
   volume =       {82},
   number =       {1},
@@ -50,7 +34,6 @@
   month =        may,
   year =         1989,
   doi = {10.1016/0021-9991(89)90035-1}
->>>>>>> 9814f920
 }
 
 @Article{BBSW,
@@ -58,43 +41,27 @@
                   M. Welcome},
   title =        {A Three-Dimensional Adaptive Mesh Refinement for
                   Hyperbolic Conservation Laws},
-<<<<<<< HEAD
-  journal =      SJSSC,
-=======
   journal =      {SIAM Journal on Scientific Computing},
->>>>>>> 9814f920
   volume =       {15},
   number =       {1},
   pages =        {127--138},
   keywords =     {adaptive methods, mesh refinement},
   year =         1994,
-<<<<<<< HEAD
-=======
   doi = {10.1137/0915008},
->>>>>>> 9814f920
 }
 
 @Article{IAMR,
   author =       {A. S. Almgren and J. B. Bell and P. Colella and
                   L. H. Howell and M. L. Welcome},
   title =        {A Conservative Adaptive Projection Method for the
-<<<<<<< HEAD
-                  Variable Density Incompressible {N}avier-{S}tokes
-                  Equations},
-  journal =      JCP,
-=======
                   Variable Density Incompressible {N}avier--{S}tokes
                   Equations},
   journal =      {Journal of Computational Physics},
->>>>>>> 9814f920
   volume =       {142},
   pages =        {1--46},
   month =        may,
   year =         {1998},
-<<<<<<< HEAD
-=======
   doi =  {10.1006/jcph.1998.5890}
->>>>>>> 9814f920
 }
 
 @Article{Pember,
@@ -103,37 +70,22 @@
                   and J. P. Jessee},
   title =        {An Adaptive Projection Method for Unsteady
                   Low-{M}ach Number Combustion},
-<<<<<<< HEAD
-  journal =      {Comb. Sci. Tech.},
-  volume =       {140},
-  pages =        {123--168},
-  year =         {1998},
-=======
   journal =      {Combustion Science and Technology},
   volume =       {140},
   pages =        {123--168},
   year =         {1998},
   doi = {10.1080/00102209808915770}
->>>>>>> 9814f920
 }
 
 @ARTICLE{DayBell,
   author={M. S. Day and J. B. Bell},
   title={Numerical simulation of laminar reacting flows with complex chemistry},
-<<<<<<< HEAD
-  journal={Combust. Theory Modelling},
-  volume={4},
-  number={4},
-  pages={535-556},
-  year={2000}
-=======
   journal={Combustion Theory and Modelling},
   volume={4},
   number={4},
   pages={535--556},
   year=2000,
   doi = {10.1088/1364-7830/4/4/309}
->>>>>>> 9814f920
  }
 
 @ARTICLE{BoxLib,
@@ -157,20 +109,12 @@
 @article{sundials,
   title={{SUNDIALS}: Suite of nonlinear and differential/algebraic equation solvers},
   author={Hindmarsh, Alan C and Brown, Peter N and Grant, Keith E and Lee, Steven L and Serban, Radu and Shumaker, Dan E and Woodward, Carol S},
-<<<<<<< HEAD
-  journal={ACM Transactions on Mathematical Software (TOMS)},
-=======
   journal={ACM Transactions on Mathematical Software},
->>>>>>> 9814f920
   volume={31},
   number={3},
   pages={363--396},
   year={2005},
-<<<<<<< HEAD
-  publisher={ACM}
-=======
   doi = {10.1145/1089014.1089020}
->>>>>>> 9814f920
 }
 
 @Misc{petsc,
@@ -191,59 +135,35 @@
        howpublished = {\url{https://computation.llnl.gov/projects/hypre-scalable-linear-solvers-multigrid-methods/software}}
      }
 
-<<<<<<< HEAD
-@Misc{xsdk
-=======
 @Misc{xsdk,
->>>>>>> 9814f920
        title =  {{xSDK Version 0.4.0} {W}eb page},
        url =    {https://xsdk.info/packages/},
        howpublished = {\url{https://xsdk.info/packages/}}
      }
 
-<<<<<<< HEAD
-@Misc{SENSEI
-=======
 @Misc{SENSEI,
->>>>>>> 9814f920
        title =  {{SENSEI} {W}eb page},
        url =    {https://sensei-insitu.org},
        howpublished = {\url{https://sensei-insitu.org}}
      }
 
-<<<<<<< HEAD
-@Misc{Conduit
-=======
 @Misc{Conduit,
->>>>>>> 9814f920
        title =  {{Conduit} {W}eb page},
        url =    {https://llnl-conduit.readthedocs.io/en/latest},
        howpublished = {\url{https://llnl-conduit.readthedocs.io/en/latest}}
      }
 
-<<<<<<< HEAD
-@Misc{CalhounWebPage
-=======
 @Misc{CalhounWebPage,
->>>>>>> 9814f920
        title =  {{AMR Resources} {W}eb page},
        url =    {https://math.boisestate.edu/~calhoun/www_personal/research/amr_software},
        howpublished = {\url{https://math.boisestate.edu/~calhoun/www_personal/research/amr_software}}
      }
 
-<<<<<<< HEAD
-@InCollection{VisIt,
-author = {Hank Childs and Eric Brugger and Brad Whitlock and Jeremy Meredith and Sean Ahern and David Pugmire and Kathleen Biagas and Mark Miller and Cyrus Harrison and Gunther H. Weber and Hari Krishnan and Thomas Fogal and Allen Sanderson and Christoph Garth and E. Wes Bethel and David Camp and Oliver R\"{u}bel and Marc Durant and Jean M. Favre and Paul Navr\'{a}til},
-title = {{VisIt: An End-User Tool For Visualizing and Analyzing Very Large Data}},
-year = "2012",
-pages = "357-372",
-=======
 @InCollection{Visit,
 author = {Hank Childs and Eric Brugger and Brad Whitlock and Jeremy Meredith and Sean Ahern and David Pugmire and Kathleen Biagas and Mark Miller and Cyrus Harrison and Gunther H. Weber and Hari Krishnan and Thomas Fogal and Allen Sanderson and Christoph Garth and E. Wes Bethel and David Camp and Oliver R\"{u}bel and Marc Durant and Jean M. Favre and Paul Navr\'{a}til},
 title = {{VisIt: An End-User Tool For Visualizing and Analyzing Very Large Data}},
 year = "2012",
 pages = "357--372",
->>>>>>> 9814f920
 month = "Oct",
 booktitle = {{High Performance Visualization--Enabling Extreme-Scale Scientific Insight}},
 }
@@ -251,15 +171,6 @@
 
 @InCollection{Paraview,
   author={James Ahrens and Berk Geveci and Charles Law},
-<<<<<<< HEAD
-  title={ParaView: An End-User Tool for Large Data Visualization}, 
-  booktitle={Visualization Handbook},
-  publisher = {Elsevier},
-  year={2005}
- }
-
-@ARTICLE{yt
-=======
   title={{ParaView}: An End-User Tool for Large Data Visualization}, 
   booktitle={{Visualization Handbook}},
   publisher = {Elsevier},
@@ -269,7 +180,6 @@
  }
 
 @ARTICLE{yt,
->>>>>>> 9814f920
    author = {{Turk}, M.~J. and {Smith}, B.~D. and {Oishi}, J.~S. and {Skory}, S. and
      {Skillman}, S.~W. and {Abel}, T. and {Norman}, M.~L.},
     title = "{yt: A Multi-code Analysis Toolkit for Astrophysical Simulation Data}",
@@ -288,11 +198,7 @@
   adsnote = {Provided by the SAO/NASA Astrophysics Data System}
 }
 
-<<<<<<< HEAD
-@book{Briggs
-=======
 @book{Briggs,
->>>>>>> 9814f920
 author = {Briggs, W. and Henson, V. and McCormick, S.},
 title = {A Multigrid Tutorial, Second Edition},
 publisher = {Society for Industrial and Applied Mathematics},
